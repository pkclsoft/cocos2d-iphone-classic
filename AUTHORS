
Special thanks to: Lucio Torre, Alejandro Cura, Daniel Moisset & Rayentray Tappa.

cocos2d for iPhone wouldn't be possible without the help of the community who is
constantly adding new features, sending patches, opening issues:
http://www.cocos2d-iphone.org/forum

cocos2d logos by Michael Heald (http://www.fullyillustrated.com)



cocos2d for iPhone 2.0 authors
------------------------------

Lead Developer:
	Ricardo Quesada (http://www.cocos2d-iphone.org/)


People/companies who were/are contributing code to cocos2d for iPhone (alphabetically ordered):

* Atte Kotiranta (https://github.com/akotiranta)
	EaseActions: Ease Actions works OK with floating point values
	Improved Texture2D API

* Brian Chapados (http://chapados.org/):
	Made easier to port to cocos2d v2.x from v1.x by adding alpha testing shader, added missing CCSpriteFrameCache

* Chere Loque:
	Added support for NPOT texture in CCRenderTexture

* CJ Hanson (myBuddyCJ) (http://www.hansoninteractive.com/):
	TextureCache: Use blocks instead of CCCall actions to dispatch code
	TextureCache: Uses a serial queue to protect access to the texture dictionary. No need to use @syncronize on CCTexture2D

* Giles Hammond:
	iOS Director uses DisplayLink timestamp for more stable delta times

* Lam Pham (http://www.fancyratstudios.com/)
	CCProgressTimer: Improved API
	CCProgressTimer: Works with Tint and opacity
	Added Tint + opacity test cases for CCProgressTimer

* Justin Graham (http://www.zynga.com)
	CCGLProgram: fixes in fragmentShaderLog
	CCShaderCache: Added addProgram:forKey: method
	CCArray: Fixed copyWithZone

* manucorporat (manu.valladolid) (http://forzefield.com/):
	Author of new Retina Display code:
		Intead of recalculating the position of the nodes, the ViewPort is increased.
		Code is much simpler to read and maintain
	Author of new MotionStreak code:
		Much faster rendering. No need to use Ribbon

* Mark Wei ( http://www.facebook.com/markwei ):
	Added support for alignment in multiline in CCLabelBMFont objects
	Author of alignment multiline test case

* Scott Lembcke (AKA slembcke) (http://chipmunk-physics.net/)
	Mentor & contributor of new Physics + cocos2d integration via nodeToParentTransform

* Sergey Tikhonov (AKA haqu) (http://haqu.net)
	Tests: Improved Shader test. Fixed memory leak in Guassian Blur test
	Tests: Shader tests center the fragment shader effects on Mac
	Director: On Mac, CC_DIRECTOR_INIT() centers the main window

* slycrel (http://folderapp.blogspot.com/)
	TMX Map: fixed crash when multiple layers and tiles were used with rotation
	
* Viktor Lidholt (http://www.cocosbuilder.com)
	Added setters/getters for fontName, fontSize, fntFile in LabelBMFont and LabelTTF
	
* zergyo:
	Grid: Fixed memory leak when setIsTextureFlipped is used


cocos2d for iPhone authors for v1.1
-----------------------------------

Lead Developers:
	Ricardo Quesada (http://www.cocos2d-iphone.org/)
	Marco Tillemans (http://www.welcometothefabrik.com/)


Contributors (alphabetically ordered):

* Christoph Winkler (http://raketenbasis.de)
	Word Wrap works on LabelTTF on Mac

* Jerrod Putman (http://www.tinytimgames.com)
	Original author of ARC compatibility code

* John Wordsworth ( http://www.johnwordsworth.com/ )
	CCAnimationCache: Added animation data format. Can be loaded into the animation cache

* Marco Tillemans (AKA araker: http://www.welcometothefabrik.com/)
	Texture2D: drawInRect / drawAtPoint disables color state
	SpriteBatchNode: fixed bug in removeAllChildrenWithCleanup
	Author of the new reorder Sprite/Node algorithm
	Schedule: added support for delay and repeat
	ESRenderer: don't recreate the renderer when it is not needed
	Actions: Instant actions can be sequenceables
	Actions: duration is not divided by zero
	Actions: Repeat & RepeatForever work as expected
	Author of ParticleBatchNode node
	Improved ESRenderer layoutSubview
<<<<<<< HEAD
	Improved Debug Drawing for Sprite batched node
=======
	Improved Debug Drawing for Sprite batched node	
	EAGLView destroys and recreates all OpenGL buffers correctly
	TileMap: flipped tiles can be changed during runtime
>>>>>>> 3331b199

* podhrask...@gmail.com
	TouchDispatcher: correctly handles addition and removal of handlers when being inside a touch handler. patch

* Ricardo Ruiz:
	Added support for RGB888 textures

* Scott Lembcke (AKA slembcke) (http://chipmunk-physics.net/)
	Improved ARC compatiblity code

* Shakthi:
	Added CCNode#onExitTransitionDidStart method

* slycrel (http://folderapp.blogspot.com/)
	Added support for flipped tiles in TMX maps. Also added test case
	Added support for in-memory TMX map creation. Also added a test case

* Stepan Generalov (iPsi) (http://www.itraceur.ru/)
	FileUtils: Loads -hd resources even if the -sd resource is not present. patch


cocos2d for iPhone authors for v1.0
-----------------------------------

Lead Developer:
	Ricardo Quesada (http://www.cocos2d-iphone.org/)

Developers:
	Valentin Milea
	Steve Oldmeadow (http://www.smoco.com/)

People/companies who were/are contributing code to cocos2d for iPhone (alphabetically ordered):

	* Alejandro Cura (http://www.vortech.com.ar/):
		author of AccelViewPortDemo
	* Alex Winston:
		author of ParticleSnow
		patches for CocosNode
	* Alia Mc.Cutcheon:
		scale & rotate order fixed in CocosNode.m
		category is cocosLive is UTF8'ized
		added sanity in scheduler
		TileMapAtlas supports fullpath
	* Andreas Löw (thesk) (http://http://www.code-and-web.de/)
		Added support for the PVZ file format
		FileUtils doesn't convert full paths
	* Andy Fitter:
		patches for Texture2D
	* Anton Zemlyanov:
		patches for MenuItemToggle that supports selectedIndex
	* arya.irani:
		CCCallFunc supports class methods (patch)
	* Asad ur Rehman (https://github.com/AsadR)
		Menu doesn't receive touches when it is invisible (patch)
		Menu doens't receive touches when one if its acenstors is invisible
	* Atte Kotiranta (https://github.com/akotiranta)
		Implemented setPriority in TouchDispatcher.
		Added setPriority test in MenuTest
	* Aymeric Bard:
		Repeat action works OK
	* Barney Mattox:
		templates use rfc1034identifier patch.
		XCode doxygen script runs with spaces in subdirectories.
	* Booyah (http://booyah.com/):
		Added support for GL sharegroup in EAGLView
	* Brad Parks:
		Web: Added google search on forum.
	* Brian Chapados (http://chapados.org/)
		Author of SkewTo, SkewBy actions
		Added Skew support to CCNode and CCSprite
		Added Skew tests cases to ActionsTest.
		Added support for LineBreakMode in CCLabelTTF and CCTexture2D
	* Brian Hammond:
		patches for Demos
	* Bryan/Acceleroto (http://www.acceleroto.com):
		patch for CocosDenshion
	* chere.loque:
		Fixed memory leak in CCGridBase when initializing the texture
	* CJ Hanson (myBuddyCJ, wiseganesha, CJeazy) (http://www.hansoninteractive.com/):
		RenderTexture generates UIImages patch
		correct channel in SimpleAudioEngine patch
		Added Ease Elastic actions
		oapcity + color works with premultiplied textures. patch.
		Director: fixed startup flicker
		Fixed the artifact in textures atlas with no border.
	* cjlesh (cjl):
		RotateTo action rotates to shortest angle patch
        Templates: Installer can be run from any directory. patch.
	* Clinth Harris:
		patches for Doc generator script
	* cmkilger:
		TMX maps: supports loading images from a different path than the map. patch.
	* Codemattic:
		patches for CocosNode
		patches for MenuItemFont
	* Corey.B.Painter:
		Speed action calls other#stop patch
		SpriteFrame rect updates rectInPixels too. Patch
		Added exchangeObject and exchangeObjectAtIndex in CCArray. Patch.
	* craigching:
		Correct type for objects in TMX maps. patch
	* DaemonCollector:
		patch for TMX per-tile properties
	* Daniele Benegiamo:
		Prevent possible memory corruption with particles when autoRemove is On. patch.
	* David Deaco (http://iceflame.com/)
		Author of RenderTexture Test #3
	* David Hakim (http://kretures.com)
		Event Dispatcher in Mac is synced. patch.
		Dispatcher in Mac supports NSTimer events. patch.
		Menu Mac: Track "touches" works as expected. patch.
	* David Whatley (http://criticalthoughtgames.com/)
		Scheduler supports the repeat parameter. patch.
		Author of perFrameUpdate in Scheduler
		Scheduler supports scaleTime per node
		ActionManager supports scaleTime per node
		Author of tests for: Scheduler:repeat, Scheduler:perFrameUpdate, Scheduler:scaleTime
	* ddoucet
		CCLabelTTF with alignment works OK on Mac. patch.
	* Derek van Vliet (http://http://getsetgames.com/)
		Added fix to make JPEG images work correctly in iOS4
	* Dmitriy Vakhania
		Added Xcode4 File templates
	* Dominique Bongard:
		patches for CocosDenshion
		Scheduler fires Timer the 1st time with dt=0
		Prevent crash with BitmapFontAtlas patch
		Template: uses removeUnusedTextures patch
	* Donald Alan Morrison:
		actions uses FLT_EPSILON macro. patch.
	* effervens:
		patches for Director
	* effervecents (https://github.com/effervescent):
		Sprite: Skew is performed after scale
	* Ernesto Corvi & On-Core (http://www.on-core.com/):
		author of TGA RLE support
		patches for TextureMgr
		patches for Sprite
		author of Effects and EffectsDemo
		Added Support classes: Grabber, Grid, GridAction
		Added Basic Effects: StopGrid, ReuseGrid
		Added Grid Effects: Waves3D, FlipX3D, FlipY3D, Lens3D, Ripple3D, Liquid,
			Shaky3D, Waves, Twirl
		Added Tiled Grid Effects: ShakyTiles3D, ShatteredTiles3D, ShuffleTiles,
			FadeOutTRTiles, FadeOutBLTiles, FadeOutUpTiles, FadeOutDownTiles,
			TurnOffTiles, WavesTiles3D, JumpTiles3D, SplitRows, SplitCols
		Added Composite actions: AccelAmplitude, AccelDeccelAmplitude, DeccelAmplitude
	* Favo Yang:
		patch for unschedule timer in CocosNode
	* Fraggle:
		Fix to make Sequence actions works with 1st action
	* Florin Dumitrescu (http://www.crystal-works.net/):
		added "update score" in cocosLive
		author of the sound engine: PASoundListener, PASoundMgr, PASoundSource
	* fnkelton:
		Performance improvements in ccpLineIntersect. Added ccpSegmentIntersect and ccpPointIntersect
	* Fradj Johann:
		patches for CocosNode
		patches for Layer
		patches for MultiplexLayer
	* geefmijgratismail:
		EAGLView supports resizing. patch.
	* Gildas (http://www.bigpapoo.com)
		Fixed memory leak when loading ParticleDesigner particles.
	* glimajr:
		TextureCache: Prevents crash when adding a texture in multithreaded environments
	* Graham Perks:
		Atlas works with GL_CULL_FACE
		FastDirector doesn't leak autorelease pool patch
	* Greg Lington (https://github.com/greglington)
		Added support for Touches in Mac. patch.
	* Greg Woods:
		Added Test case for bug 1159
	* haikusw:
		Action blink doesn't set frame as invisible when the action finishes. patch.
	* hamm.hans:
		Author of CrossFadeTransition
	* Hans Larsen:
		Possibility to create empty menus
		Fixed CLang compiling warnings
	* InsertWittyName (http://www.didev-studios.com/):
		Texture2D allocs the right memory (patch)
	* iomac (https://github.com/iomac):
		CocosDenshion: Cleanup buffers to prevent noise in Mac
	* Ishaq Malik:
		patches for CocosNode
	* Jacob Eiting:
		patches for Primitives
	* Jason Booth (slipster216) (http://www.stuffedturkeyapps.com/):
		author of the EaseAction actions
		author of EaseAction demos
		author of StreakDemo, MotionStreak and Ribbon
		patch for ScaleTo/By action to support X and Y.
		added endSize to ParticleSystem
		added WorldSpace coordinates to ParticleSystem
		author of RenderTexture class
		author of RenderTexture sample
		author of Joystick
		author of ProximityManager
		mentor of merging Sprite with AtlasSprite, and Zwoptex supports and improvements
		added support for global NSBundle
	* Jason Cecil:
		Fixed memory leak in Director#FPSLabel
		patches for CocosDenshion
		CocosNode: parent set to nil after onExit patch
		BitmapFontAtlas supports sub-directories patch
	* Jason Felice (http://http://bluefroggaming.com/)
		convertToUI works OK in RetinaDisplay. patch.
	* jkrippy:
		patch for menu align. takes scale into account
	* Joao Caxaria:
		author of SimpleAudioEngine
	* Joe Vennix:
		patches for CocosNode
	* Jon Kean (http://twitter.com/awesomestsoft):
		PointParticle asserts if size > 64
		Fixed memory leaks when initialization of some nodes failed
		Added removeFromParent method in CCNode
		Improved performance in CCArray
		Simplified CCArray getNSArray code
		Particles: Uses Quad in ARMv7 and Point in ARMv6. patch.
		Particles Quad: code easier to read and optimize
		Several patches that uses unsigned ints instead of signed ints
	* Jose Miguel Gomez Gonzalez (http://www.itlgames.com)
		Web: Author and maintainer of the games tab in the cocos2d site
	* Josh Heidebrecht (http://www.somacreates.com):
		Added SKIP_INSTALL=yes into Xcode4 project for the static libraries
	* johnnyflash71:
		TMX suports 1 tileset per layer patch
		mkatlas.pl supports spaces in the name
		CCFileUtils loads .ccz files correctly. patch
	* Jordan Schidlowsky:
		Added "relative" mode to particles
	* jszatmary:
		QuadParticleSystem works with NPOT textures. patch.
		QuadParticleSystem works with subrects. patch.
		Menu items are not consumed if items are not enabled
		Director#convertToUI works as expected. patch.
	* jtbowden
		RotateTo uses min distance patch
    * Justin Graham (http://www.zynga.com)
        AtlasNode: added init method
        TextureCache: it is easier to subclass
	* Karthik Chokkaram (http://bluefroggaming.com/)
		Added helper method to create CCSpawn and CCSequence with an NSArray
	* kasatani:
		AtlasSprite index 0 is not overwritten
	* keisuke.hata:
		TouchTest works in RetinaDisplay
		Node: convertToNodeSpace works on RetinaDisplay
	* kermidt.zed:
		patches for absolutePosition in CocosNode
		patches for Labels in Texture2D
	* Keith Peters:
		author of Bezier drawing primitives
	* Kristoffer Grönlund
		Added multiline support in CCBitmapFontAtlas
	* Lam Pham (http://www.fancyratstudios.com/)
		Author of CCProgressTimer node
		Author of CCProgressTo and CCProgressFromTo actions
		Author of CCRadialCCWTransition and CCRadialCWTransition transitions
		Added several functions to CGPointExtension like: clampf, ccpClamp, ccpFromSize,
			ccpCompOp, ccpLerp, ccpFuzzyEqual, ccpCompMult, ccpAngleSigned, ccpAngle,
			ccpRotateByAngle, ccpLineIntersect
		Author of sample "CocosDenshion - Fancy Rat Metering Demo"
		Added BarMid to CCProgressTo
		CCProgressTimer: Improved API
		CCProgressTimer: Works with Tint and opacity
		Added Tint + opacity test cases for CCProgressTimer
	* Leonardo Kasperavičius (http://www.instantgames.com.br/):
		original author of QuadParticleSystem class
		Author of the original Bezier action
	* lukeman:
		patches for MenuItem
	* Maarten Billemont (lhunath) (http://www.lhunath.com/myst/):
		author of ParticleRain
		added suport for particles' source
		"Particles are updated on update, not draw" patch
		fixed memory leaks in Sprite
		fixed possible crashes in Sprite, Particles
		optimizations in the whole code (using floats, not doubles)
		removed useless GL commands in director
		fixed Menu aligments
		Treat warnings as errors patch
		Action's elapsed is property patch
		MenuItemFont label can be changed
		Menu can be aligned in Columns and Rows
		MenuItem supports LabelAtlas
		Added RGB protocol in CocosNode, Atlas, Texture
		Particle reset system works as expected
		CocosNode: fixed "already scheduled exception" bug
		Director: added converToUI method
		Added support for FontLabel
		Author of FontTest
		PointParticleSystem doesn't draw if there are no particles patch
		Actions: cleaner way to start/stop actions patches
		author of CCPropertyAction
	* magicyu (crmagicxxx):
		CocosLive client supports ranking request patch
	* manucorporat (manu.valladolid) (http://forzefield.com/):
		added isPaused property to Director
		patches for the setColor API for the RGBA protocol
		MenuItemLabel: color is saved when item is disabled
		Update status in CocosDenshion patch
		Added CocosNode#boundingBox method
		Added debuging draw method to AtlasSpriteManager
		ColorLayer supports blend protocol patch
		performance improvement on particles
		TextureAtlas uses VBO instead of vertex array list patch
		Director: FPSLabel uses RGBA4444 texture (patch)
		Node: Added cached GL matrix (patch)
		CCArray: author of high performance array
		Added CCArray in CCNode and CCSpriteSheet to improve performance
		ccCArray: added missing functions so that it easier to wrap a fast enum object around it.
		Improved performance in serveral places by using CCARRAY_FOREACH
		Particles: also work with vertex array list (compile time option). patch.
		Mac Port: Ported CCLabelTTF to Mac
		MenuItems are disabled at exit time (patch)
		Fixed possible crash with NPOT PVR images
		Optimized the loading time of PVR images
		CCArray: improved performance in insert & delete elements
		Added option to enable/disable RetinaDisplay
		Texture: Added possibility to subclass it using MutableTexture
		Clean up several parts of the code
		Added small performance improvements in several parts of the code
		Fixed possible memory leak when popping a scene
		Added MacWindow and the possibility to create a Mac Widnow programatically
		Improved Mac Touch tests
		Fixed bug regarding Mac touch test in Layer
        Mac Director reuses OpenGL view in fullscreen mode
		ccpLineIntersect: doesn't produce false positives for collisions. patch.
		CGPointExtensions cleanup.
		MenuToggleItem doesn't scale up if pressed several times. patch.
	* marcofucci:
		CCArray.fastRemoveObjectAtIndex patch.
	* Marco Tillemans (AKA araker: http://www.welcometothefabrik.com/)
		RenderTexture renders images with correct blend function. patch.
		RenderTexture: performance fixes. Improved logic.
		Added reorder node performance test
		Added multisampling anti-aliasing support in EAGLView, ESRenderer
		RenderTexture: getUIImageFromBuffer supports RetinaDisplay. patch.
		CCArray: check for bounds in insertObjectAtIndex. patch.
		TextureAtlas: added the possibility to draw the Quads in parts
		TextureAtlas: Render "static" VBO batches between 6~10% faster. patch.
		CCArray / ccArray: Added reverseObjects and reduceMemoryFootprint methods.
		EAGLView: call ESRender#resizeLayer only if the new size is different
	* marcu.catalin:
		Menu items are not consumed is items are not visible
	* Mark Cooke:
		Added TintTo action
	* mark at abitofthought:
		author of the single threaded Fast Director
	* Mark Sawicki:
		Converted all transitions from: transitionName-Transition to Transition-trasitionName.
		Converted TransitionTest to use the new naming convention
	* master@hpi.cc:
		updated patch for TMX per-tile properties.
		Added Test for TMX per-tile properties
	* Math Sephton:
		patches for Demos
		patches for License
	* Matt Oswald:
		fix to set depthbuffer size on Director
		TextureAtlas supports Texture2D objects
		author of the original AtlasSprite and AtlasSpriteManager
	* Matthias Hoechsmann:
		author of tools/mkatlas.pl script
	* Michal Szymerski:
		Added support for AtlasSprite as MenuItems
		author of CCFollow action
		Added a way to remove from the SpriteFrameCache frames given a dictionary, file or texture
	* Michael Thornton:
		TMXTileMap supports any kind of child. patch.
	* Michael Witt:
		Fixed leak in EAGLView multisampling code
	* mike AT finklyinteractive:
		fixed leak in ActionManager
	* Mitch:
		patches for Menu
		author of MenuItemToggle
	* mlmcgoogan:
		SpriteFrameCache sets instance to nil when it is purged (patch)
	* morten795 (http://aptocore.com):
		Device and Simulator behaves identically with premultiplied images. patch.
	* Musical Geometry:
		Improved SpriteSheet doxygen documentation (patch)
    * mzornek:
        ProgressTimer: setPercentage no longer has underflow (patch)
	* nash8114:
		Sprite#isFrameDisplayed works ok with offsets. patch.
		GLES-DebugDraw#drawCircle draws non-solid circles. patch.
	* Neophit:
		Added support for object and objectgroup in TMXTiledMaps
		TMXTiledMaps: objects supports offsets. patch.
		TMXLayer: checks correct GID in tilemaps. patch.
	* Nerezus:
		Fixed compile error when keyboard registry is enabled
	* NovaOblivion:
		Author of bug #915 test case
	* palter AT clozure.com
		Texture fails gracefully if PVR image can't be loaded (patch)
	* Pascal Bourque (http://loopycube.com/)
		Worked around memory leak in NSXMLParser used by TMXMaps
	* Patrick Wolowicz:
		mkatlas: added artifact removal by copying borders to margins
		FontLabel: supports parenthese and apostrophes when word wrapping.
	* Paul Hampson (TBBle) (http://blog.tbble.org/)
		CCSpriteFrameCache textureFileName is relative to path
		CCSprite: correctly overrides setIsRelativeAnchorPoint
		libpng doesn't compile pngtest.c. patch.
		Templates: HelloWorld -> HelloWorldLayer and other improvements. patch.
		TextureCache: Added dumpCachedTextureInfo method. Shows used RAM by cached textures
	* pfg2009:
		RenderTexture doesn't enable default GL states. patch.
	* Piero Tofy (http://indieappsalliance.org):
		Web: Author of the scraper script used to parse games data in the cocos2d site
	* Pieter van de Bruggen
		Author of Gradient layer
    * podhraski.tomislav:
        Mac Director compiles when slow FPS are selected. patch.
	* psionic81:
		ActionManager doesn't purge running actions patch
	* rac5372:
		compiler warning in MenuItem
	* ratman:
		patch for TileMapAtlas: it works with 255 tiles
		patch for TextureMgr: supports directory within image names
		patch: Added support for tsx tilesets in TMX tiled maps
	* Ray Wenderlich (http://www.raywenderlich.com/)
		co-author of sample "CocosDenshion - Tom the Turret"
	* rickms:
		MenuItem: added support for class methods.
	* Robert J Payne (http://www.zwopple.com/)
		Author of Zwoptex editor. Added support for Zwoptex
		Added support for left,right,top,bottom trim in CCSpriteFrameCache (patch).
		Added support for Zwoptex rotated frames. patch
		Author of Zwoptex Test
	* Rolandas Razma (gamebit):
		added support for auto-remove-on-finish in particles
		TMX maps support visibility and opacity patch
		TMX maps possibility to access the layers patch
		Actions: Animate copy originalFrame patch
		Director: fixed startup flicker
		Actions: Repeat and RepeatForever has setter/getter for inner action
	* Rolando Abarca (funkaster) (http://rolando.cl/):
		XCode only displays the libz dependency just once
		added userData property in CocosNode
		migrated all cocos2d code and all test to using the CC namespace
		ccArray: added assert in realloc
	* sakamoto.kazuki:
		2d projection works OK with HighRes. patch.
		Performance improvement in CCNode#insertChild. patch.
	* samkass:
		install_template.sh suports custom directory. patch.
		install-template can be installed in user directory. patch.
	* Scott Iisystems:
		TextureAtlas signed math error patch
		BezierBy#reverse patch
	* Scott Lembcke (http://howlingmoonsoftware.com)
		Sprite#updateTransform can be overriden
	* Serge Kolgan:
		patches for CocosNode
	* Sergey Tikhonov (AKA haqu) (http://haqu.net)
		Sprite: Added texture debugging draw
		Menu: MenuItemFont can change the font name and family once it is instanced
	* sflory:
		new way to added CGImageRef to TextureMgr
		added unicode support in BitmapFontAtlas
	* shaydn:
		Fixed convertoWorld/Node AR methods
	* shire8bit:
		PageTurnTransition: fixed artifacts
	* Sindesso Pty Ltd & David Durbin (http://www.sindesso.com/):
		author of PageTurn3D action
		author of PageTurn3DTransition
	* slypete:
		patch for FastDirector to run in the main thread
	* SmallMike (http://www.smallrocksoftware.com/)
		author of DisplayLink Director
	* spoon.reloaded:
		JumpBy/To uses parabolic function patch
	* Steve Israelson:
		patches for Scheduler
		pactches for Actions
		patches for Transitions
	* Stanislav Skuratov (trump-card):
		Author of ParticleView, the particle editor
	* Stepan Generalov (iPsi) (http://www.itraceur.ru/)
		EventDispatcher: flagsChanged is triggered correctly. patch
		Test case for issue 1071
		FileUtils: Loads -hd resources even if the -sd resource is not present. patch
	* Steve Oldmeadow (http://www.smoco.com/):
		Author and maintainer of CocosDenshion Sound Engine:
			It includes patching, maintaing, porting it to Mac,
			adding new features, adding documentation, etc.
		co-author of sample "CocosDenshion - Tom the Turret"
		Author of sample "CocosDenshion - Drum Pad"
		Author of sample "CocosDenshion - Fade to Grey"
		patches for Texture2D
		Integrated Box2d physics engine
		Created Box2d + cocos2d demo example
	* Stuart Carnie (http://www.manomio.com/):
		Sprite with nil textures supports opacity & color. patch.
		Added file templates: CCNode, CCLayer, CCSprite
		Added git/github improvements: README.mkdown, and .gitingnore files
		Added support for Blocks using PLBlocks:
			Actions: Added CCCallBlock and CCCallBlockN
			MenuItems: supports the "block" parameter
			Tests: added Actions and Menu tests
		Added ProfilingTimer: Director and Particles supports it when enabled
	* svenito:
		Fixed artifacts in PageTurnTransition
	* TheArsenik:
		added BezierTo action
	* Thomas Hoechsmann (Zombie) (http://www.gamedrs.com)
		update the VBO buffer with only the needed particles
		Fixed possible crash in Scheduler when unscheduling a sibling
	* Thomas Visser:
		MenuItem#rect works with anchorPoint
	* UD7 Studios (http://ud7.com)
		RenderTexture: Possibility to save buffer in any directory. patch.
	* Valentin Milea:
		clean up CocosNode, added better comments to CocosNode
		Set transformAnchor point in Sprite
		Actions can have tags
		Fixed memory leak in MenuItemFont
		local to world coordinates (rotation,scale&position) functions
		removed unused scale ivar in CocosNode
		Layer conforms to TouchDelegate protocol
		Ability to remove nil objects
		ccArray: a fast alternative to NSMutableArray
		improved Scheduler timer performance
		improved CocosNode runAction/stopAction
		fixed possible memory leak when running actions
		AtlasSpriteManager#removeChild fixes
		CocosNode#runAction doesn't run an already running action
		Added improvements, fixes and documentation in CGPointExtension
		Author of the TouchDispatcher/TouchHandler: handle each touch independently
		CocosNode actions: patches that makes the actions run MUCH faster
		Author of the transformations caches. world2local, local2world runs faster.
		fixes for Repeat action. It doesn't skip integer values
		CocosNode#children is an explicit property
	* Wayne Marsh:
		AnimationCache: patch to support animation cache
	* yarrington:
		patches for Director


Do you have a homepage? Please, send me the URL. I'll add it next to your name. Thanks.
Is someone missing ? Please, send an email to ricardoquesada@gmail.com . Thanks.<|MERGE_RESOLUTION|>--- conflicted
+++ resolved
@@ -104,13 +104,9 @@
 	Actions: Repeat & RepeatForever work as expected
 	Author of ParticleBatchNode node
 	Improved ESRenderer layoutSubview
-<<<<<<< HEAD
-	Improved Debug Drawing for Sprite batched node
-=======
 	Improved Debug Drawing for Sprite batched node	
 	EAGLView destroys and recreates all OpenGL buffers correctly
 	TileMap: flipped tiles can be changed during runtime
->>>>>>> 3331b199
 
 * podhrask...@gmail.com
 	TouchDispatcher: correctly handles addition and removal of handlers when being inside a touch handler. patch
