--- conflicted
+++ resolved
@@ -32,9 +32,6 @@
 	TextureCache: Use blocks instead of CCCall actions to dispatch code
 	TextureCache: Uses a serial queue to protect access to the texture dictionary. No need to use @syncronize on CCTexture2D
 
-* Christoph Winkler:
-	SpriteFrame and Animation compile on 32-bit Mac
-	
 * Dmitry Kudryashov:
 	Director could be re-initialized. Patch.
 
@@ -115,13 +112,9 @@
 
 * Christoph Winkler (http://raketenbasis.de)
 	Word Wrap works on LabelTTF on Mac
-<<<<<<< HEAD
-
-=======
 	bug fixes for failure to compile on 32-bit mac builds
 	created new drawPrimitives functions, ccDrawRect, ccDrawSolidRect and ccDrawSolidPoly.
 	
->>>>>>> 2d6e8b14
 * Jerrod Putman (http://www.tinytimgames.com)
 	Original author of ARC compatibility code
 	
