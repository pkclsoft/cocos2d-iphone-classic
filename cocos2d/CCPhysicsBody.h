/*
 * cocos2d for iPhone: http://www.cocos2d-iphone.org
 *
 * Copyright (c) 2013 Scott Lembcke
 *
 * Permission is hereby granted, free of charge, to any person obtaining a copy
 * of this software and associated documentation files (the "Software"), to deal
 * in the Software without restriction, including without limitation the rights
 * to use, copy, modify, merge, publish, distribute, sublicense, and/or sell
 * copies of the Software, and to permit persons to whom the Software is
 * furnished to do so, subject to the following conditions:
 *
 * The above copyright notice and this permission notice shall be included in
 * all copies or substantial portions of the Software.
 *
 * THE SOFTWARE IS PROVIDED "AS IS", WITHOUT WARRANTY OF ANY KIND, EXPRESS OR
 * IMPLIED, INCLUDING BUT NOT LIMITED TO THE WARRANTIES OF MERCHANTABILITY,
 * FITNESS FOR A PARTICULAR PURPOSE AND NONINFRINGEMENT. IN NO EVENT SHALL THE
 * AUTHORS OR COPYRIGHT HOLDERS BE LIABLE FOR ANY CLAIM, DAMAGES OR OTHER
 * LIABILITY, WHETHER IN AN ACTION OF CONTRACT, TORT OR OTHERWISE, ARISING FROM,
 * OUT OF OR IN CONNECTION WITH THE SOFTWARE OR THE USE OR OTHER DEALINGS IN
 * THE SOFTWARE.
 */

#import "cocos2d.h"

@class CCPhysicsCollisionPair;

<<<<<<< HEAD
/// Used to control how or if a body's position and velocity are updated.
=======
/** The type of physics body to use. */
>>>>>>> ef23b4d1
typedef NS_ENUM(unsigned char, CCPhysicsBodyType){
    
	/** A regular rigid body that is affected by gravity, forces and collisions. */
	CCPhysicsBodyTypeDynamic,
	
<<<<<<< HEAD
//	/// A body that is immovable by gravity, forces or collisions, but is moved using code.
//	CCPhysicsBodyTypeKinematic,
	
	/// A body that is immovable such as a wall or the ground.
=======
	/** A body that is immovable by gravity, forces or collisions, but is moved using code.  */
	CCPhysicsBodyTypeKinematic,
	
	/** A body that never moves such as a wall or the ground. */
>>>>>>> ef23b4d1
	CCPhysicsBodyTypeStatic,
};

/**
 * @todo This needs fleshed out by @slembcke
 */
@interface CCPhysicsBody : NSObject


/// -----------------------------------------------------------------------
/// @name Creating a CCPhysicsBody Object
/// -----------------------------------------------------------------------

/**
*  Creates and retuns a circular physics body using the circle radius and center values specified.
*
*  @param radius Circle radius.
*  @param center Circle center point.
*
*  @return The CCPhysicsBody Object.
*/
+(CCPhysicsBody *)bodyWithCircleOfRadius:(CGFloat)radius andCenter:(CGPoint)center;

/**
 *  Creates and returns a box shaped physics body with rounded corners.
 *
 *  @param rect         Box dimensions.
 *  @param cornerRadius Corner radius.
 *
 *  @return The CCPhysicsBody Object.
 */
+(CCPhysicsBody *)bodyWithRect:(CGRect)rect cornerRadius:(CGFloat)cornerRadius;

/**
 *  Creates and returns a pill shaped physics body with rounded corners that stretches from 'start' to 'end'.
 *
 *  @param from         Start point.
 *  @param to           End point.
 *  @param cornerRadius Corner radius.
 *
 *  @return The CCPhysicsBody Object.
 */
+(CCPhysicsBody *)bodyWithPillFrom:(CGPoint)from to:(CGPoint)to cornerRadius:(CGFloat)cornerRadius;

/**
 *  Creates and returns a convex polygon shaped physics body with rounded corners.  If the points do not form a convex polygon then a convex hull will be created from them automatically.
 *
 *  @param points       Points array pointer.
 *  @param count        Points count.
 *  @param cornerRadius Corner radius.
 *
 *  @return The CCPhysicsBody Object.
 */
+(CCPhysicsBody *)bodyWithPolygonFromPoints:(CGPoint *)points count:(NSUInteger)count cornerRadius:(CGFloat)cornerRadius;

/**
 *  Creates and returns a physics body with four pill shapes around the rectangle's perimeter, this will also default to being a CCPhysicsBodyTypeStatic type body.
 *
 *  @param rect         Rectangle perimeter.
 *  @param cornerRadius Corner radius.
 *
 *  @return The CCPhysicsBody Object.
 */
+(CCPhysicsBody *)bodyWithPolylineFromRect:(CGRect)rect cornerRadius:(CGFloat)cornerRadius;

/**
 *  Creates and returns a physics body with multiple pill shapes attached.  One for each segment in the polyline, this will also default to a CCPhysicsBodyTypeStatic type body.
 *
 *  @param points       Points array pointer.
 *  @param count        Points count.
 *  @param cornerRadius Corner radius.
 *  @param looped       Looped Flag.
 *
 *  @return The CCPhysicsBody Object.
 */
+(CCPhysicsBody *)bodyWithPolylineFromPoints:(CGPoint *)points count:(NSUInteger)count cornerRadius:(CGFloat)cornerRadius looped:(bool)looped;

/**
 *  Creates and returns a physics body with multiple shapes.
 *
 *  @param shapes Array of shapes to attach to the body.
 *
 *  @return The CCPhysicsBody Object.
 */
+(CCPhysicsBody *)bodyWithShapes:(NSArray *)shapes;


/// -----------------------------------------------------------------------
/// @name Accessing Basic Body Attributes
/// -----------------------------------------------------------------------

/**
 *  Mass of the physics body, if the body has multiple shapes you cannont change the mass directly.  
 *  Defaults to 1.0
 */
@property(nonatomic, assign) CGFloat mass;

/**
 *  Area of the body in points^2.
 *  Please note that this is relative to the CCPhysicsNode, change the node or a parent can change the area.
 */
@property(nonatomic, readonly) CGFloat area;

/**
 *  Density of the body in 1/1000 units of mass per area in points. Co-efficent is used to keep the mass of an object a resonable value.
 *  If the body has multiple shapes, you cannot change the density directly.
 *  Note that mass and not density will remain constant if an object is rescaled.
 */
@property(nonatomic, assign) CGFloat density;

/**
 *  Surface friction of the physics body, when two objects collide, their friction is multiplied together.
 *  The calculated value can be overridden in a CCCollisionPairDelegate pre-solve method.
 *  Defaults to 0.7
 */
@property(nonatomic, assign) CGFloat friction;

/**
 *  Elasticity of the physics body.
 *  When two objects collide, their elasticity is multiplied together.
 *  The calculated value can be ovrriden in a CCCollisionPairDelegate pre-solve method.
 *  Defaults to 0.2.
 */
@property(nonatomic, assign) CGFloat elasticity;

/**
 *  Velocity of the surface of a physics body relative to it's normal velocity.  This is useful fr modelling convery belts or the feet of a player avatar.
 *  The calculated surface velocity of two colliding shapes by default only affects their friction.
 *  The calculated value can be overriden in a CCCollisionPairDelegate pre-solve method.
 *  Defaults to CGPointZero.
 */
@property(nonatomic, assign) CGPoint surfaceVelocity;


/// -----------------------------------------------------------------------
/// @name Accessing Simulation Attributes
/// -----------------------------------------------------------------------

/**
 *  Affected by gravity flag.  Defaults to Yes.
 */
@property(nonatomic, assign) BOOL affectedByGravity;

/**
 *  Allow body rotation flag.  Defaults to Yes.
 */
@property(nonatomic, assign) BOOL allowsRotation;

/**
 *  Physics body type.  Defaults to CCPhysicsBodyTypeDynamic
 */
@property(nonatomic, assign) CCPhysicsBodyType type;


/// -----------------------------------------------------------------------
/// @name Accessing Collision and Contact Attributes
/// -----------------------------------------------------------------------

/**
 *  Is this body a sensor? A sensor will call a collision delegate but does not physically cause collisions between bodies.
 *  Defaults to NO
 */
@property(nonatomic, assign) BOOL sensor;

/**
 *  The bodies collisionGroup, if two physics bodies share the same group id, they don't collide.  Default nil
 */
@property(nonatomic, assign) id collisionGroup;

/**
 *  An string that identifies the collision pair delegate method that should be called.  Default @"default"
 */
@property(nonatomic, copy) NSString *collisionType;

/**
 *  An array of NSString category names of which this physics body is a member.  Up to 32 categories can be used in a single scene.
 *  Default is nil, which means the physics body exists in all categories.
 */
@property(nonatomic, copy) NSArray *collisionCategories;

/**
 *  An array of NSString category names that this physics body will collide with.
 *  The dedfault is nil, which means the physics body collides with all categories.
 */
@property(nonatomic, copy) NSArray *collisionMask;

/**
 *  Iterate over all of the CCPhysicsCollisionPairs this body is currently in contact with.
 *  @note The CCPhysicsCollisionPair object is shared so you should not store a strong reference to it.
 *
 *  @param block Collision block.
 */
-(void)eachCollisionPair:(void (^)(CCPhysicsCollisionPair *pair))block;


/// -----------------------------------------------------------------------
/// @name Accessing Velocity Attributes
/// -----------------------------------------------------------------------

/**
 *  The velocity of the physics body in absolute coordinates.
 */
@property(nonatomic, assign) CGPoint velocity;

/**
 *  Angular velocity of the physics body in radians per second.
 */
@property(nonatomic, assign) CGFloat angularVelocity;


/// -----------------------------------------------------------------------
/// @name Accessing Forces, Torques and Impulses Attributes
/// -----------------------------------------------------------------------

/**
 *  Linear force applied to the physics body this fixed timestep.
 */
@property(nonatomic, assign) CGPoint force;

/**
 *  Torque applied to this physics body this fixed timestep.
 */
@property(nonatomic, assign) CGFloat torque;


/// -----------------------------------------------------------------------
/// @name Applying Force Methods
/// -----------------------------------------------------------------------

/**
 *  Apply a torque on the physics body.
 *
 *  @param torque Torque.
 */
-(void)applyTorque:(CGFloat)torque;

/**
 *  Apply an angular impulse.
 *
 *  @param impulse Angular impulse.
 */
-(void)applyAngularImpulse:(CGFloat)impulse;

/**
 *  Apply a force to the physics body.
 *
 *  @param force Force vector.
 */
-(void)applyForce:(CGPoint)force;

/**
 *  Apply an impulse on the physics body.
 *
 *  @param impulse Impulse vector.
 */
-(void)applyImpulse:(CGPoint)impulse;

/**
 *  Apply force and torque on the physics body from a force applied at the given point in the parent CCNode's coordinates.
 *  The force will be rotated by, but not scaled by the CCNode's transform.
 *
 *  @param force Force vector.
 *  @param point Point to apply force.
 */
-(void)applyForce:(CGPoint)force atLocalPoint:(CGPoint)point;

/**
 *  Apply an impulse and angular impulse on the physics body at the given point in the parent CCNode's coordinates.
 *  The impulse will be rotated by, but not scaled by the CCNode's transform.
 *
 *  @param impulse Impulse vector.
 *  @param point   Point to apply impulse.
 */
-(void)applyImpulse:(CGPoint)impulse atLocalPoint:(CGPoint)point;

/**
 *  Apply an force and angular torque on the physics body at the given point in absolute coordinates.
 *
 *  @param force Force vector.
 *  @param point Point to apply force.
 */
-(void)applyForce:(CGPoint)force atWorldPoint:(CGPoint)point;

/**
 *  Apply an impulse and angular impulse on the physics body at the given point in absolute coordinates.
 *
 *  @param impulse Impulse vector.
 *  @param point   Point to apply impulse.
 */
-(void)applyImpulse:(CGPoint)impulse atWorldPoint:(CGPoint)point;


/// -----------------------------------------------------------------------
/// @name Accessing Misc Attributes
/// -----------------------------------------------------------------------

/** Joints connected to this body. */
@property(nonatomic, readonly) NSArray *joints;

/** 
 * Sleeping bodies are not simulated and use minimal CPU resources, normally bodies will fall asleep when they stop moving however you can trigger this
 * manually if required. 
 */
@property(nonatomic, assign) BOOL sleeping;

/** The CCNode to which this physics body is attached. */
@property(nonatomic, readonly) CCNode *node;

@end<|MERGE_RESOLUTION|>--- conflicted
+++ resolved
@@ -26,27 +26,16 @@
 
 @class CCPhysicsCollisionPair;
 
-<<<<<<< HEAD
-/// Used to control how or if a body's position and velocity are updated.
-=======
 /** The type of physics body to use. */
->>>>>>> ef23b4d1
 typedef NS_ENUM(unsigned char, CCPhysicsBodyType){
     
 	/** A regular rigid body that is affected by gravity, forces and collisions. */
 	CCPhysicsBodyTypeDynamic,
 	
-<<<<<<< HEAD
-//	/// A body that is immovable by gravity, forces or collisions, but is moved using code.
+//	/** A body that is immovable by gravity, forces or collisions, but is moved using code.  */
 //	CCPhysicsBodyTypeKinematic,
 	
-	/// A body that is immovable such as a wall or the ground.
-=======
-	/** A body that is immovable by gravity, forces or collisions, but is moved using code.  */
-	CCPhysicsBodyTypeKinematic,
-	
-	/** A body that never moves such as a wall or the ground. */
->>>>>>> ef23b4d1
+	/** A body that is immovable such as a wall or the ground. */
 	CCPhysicsBodyTypeStatic,
 };
 
