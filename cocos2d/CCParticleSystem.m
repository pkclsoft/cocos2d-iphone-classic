/* cocos2d for iPhone
 *
 * http://www.cocos2d-iphone.org
 *
 * Copyright (C) 2008,2009 Ricardo Quesada
 *
 * This program is free software; you can redistribute it and/or modify
 * it under the terms of the 'cocos2d for iPhone' license.
 *
 * You will find a copy of this license within the cocos2d for iPhone
 * distribution inside the "LICENSE" file.
 *
 */

// ideas taken from:
//	 . The ocean spray in your face [Jeff Lander]
//		http://www.double.co.nz/dust/col0798.pdf
//	 . Building an Advanced Particle System [John van der Burg]
//		http://www.gamasutra.com/features/20000623/vanderburg_01.htm
//   . LOVE game engine
//      http://love.sf.net

// opengl
#import <OpenGLES/ES1/gl.h>

// cocos2d
#import "ccConfig.h"
#if CC_ENABLE_PROFILERS
#import "Support/Profiling.h"
#endif
#import "CCParticleSystem.h"
#import "CCTextureCache.h"
#import "ccMacros.h"

// support
#import "Support/OpenGL_Internal.h"
#import "Support/CGPointExtension.h"

@implementation CCParticleSystem
@synthesize active, duration;
@synthesize centerOfGravity, posVar;
@synthesize particleCount;
@synthesize life, lifeVar;
@synthesize angle, angleVar;
@synthesize speed, speedVar;
@synthesize tangentialAccel, tangentialAccelVar;
@synthesize radialAccel, radialAccelVar;
@synthesize startColor, startColorVar, endColor, endColorVar;
@synthesize startSpin, startSpinVar, endSpin, endSpinVar;
@synthesize emissionRate;
@synthesize totalParticles;
@synthesize startSize, startSizeVar;
@synthesize endSize, endSizeVar;
@synthesize gravity;
@synthesize blendFunc = blendFunc_;
@synthesize blendAdditive;
@synthesize positionType = positionType_;
@synthesize autoRemoveOnFinish = autoRemoveOnFinish_;

-(id) init {
	NSException* myException = [NSException
								exceptionWithName:@"Particle.init"
								reason:@"Particle.init shall not be called. Use initWithTotalParticles instead."
								userInfo:nil];
	@throw myException;	
}

-(id) initWithTotalParticles:(int) numberOfParticles
{
	if( (self=[super init]) ) {

		totalParticles = numberOfParticles;
		
<<<<<<< HEAD
		particles = malloc( sizeof(tCCParticle) * totalParticles );
=======
		particles = calloc( totalParticles, sizeof(Particle) );
>>>>>>> a2f3c8dc

		if( ! particles ) {
			NSLog(@"Particle system: not enough memory");
			[self release];
			return nil;
		}
		
<<<<<<< HEAD
		bzero( particles, sizeof(tCCParticle) * totalParticles );
		
=======
>>>>>>> a2f3c8dc
		// default, active
		active = YES;
		
		// default: additive
		blendAdditive = NO;
		
		// blend function
		blendFunc_ = (ccBlendFunc) { CC_BLEND_SRC, CC_BLEND_DST };
		
		// default movement type;
		positionType_ = kCCPositionTypeFree;
		
		// default: modulate
		// XXX: not used
	//	colorModulate = YES;
		
		autoRemoveOnFinish_ = NO;

		// profiling
#if CC_ENABLE_PROFILERS
		_profilingTimer = [[CCProfiler timerWithName:@"particle system" andInstance:self] retain];
#endif
		[self schedule:@selector(step:)];
		
	}

	return self;
}

-(void) dealloc
{
	free( particles );

	[texture_ release];
	// profiling
#if CC_ENABLE_PROFILERS
	[CCProfiler releaseTimer:_profilingTimer];
#endif
	
	[super dealloc];
}

-(BOOL) addParticle
{
	if( [self isFull] )
		return NO;
	
	tCCParticle * particle = &particles[ particleCount ];
		
	[self initParticle: particle];		
	particleCount++;
				
	return YES;
}

-(void) initParticle: (tCCParticle*) particle
{
	CGPoint v;

	// position
	// XXX: source should be deprecated.
	particle->pos.x = (int) (centerOfGravity.x + posVar.x * CCRANDOM_MINUS1_1());
	particle->pos.y = (int) (centerOfGravity.y + posVar.y * CCRANDOM_MINUS1_1());
	
	// direction
	float a = CC_DEGREES_TO_RADIANS( angle + angleVar * CCRANDOM_MINUS1_1() );
	v.y = sinf( a );
	v.x = cosf( a );
	float s = speed + speedVar * CCRANDOM_MINUS1_1();
	particle->dir = ccpMult( v, s );
	
	// radial accel
	particle->radialAccel = radialAccel + radialAccelVar * CCRANDOM_MINUS1_1();
	
	// tangential accel
	particle->tangentialAccel = tangentialAccel + tangentialAccelVar * CCRANDOM_MINUS1_1();
	
	// life
	particle->life = life + lifeVar * CCRANDOM_MINUS1_1();
	particle->life = MAX(0, particle->life);  // no negative life
	
	// Color
	ccColor4F start;
	start.r = startColor.r + startColorVar.r * CCRANDOM_MINUS1_1();
	start.g = startColor.g + startColorVar.g * CCRANDOM_MINUS1_1();
	start.b = startColor.b + startColorVar.b * CCRANDOM_MINUS1_1();
	start.a = startColor.a + startColorVar.a * CCRANDOM_MINUS1_1();

	ccColor4F end;
	end.r = endColor.r + endColorVar.r * CCRANDOM_MINUS1_1();
	end.g = endColor.g + endColorVar.g * CCRANDOM_MINUS1_1();
	end.b = endColor.b + endColorVar.b * CCRANDOM_MINUS1_1();
	end.a = endColor.a + endColorVar.a * CCRANDOM_MINUS1_1();
	
	particle->color = start;
	particle->deltaColor.r = (end.r - start.r) / particle->life;
	particle->deltaColor.g = (end.g - start.g) / particle->life;
	particle->deltaColor.b = (end.b - start.b) / particle->life;
	particle->deltaColor.a = (end.a - start.a) / particle->life;

	// size
	float startS = startSize + startSizeVar * CCRANDOM_MINUS1_1();
	startS = MAX(0, startS);	// no negative size
	
	particle->size = startS;
	if( endSize == kParticleStartSizeEqualToEndSize )
		particle->deltaSize = 0;
	else {
		float endS = endSize + endSizeVar * CCRANDOM_MINUS1_1();
		particle->deltaSize = (endS - startS) / particle->life;
	}
	
	// angle
	float startA = startSpin + startSpinVar * CCRANDOM_MINUS1_1();
	float endA = endSpin + endSpinVar * CCRANDOM_MINUS1_1();
	particle->angle = startA;
	particle->deltaAngle = (endA - startA) / particle->life;
	
	// position
	if( positionType_ == kCCPositionTypeFree )
		particle->startPos = [self convertToWorldSpace:CGPointZero];
	else
		particle->startPos = self.position;
}

-(void) stopSystem
{
	active = NO;
	elapsed = duration;
	emitCounter = 0;
}

-(void) resetSystem
{
	active = YES;
	elapsed = 0;
	for(particleIdx = 0; particleIdx < particleCount; ++particleIdx) {
		tCCParticle *p = &particles[particleIdx];
		p->life = 0;
	}
}

-(BOOL) isFull
{
	return (particleCount == totalParticles);
}

#pragma mark ParticleSystem - MainLoop
-(void) step: (ccTime) dt
{
	if( active && emissionRate ) {
		float rate = 1.0f / emissionRate;
		emitCounter += dt;
		while( particleCount < totalParticles && emitCounter > rate ) {
			[self addParticle];
			emitCounter -= rate;
		}
		
		elapsed += dt;
		if(duration != -1 && duration < elapsed)
			[self stopSystem];
	}
	
	particleIdx = 0;
	
	CGPoint	absolutePosition;
	if( positionType_ == kCCPositionTypeFree )
		absolutePosition = [self convertToWorldSpace:CGPointZero];
	
#if CC_ENABLE_PROFILERS
	CCProfilingBeginTimingBlock(_profilingTimer);
#endif
	
	while( particleIdx < particleCount )
	{
		tCCParticle *p = &particles[particleIdx];
		
		if( p->life > 0 ) {
			
			CGPoint tmp, radial, tangential;
			
			radial = CGPointZero;
			// radial acceleration
			if(p->pos.x || p->pos.y)
				radial = ccpNormalize(p->pos);
			tangential = radial;
			radial = ccpMult(radial, p->radialAccel);
			
			// tangential acceleration
			float newy = tangential.x;
			tangential.x = -tangential.y;
			tangential.y = newy;
			tangential = ccpMult(tangential, p->tangentialAccel);
			
			// (gravity + radial + tangential) * dt
			tmp = ccpAdd( ccpAdd( radial, tangential), gravity);
			tmp = ccpMult( tmp, dt);
			p->dir = ccpAdd( p->dir, tmp);
			tmp = ccpMult(p->dir, dt);
			p->pos = ccpAdd( p->pos, tmp );
			
			// color
			p->color.r += (p->deltaColor.r * dt);
			p->color.g += (p->deltaColor.g * dt);
			p->color.b += (p->deltaColor.b * dt);
			p->color.a += (p->deltaColor.a * dt);
			
			// size
			p->size += (p->deltaSize * dt);
			p->size = MAX( 0, p->size );
			
			// angle
			p->angle += (p->deltaAngle * dt);
			
			// life
			p->life -= dt;
			
			//
			// update values in quad
			//
			
			CGPoint	newPos = p->pos;
			if( positionType_ == kCCPositionTypeFree ) {
				newPos = ccpSub(absolutePosition, p->startPos);
				newPos = ccpSub( p->pos, newPos);
			}
			
			[self updateQuadWithParticle:p position:newPos];
			
			// update particle counter
			particleIdx++;
			
		} else {
			// life < 0
			if( particleIdx != particleCount-1 )
				particles[particleIdx] = particles[particleCount-1];
			particleCount--;
			
			if( particleCount == 0 && autoRemoveOnFinish_ ) {
				[self unschedule:@selector(step:)];
				[[self parent] removeChild:self cleanup:YES];
				return;
			}
		}
	}
	
#if CC_ENABLE_PROFILERS
	CCProfilingEndTimingBlock(_profilingTimer);
#endif
	
	[self postStep];
}

-(void) updateQuadWithParticle:(tCCParticle*)particle position:(CGPoint)position
{
	// should be overriden
}

-(void) postStep
{
	// should be overriden
}

#pragma mark ParticleSystem - CCTexture protocol

-(void) setTexture:(CCTexture2D*) texture
{
	[texture_ release];
	texture_ = [texture retain];
	if( ! [texture hasPremultipliedAlpha] ) {
		blendFunc_.src = GL_SRC_ALPHA;
		blendFunc_.dst = GL_ONE_MINUS_SRC_ALPHA;
	}
}

-(CCTexture2D*) texture
{
	return texture_;
}
@end

<|MERGE_RESOLUTION|>--- conflicted
+++ resolved
@@ -71,23 +71,13 @@
 
 		totalParticles = numberOfParticles;
 		
-<<<<<<< HEAD
-		particles = malloc( sizeof(tCCParticle) * totalParticles );
-=======
-		particles = calloc( totalParticles, sizeof(Particle) );
->>>>>>> a2f3c8dc
+		particles = calloc( totalParticles, sizeof(tCCParticle) );
 
 		if( ! particles ) {
 			NSLog(@"Particle system: not enough memory");
-			[self release];
 			return nil;
 		}
 		
-<<<<<<< HEAD
-		bzero( particles, sizeof(tCCParticle) * totalParticles );
-		
-=======
->>>>>>> a2f3c8dc
 		// default, active
 		active = YES;
 		
@@ -193,7 +183,7 @@
 	startS = MAX(0, startS);	// no negative size
 	
 	particle->size = startS;
-	if( endSize == kParticleStartSizeEqualToEndSize )
+	if( endSize == kCCParticleStartSizeEqualToEndSize )
 		particle->deltaSize = 0;
 	else {
 		float endS = endSize + endSizeVar * CCRANDOM_MINUS1_1();
