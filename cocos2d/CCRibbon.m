/*
 * cocos2d for iPhone: http://www.cocos2d-iphone.org
 *
 * Copyright (c) 2008, 2009 Jason Booth
 * 
 * Permission is hereby granted, free of charge, to any person obtaining a copy
 * of this software and associated documentation files (the "Software"), to deal
 * in the Software without restriction, including without limitation the rights
 * to use, copy, modify, merge, publish, distribute, sublicense, and/or sell
 * copies of the Software, and to permit persons to whom the Software is
 * furnished to do so, subject to the following conditions:
 * 
 * The above copyright notice and this permission notice shall be included in
 * all copies or substantial portions of the Software.
 * 
 * THE SOFTWARE IS PROVIDED "AS IS", WITHOUT WARRANTY OF ANY KIND, EXPRESS OR
 * IMPLIED, INCLUDING BUT NOT LIMITED TO THE WARRANTIES OF MERCHANTABILITY,
 * FITNESS FOR A PARTICULAR PURPOSE AND NONINFRINGEMENT. IN NO EVENT SHALL THE
 * AUTHORS OR COPYRIGHT HOLDERS BE LIABLE FOR ANY CLAIM, DAMAGES OR OTHER
 * LIABILITY, WHETHER IN AN ACTION OF CONTRACT, TORT OR OTHERWISE, ARISING FROM,
 * OUT OF OR IN CONNECTION WITH THE SOFTWARE OR THE USE OR OTHER DEALINGS IN
 * THE SOFTWARE.
 */

/*
 * A ribbon is a dynamically generated list of polygons drawn as a single or series
 * of triangle strips. The primary use of Ribbon is as the drawing class of Motion Streak,
 * but it is quite useful on it's own. When manually drawing a ribbon, you can call addPointAt
 * and pass in the parameters for the next location in the ribbon. The system will automatically
 * generate new polygons, texture them accourding to your texture width, etc, etc.
 *
 * Ribbon data is stored in a RibbonSegment class. This class statically allocates enough verticies and
 * texture coordinates for 50 locations (100 verts or 48 triangles). The ribbon class will allocate
 * new segments when they are needed, and reuse old ones if available. The idea is to avoid constantly
 * allocating new memory and prefer a more static method. However, since there is no way to determine
 * the maximum size of some ribbons (motion streaks), a truely static allocation is not possible.
 *
 */


#import "CCDirector.h"
#import "CCRibbon.h"
#import "CCTextureCache.h"
#import "CCTexture2D.h"
#import "ccMacros.h"
#import "GLProgram.h"
#import "CCShaderCache.h"
#import "ccGLState.h"
#import "Support/TransformUtils.h"
#import "Support/CGPointExtension.h"
#import "Support/OpenGL_Internal.h"

//
// Ribbon
//
@implementation CCRibbon
@synthesize blendFunc=blendFunc_;
@synthesize color=color_;
@synthesize textureLength = textureLength_;

+(id)ribbonWithWidth:(float)w image:(NSString*)path length:(float)l color:(ccColor4UB)color fade:(float)fade
{
	self = [[[self alloc] initWithWidth:w image:path length:l color:color fade:fade] autorelease];
	return self;
}

-(id)initWithWidth:(float)w image:(NSString*)path length:(float)l color:(ccColor4UB)color fade:(float)fade
{
	self = [super init];
	if (self)
	{
		segments_ = [[NSMutableArray alloc] init];
		deletedSegments_ = [[NSMutableArray alloc] init];

		/* 1 initial segment */
		CCRibbonSegment* seg = [[CCRibbonSegment alloc] init];
		[segments_ addObject:seg];
		[seg release];
		
		textureLength_ = l;
		
		color_ = color;
		fadeTime_ = fade;
		lastLocation_ = CGPointZero;
		lastWidth_ = w/2;
		texVPos_ = 0.0f;
		
		curTime_ = 0;
		pastFirstPoint_ = NO;
		
		/* XXX:
		 Ribbon, by default uses this blend function, which might not be correct
		 if you are using premultiplied alpha images,
		 but 99% you might want to use this blending function regarding of the texture
		 */
		blendFunc_.src = GL_SRC_ALPHA;
		blendFunc_.dst = GL_ONE_MINUS_SRC_ALPHA;
		
		self.texture = [[CCTextureCache sharedTextureCache] addImage:path];

		/* default texture parameter */
		ccTexParams params = { GL_LINEAR, GL_LINEAR, GL_REPEAT, GL_REPEAT };
		[texture_ setTexParameters:&params];
		
		self.shaderProgram = [[CCShaderCache sharedShaderCache] programForKey:kCCShader_PositionTextureColor];
		shaderProgramAlternative_ = [[CCShaderCache sharedShaderCache] programForKey:kCCShader_PositionTextureColor];
		[shaderProgramAlternative_ retain];
	}
	return self;
}

-(void)dealloc
{
	[segments_ release];
	[deletedSegments_ release];
	[texture_ release];
	[shaderProgram_ release];
	[shaderProgramAlternative_ release];

	[super dealloc];
}

// rotates a point around 0, 0
-(CGPoint)rotatePoint:(CGPoint)vec rotation:(float)a
{
	float xtemp = (vec.x * cosf(a)) - (vec.y * sinf(a));
	vec.y = (vec.x * sinf(a)) + (vec.y * cosf(a));
	vec.x = xtemp;
	return vec;
}

-(void)update:(ccTime)delta
{
	curTime_+= delta;
	delta_ = delta;
}

-(float)sideOfLine:(CGPoint)p l1:(CGPoint)l1 l2:(CGPoint)l2
{
	CGPoint vp = ccpPerp(ccpSub(l1, l2));
	CGPoint vx = ccpSub(p, l1);
	return ccpDot(vx, vp);
}

// adds a new segment to the ribbon
-(void)addPointAt:(CGPoint)location width:(float)w
{
	w = w*0.5f;
	// if this is the first point added, cache it and return
	if (!pastFirstPoint_)
	{
		lastWidth_ = w;
		lastLocation_ = location;
		pastFirstPoint_ = YES;
		return;
	}

	CGPoint sub = ccpSub(lastLocation_, location);
	float r = ccpToAngle(sub) + (float)M_PI_2;
	CGPoint p1 = ccpAdd([self rotatePoint:ccp(-w, 0) rotation:r], location);
	CGPoint p2 = ccpAdd([self rotatePoint:ccp(w, 0) rotation:r], location);
	float len = sqrtf(powf(lastLocation_.x - location.x, 2) + powf(lastLocation_.y - location.y, 2));
	float tend = texVPos_ + len/textureLength_;
	CCRibbonSegment* seg;
	// grab last segment
	seg = [segments_ lastObject];
	// lets kill old segments
	for (CCRibbonSegment* seg2 in segments_)
	{
		if (seg2 != seg && seg2->finished)
		{
			[deletedSegments_ addObject:seg2];
		}
	}
	[segments_ removeObjectsInArray:deletedSegments_];
	// is the segment full?
	if (seg->end >= kCCRibbon_Max)
		[segments_ removeObjectsInArray:deletedSegments_];
	// grab last segment and append to it if it's not full
	seg = [segments_ lastObject];
	// is the segment full?
	if (seg->end >= kCCRibbon_Max)
	{
		CCRibbonSegment* newSeg;
		// grab it from the cache if we can
		if ([deletedSegments_ count] > 0)
		{
			newSeg = [deletedSegments_ objectAtIndex:0];
			[newSeg retain];							// will be released later
			[deletedSegments_ removeObject:newSeg];
			[newSeg reset];
		}
		else
		{
			newSeg = [[CCRibbonSegment alloc] init]; // will be released later
		}
		
		newSeg->creationTime[0] = seg->creationTime[seg->end - 1];
		int v = (seg->end-1)*6;
		int c = (seg->end-1)*4;	
		newSeg->verts[0] = seg->verts[v];
		newSeg->verts[1] = seg->verts[v+1];
		newSeg->verts[2] = seg->verts[v+2];
		newSeg->verts[3] = seg->verts[v+3];
		newSeg->verts[4] = seg->verts[v+4];
		newSeg->verts[5] = seg->verts[v+5];
		
		newSeg->coords[0] = seg->coords[c];
		newSeg->coords[1] = seg->coords[c+1];
		newSeg->coords[2] = seg->coords[c+2];
		newSeg->coords[3] = seg->coords[c+3];	  
		newSeg->end++;
		seg = newSeg;
		[segments_ addObject:seg];
		[newSeg release];	 // it was retained before
		
	}  
	if (seg->end == 0)
	{
		// first edge has to get rotation from the first real polygon
		CGPoint lp1 = ccpAdd([self rotatePoint:ccp(-lastWidth_, 0) rotation:r], lastLocation_);
		CGPoint lp2 = ccpAdd([self rotatePoint:ccp(+lastWidth_, 0) rotation:r], lastLocation_);
		seg->creationTime[0] = curTime_ - delta_;
		seg->verts[0] = lp1.x;
		seg->verts[1] = lp1.y;
		seg->verts[2] = 0.0f;
		seg->verts[3] = lp2.x;
		seg->verts[4] = lp2.y;
		seg->verts[5] = 0.0f;
		seg->coords[0] = 0.0f;
		seg->coords[1] = texVPos_;
		seg->coords[2] = 1.0f;
		seg->coords[3] = texVPos_;
		seg->end++;
	}

	int v = seg->end*6;
	int c = seg->end*4;
	// add new vertex
	seg->creationTime[seg->end] = curTime_;
	seg->verts[v] = p1.x;
	seg->verts[v+1] = p1.y;
	seg->verts[v+2] = 0.0f;
	seg->verts[v+3] = p2.x;
	seg->verts[v+4] = p2.y;
	seg->verts[v+5] = 0.0f;


	seg->coords[c] = 0.0f;
	seg->coords[c+1] = tend;
	seg->coords[c+2] = 1.0f;
	seg->coords[c+3] = tend;

	texVPos_ = tend;
	lastLocation_ = location;
	lastPoint1_ = p1;
	lastPoint2_ = p2;
	lastWidth_ = w;
	seg->end++;
}

-(void) draw
{
	[super draw];

	if ([segments_ count] > 0)
	{
		//
		// Uniforms
		//
		GLProgram *program = curTime_ ? shaderProgram_ : shaderProgramAlternative_;
		
		ccGLUseProgram( program->program_ );		
		ccGLUniformProjectionMatrix( program );
		ccGLUniformModelViewMatrix( program );

		if( ! curTime_ ) {
			ccColor4F color = { color_.r/255.0f, color_.g/255.0f, color_.b/255.0f, color_.a/255.0f };
			glDisableVertexAttribArray(kCCAttribColor);
			glVertexAttrib4fv(kCCAttribColor, (GLfloat*)&color);
		}
		
		glBindTexture( GL_TEXTURE_2D, [texture_ name] );

		ccGLBlendFunc( blendFunc_.src, blendFunc_.dst );

		for (CCRibbonSegment* seg in segments_) {
			[seg draw:curTime_ fadeTime:fadeTime_ color:color_];
		}

		// Restore default state
		if( ! curTime_ )
			glEnableVertexAttribArray(kCCAttribColor);
	}
}

#pragma mark Ribbon - CocosNodeTexture protocol
-(void) setTexture:(CCTexture2D*) texture
{
	[texture_ release];
	texture_ = [texture retain];
    [self setContentSize:[texture contentSize]];
	/* XXX Don't update blending function in Ribbons */
}

-(CCTexture2D*) texture
{
	return texture_;
}

@end


#pragma mark -
#pragma mark RibbonSegment

@implementation CCRibbonSegment

-(id)init
{
	self = [super init];
	if (self)
	{
		[self reset];
	}
	return self;
}

- (NSString*) description
{
	return [NSString stringWithFormat:@"<%@ = %08X | end = %i, begin = %i>", [self class], self, end, begin];
}

- (void) dealloc
{
	CCLOGINFO(@"cocos2d: deallocing %@", self);
	[super dealloc];
}

-(void)reset
{
	end = 0;
	begin = 0;
	finished = NO;
}

-(void)draw:(float)curTime fadeTime:(float)fadeTime color:(ccColor4UB)color
{
	GLubyte r = color.r;
	GLubyte g = color.g;
	GLubyte b = color.b;
	
	if (begin < kCCRibbon_Max)
	{
		// the motion streak class will call update and cause time to change, thus, if curTime_ != 0
		// we have to generate alpha for the ribbon each frame.
		if (curTime )
		{
<<<<<<< HEAD
			uint i = begin;
=======
			// generate alpha/color for each point
			glEnableClientState(GL_COLOR_ARRAY);
			NSUInteger i = begin;
>>>>>>> cf6ceee5
			for (; i < end; ++i)
			{
				int idx = i*8;
				colors[idx] = r;
				colors[idx+1] = g;
				colors[idx+2] = b;
				colors[idx+4] = r;
				colors[idx+5] = g;
				colors[idx+6] = b;
				float alive = ((curTime - creationTime[i]) / fadeTime);
				if (alive > 1)
				{
					begin++;
					colors[idx+3] = 0;
					colors[idx+7] = 0;
				}
				else
				{
					colors[idx+3] = (GLubyte)(255.f - (alive * 255.f));
					colors[idx+7] = colors[idx+3];
				}
			}

			// color
			glVertexAttribPointer(kCCAttribColor, 4, GL_UNSIGNED_BYTE, GL_TRUE, 0, &colors[begin*8]);
			
		}
		// position
		glVertexAttribPointer(kCCAttribPosition, 3, GL_FLOAT, GL_FALSE, 0, &verts[begin*6]);
		
		// texCoods
		glVertexAttribPointer(kCCAttribTexCoords, 2, GL_FLOAT, GL_FALSE, 0, &coords[begin*4]);
				
		glDrawArrays(GL_TRIANGLE_STRIP, 0, (end - begin) * 2);
	}
	else
		finished = YES;
}
@end
<|MERGE_RESOLUTION|>--- conflicted
+++ resolved
@@ -356,13 +356,8 @@
 		// we have to generate alpha for the ribbon each frame.
 		if (curTime )
 		{
-<<<<<<< HEAD
-			uint i = begin;
-=======
-			// generate alpha/color for each point
-			glEnableClientState(GL_COLOR_ARRAY);
 			NSUInteger i = begin;
->>>>>>> cf6ceee5
+
 			for (; i < end; ++i)
 			{
 				int idx = i*8;
