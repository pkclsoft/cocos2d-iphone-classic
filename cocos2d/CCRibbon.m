/*
 * cocos2d for iPhone: http://www.cocos2d-iphone.org
 *
 * Copyright (c) 2008, 2009 Jason Booth
 * 
 * Permission is hereby granted, free of charge, to any person obtaining a copy
 * of this software and associated documentation files (the "Software"), to deal
 * in the Software without restriction, including without limitation the rights
 * to use, copy, modify, merge, publish, distribute, sublicense, and/or sell
 * copies of the Software, and to permit persons to whom the Software is
 * furnished to do so, subject to the following conditions:
 * 
 * The above copyright notice and this permission notice shall be included in
 * all copies or substantial portions of the Software.
 * 
 * THE SOFTWARE IS PROVIDED "AS IS", WITHOUT WARRANTY OF ANY KIND, EXPRESS OR
 * IMPLIED, INCLUDING BUT NOT LIMITED TO THE WARRANTIES OF MERCHANTABILITY,
 * FITNESS FOR A PARTICULAR PURPOSE AND NONINFRINGEMENT. IN NO EVENT SHALL THE
 * AUTHORS OR COPYRIGHT HOLDERS BE LIABLE FOR ANY CLAIM, DAMAGES OR OTHER
 * LIABILITY, WHETHER IN AN ACTION OF CONTRACT, TORT OR OTHERWISE, ARISING FROM,
 * OUT OF OR IN CONNECTION WITH THE SOFTWARE OR THE USE OR OTHER DEALINGS IN
 * THE SOFTWARE.
 */

/*
 * A ribbon is a dynamically generated list of polygons drawn as a single or series
 * of triangle strips. The primary use of Ribbon is as the drawing class of Motion Streak,
 * but it is quite useful on it's own. When manually drawing a ribbon, you can call addPointAt
 * and pass in the parameters for the next location in the ribbon. The system will automatically
 * generate new polygons, texture them accourding to your texture width, etc, etc.
 *
 * Ribbon data is stored in a RibbonSegment class. This class statically allocates enough verticies and
 * texture coordinates for 50 locations (100 verts or 48 triangles). The ribbon class will allocate
 * new segments when they are needed, and reuse old ones if available. The idea is to avoid constantly
 * allocating new memory and prefer a more static method. However, since there is no way to determine
 * the maximum size of some ribbons (motion streaks), a truely static allocation is not possible.
 *
 */


#import "CCDirector.h"
#import "CCRibbon.h"
#import "CCTextureCache.h"
#import "CCTexture2D.h"
#import "ccMacros.h"
#import "GLProgram.h"
#import "CCShaderCache.h"
#import "ccGLState.h"
#import "Support/TransformUtils.h"
#import "Support/CGPointExtension.h"
#import "Support/OpenGL_Internal.h"

//
// Ribbon
//
@implementation CCRibbon
@synthesize blendFunc=blendFunc_;
@synthesize color=color_;
@synthesize textureLength = textureLength_;

+(id)ribbonWithWidth:(float)w image:(NSString*)path length:(float)l color:(ccColor4B)color fade:(float)fade
{
	self = [[[self alloc] initWithWidth:w image:path length:l color:color fade:fade] autorelease];
	return self;
}

-(id)initWithWidth:(float)w image:(NSString*)path length:(float)l color:(ccColor4B)color fade:(float)fade
{
	self = [super init];
	if (self)
	{
		segments_ = [[NSMutableArray alloc] init];
		deletedSegments_ = [[NSMutableArray alloc] init];

		/* 1 initial segment */
		CCRibbonSegment* seg = [[CCRibbonSegment alloc] init];
		[segments_ addObject:seg];
		[seg release];
		
		textureLength_ = l;
		
		color_ = color;
		fadeTime_ = fade;
		lastLocation_ = CGPointZero;
		lastWidth_ = w/2;
		texVPos_ = 0.0f;
		
		curTime_ = 0;
		pastFirstPoint_ = NO;
		
		/* XXX:
		 Ribbon, by default uses this blend function, which might not be correct
		 if you are using premultiplied alpha images,
		 but 99% you might want to use this blending function regarding of the texture
		 */
		blendFunc_.src = GL_SRC_ALPHA;
		blendFunc_.dst = GL_ONE_MINUS_SRC_ALPHA;
		
		self.texture = [[CCTextureCache sharedTextureCache] addImage:path];

		/* default texture parameter */
		ccTexParams params = { GL_LINEAR, GL_LINEAR, GL_REPEAT, GL_REPEAT };
		[texture_ setTexParameters:&params];
		
		self.shaderProgram = [[CCShaderCache sharedShaderCache] programForKey:kCCShader_PositionTextureColor];
		shaderProgramAlternative_ = [[CCShaderCache sharedShaderCache] programForKey:kCCShader_PositionTextureColor];
		[shaderProgramAlternative_ retain];
	}
	return self;
}

-(void)dealloc
{
	[segments_ release];
	[deletedSegments_ release];
	[texture_ release];
	[shaderProgram_ release];
	[shaderProgramAlternative_ release];

	[super dealloc];
}

// rotates a point around 0, 0
-(CGPoint)rotatePoint:(CGPoint)vec rotation:(float)a
{
	float xtemp = (vec.x * cosf(a)) - (vec.y * sinf(a));
	vec.y = (vec.x * sinf(a)) + (vec.y * cosf(a));
	vec.x = xtemp;
	return vec;
}

-(void)update:(ccTime)delta
{
	curTime_+= delta;
	delta_ = delta;
}

-(float)sideOfLine:(CGPoint)p l1:(CGPoint)l1 l2:(CGPoint)l2
{
	CGPoint vp = ccpPerp(ccpSub(l1, l2));
	CGPoint vx = ccpSub(p, l1);
	return ccpDot(vx, vp);
}

// adds a new segment to the ribbon
-(void)addPointAt:(CGPoint)location width:(float)w
{
	w = w*0.5f;
	// if this is the first point added, cache it and return
	if (!pastFirstPoint_)
	{
		lastWidth_ = w;
		lastLocation_ = location;
		pastFirstPoint_ = YES;
		return;
	}

	CGPoint sub = ccpSub(lastLocation_, location);
	float r = ccpToAngle(sub) + (float)M_PI_2;
	CGPoint p1 = ccpAdd([self rotatePoint:ccp(-w, 0) rotation:r], location);
	CGPoint p2 = ccpAdd([self rotatePoint:ccp(w, 0) rotation:r], location);
	float len = sqrtf(powf(lastLocation_.x - location.x, 2) + powf(lastLocation_.y - location.y, 2));
	float tend = texVPos_ + len/textureLength_;
	CCRibbonSegment* seg;
	// grab last segment
	seg = [segments_ lastObject];
	// lets kill old segments
	for (CCRibbonSegment* seg2 in segments_)
	{
		if (seg2 != seg && seg2->finished)
		{
			[deletedSegments_ addObject:seg2];
		}
	}
	[segments_ removeObjectsInArray:deletedSegments_];
	// is the segment full?
	if (seg->end >= kCCRibbon_Max)
		[segments_ removeObjectsInArray:deletedSegments_];
	// grab last segment and append to it if it's not full
	seg = [segments_ lastObject];
	// is the segment full?
	if (seg->end >= kCCRibbon_Max)
	{
		CCRibbonSegment* newSeg;
		// grab it from the cache if we can
		if ([deletedSegments_ count] > 0)
		{
			newSeg = [deletedSegments_ objectAtIndex:0];
			[newSeg retain];							// will be released later
			[deletedSegments_ removeObject:newSeg];
			[newSeg reset];
		}
		else
		{
			newSeg = [[CCRibbonSegment alloc] init]; // will be released later
		}
		
		newSeg->creationTime[0] = seg->creationTime[seg->end - 1];
		NSUInteger v = (seg->end-1)*6;
		NSUInteger c = (seg->end-1)*4;	
		newSeg->verts[0] = seg->verts[v];
		newSeg->verts[1] = seg->verts[v+1];
		newSeg->verts[2] = seg->verts[v+2];
		newSeg->verts[3] = seg->verts[v+3];
		newSeg->verts[4] = seg->verts[v+4];
		newSeg->verts[5] = seg->verts[v+5];
		
		newSeg->coords[0] = seg->coords[c];
		newSeg->coords[1] = seg->coords[c+1];
		newSeg->coords[2] = seg->coords[c+2];
		newSeg->coords[3] = seg->coords[c+3];	  
		newSeg->end++;
		seg = newSeg;
		[segments_ addObject:seg];
		[newSeg release];	 // it was retained before
		
	}  
	if (seg->end == 0)
	{
		// first edge has to get rotation from the first real polygon
		CGPoint lp1 = ccpAdd([self rotatePoint:ccp(-lastWidth_, 0) rotation:r], lastLocation_);
		CGPoint lp2 = ccpAdd([self rotatePoint:ccp(+lastWidth_, 0) rotation:r], lastLocation_);
		seg->creationTime[0] = curTime_ - delta_;
		seg->verts[0] = lp1.x;
		seg->verts[1] = lp1.y;
		seg->verts[2] = 0.0f;
		seg->verts[3] = lp2.x;
		seg->verts[4] = lp2.y;
		seg->verts[5] = 0.0f;
		seg->coords[0] = 0.0f;
		seg->coords[1] = texVPos_;
		seg->coords[2] = 1.0f;
		seg->coords[3] = texVPos_;
		seg->end++;
	}

	NSUInteger v = seg->end*6;
	NSUInteger c = seg->end*4;
	// add new vertex
	seg->creationTime[seg->end] = curTime_;
	seg->verts[v] = p1.x;
	seg->verts[v+1] = p1.y;
	seg->verts[v+2] = 0.0f;
	seg->verts[v+3] = p2.x;
	seg->verts[v+4] = p2.y;
	seg->verts[v+5] = 0.0f;


	seg->coords[c] = 0.0f;
	seg->coords[c+1] = tend;
	seg->coords[c+2] = 1.0f;
	seg->coords[c+3] = tend;

	texVPos_ = tend;
	lastLocation_ = location;
	lastPoint1_ = p1;
	lastPoint2_ = p2;
	lastWidth_ = w;
	seg->end++;
}

-(void) draw
{
	[super draw];

	if ([segments_ count] > 0)
	{
		//
		// Uniforms
		//
		GLProgram *program = curTime_ ? shaderProgram_ : shaderProgramAlternative_;
		
		ccGLUseProgram( program->program_ );		
		ccGLUniformProjectionMatrix( program );
		ccGLUniformModelViewMatrix( program );

		if( ! curTime_ ) {
			ccColor4F color = { color_.r/255.0f, color_.g/255.0f, color_.b/255.0f, color_.a/255.0f };
			glDisableVertexAttribArray(kCCAttribColor);
			glVertexAttrib4fv(kCCAttribColor, (GLfloat*)&color);
		}
		
		glBindTexture( GL_TEXTURE_2D, [texture_ name] );

		ccGLBlendFunc( blendFunc_.src, blendFunc_.dst );

		for (CCRibbonSegment* seg in segments_) {
			[seg draw:curTime_ fadeTime:fadeTime_ color:color_];
		}

		// Restore default state
		if( ! curTime_ )
			glEnableVertexAttribArray(kCCAttribColor);
	}
}

#pragma mark Ribbon - CocosNodeTexture protocol
-(void) setTexture:(CCTexture2D*) texture
{
	[texture_ release];
	texture_ = [texture retain];
    [self setContentSize:[texture contentSize]];
	/* XXX Don't update blending function in Ribbons */
}

-(CCTexture2D*) texture
{
	return texture_;
}

@end


#pragma mark -
#pragma mark RibbonSegment

@implementation CCRibbonSegment

-(id)init
{
	self = [super init];
	if (self)
	{
		[self reset];
	}
	return self;
}

- (NSString*) description
{
	return [NSString stringWithFormat:@"<%@ = %08X | end = %i, begin = %i>", [self class], self, end, begin];
}

- (void) dealloc
{
	CCLOGINFO(@"cocos2d: deallocing %@", self);
	[super dealloc];
}

-(void)reset
{
	end = 0;
	begin = 0;
	finished = NO;
}

-(void)draw:(float)curTime fadeTime:(float)fadeTime color:(ccColor4B)color
{
	GLubyte r = color.r;
	GLubyte g = color.g;
	GLubyte b = color.b;
	
	if (begin < kCCRibbon_Max)
	{
		// the motion streak class will call update and cause time to change, thus, if curTime_ != 0
		// we have to generate alpha for the ribbon each frame.
		if (curTime )
		{
			NSUInteger i = begin;

			for (; i < end; ++i)
			{
				NSUInteger idx = i*8;
				colors[idx] = r;
				colors[idx+1] = g;
				colors[idx+2] = b;
				colors[idx+4] = r;
				colors[idx+5] = g;
				colors[idx+6] = b;
				float alive = ((curTime - creationTime[i]) / fadeTime);
				if (alive > 1)
				{
					begin++;
					colors[idx+3] = 0;
					colors[idx+7] = 0;
				}
				else
				{
					colors[idx+3] = (GLubyte)(255.f - (alive * 255.f));
					colors[idx+7] = colors[idx+3];
				}
			}

			// color
			glVertexAttribPointer(kCCAttribColor, 4, GL_UNSIGNED_BYTE, GL_TRUE, 0, &colors[begin*8]);
			
		}
<<<<<<< HEAD
		// position
		glVertexAttribPointer(kCCAttribPosition, 3, GL_FLOAT, GL_FALSE, 0, &verts[begin*6]);
		
		// texCoods
		glVertexAttribPointer(kCCAttribTexCoords, 2, GL_FLOAT, GL_FALSE, 0, &coords[begin*4]);
				
		glDrawArrays(GL_TRIANGLE_STRIP, 0, (end - begin) * 2);
=======
		glVertexPointer(3, GL_FLOAT, 0, &verts[begin*6]);
		glTexCoordPointer(2, GL_FLOAT, 0, &coords[begin*4]);
		glDrawArrays(GL_TRIANGLE_STRIP, 0, (GLsizei) (end - begin) * 2);
>>>>>>> 0cc85131
	}
	else
		finished = YES;
}
@end
<|MERGE_RESOLUTION|>--- conflicted
+++ resolved
@@ -385,19 +385,13 @@
 			glVertexAttribPointer(kCCAttribColor, 4, GL_UNSIGNED_BYTE, GL_TRUE, 0, &colors[begin*8]);
 			
 		}
-<<<<<<< HEAD
 		// position
 		glVertexAttribPointer(kCCAttribPosition, 3, GL_FLOAT, GL_FALSE, 0, &verts[begin*6]);
 		
 		// texCoods
 		glVertexAttribPointer(kCCAttribTexCoords, 2, GL_FLOAT, GL_FALSE, 0, &coords[begin*4]);
 				
-		glDrawArrays(GL_TRIANGLE_STRIP, 0, (end - begin) * 2);
-=======
-		glVertexPointer(3, GL_FLOAT, 0, &verts[begin*6]);
-		glTexCoordPointer(2, GL_FLOAT, 0, &coords[begin*4]);
 		glDrawArrays(GL_TRIANGLE_STRIP, 0, (GLsizei) (end - begin) * 2);
->>>>>>> 0cc85131
 	}
 	else
 		finished = YES;
