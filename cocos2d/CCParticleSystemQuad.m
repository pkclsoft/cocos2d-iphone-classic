/*
 * cocos2d for iPhone: http://www.cocos2d-iphone.org
 *
 * Copyright (c) 2009 Leonardo Kasperavičius
 *
 * Copyright (c) 2008-2010 Ricardo Quesada
 * Copyright (c) 2011 Zynga Inc.
 *
 * Permission is hereby granted, free of charge, to any person obtaining a copy
 * of this software and associated documentation files (the "Software"), to deal
 * in the Software without restriction, including without limitation the rights
 * to use, copy, modify, merge, publish, distribute, sublicense, and/or sell
 * copies of the Software, and to permit persons to whom the Software is
 * furnished to do so, subject to the following conditions:
 *
 * The above copyright notice and this permission notice shall be included in
 * all copies or substantial portions of the Software.
 *
 * THE SOFTWARE IS PROVIDED "AS IS", WITHOUT WARRANTY OF ANY KIND, EXPRESS OR
 * IMPLIED, INCLUDING BUT NOT LIMITED TO THE WARRANTIES OF MERCHANTABILITY,
 * FITNESS FOR A PARTICULAR PURPOSE AND NONINFRINGEMENT. IN NO EVENT SHALL THE
 * AUTHORS OR COPYRIGHT HOLDERS BE LIABLE FOR ANY CLAIM, DAMAGES OR OTHER
 * LIABILITY, WHETHER IN AN ACTION OF CONTRACT, TORT OR OTHERWISE, ARISING FROM,
 * OUT OF OR IN CONNECTION WITH THE SOFTWARE OR THE USE OR OTHER DEALINGS IN
 * THE SOFTWARE.
 *
 */


// opengl
#import "Platforms/CCGL.h"

// cocos2d
#import "ccConfig.h"
#import "CCParticleSystemQuad.h"
#import "CCParticleBatchNode.h"
#import "CCTextureAtlas.h"
#import "CCTextureCache.h"
#import "ccMacros.h"
#import "CCSpriteFrame.h"
#import "CCDirector.h"
#import "CCShaderCache.h"
#import "ccGLState.h"
#import "CCGLProgram.h"

// support
#import "Support/OpenGL_Internal.h"
#import "Support/CGPointExtension.h"
#import "Support/TransformUtils.h"

// extern
#import "kazmath/GL/matrix.h"

@interface CCParticleSystemQuad ()
-(void) initVAO;
-(BOOL) allocMemory;
@end

@implementation CCParticleSystemQuad

// overriding the init method
-(id) initWithTotalParticles:(NSUInteger) numberOfParticles
{
	// base initialization
	if( (self=[super initWithTotalParticles:numberOfParticles]) ) {

		// allocating data space
		if( ! [self allocMemory] ) {
			[self release];
			return nil;
		}

		// Don't initialize the texCoords yet since there are not textures
//		[self initTexCoordsWithRect:CGRectMake(0, 0, [texture_ pixelsWide], [texture_ pixelsHigh])];

		[self initIndices];
		[self initVAO];

		self.shaderProgram = [[CCShaderCache sharedShaderCache] programForKey:kCCShader_PositionTextureColor];
	}

	return self;
}

-(BOOL) allocMemory
{
	NSAssert( ( !quads_ && !indices_), @"Memory already alloced");
	NSAssert( !batchNode_, @"Memory should not be alloced when not using batchNode");

	quads_ = calloc( sizeof(quads_[0]) * totalParticles, 1 );
	indices_ = calloc( sizeof(indices_[0]) * totalParticles * 6, 1 );

	if( !quads_ || !indices_) {
		NSLog(@"cocos2d: Particle system: not enough memory");
		if( quads_ )
			free( quads_ );
		if(indices_)
			free(indices_);

		return NO;
	}

	return YES;
}


-(void) initVAO
{
	glGenVertexArrays(1, &VAOname_);
	glBindVertexArray(VAOname_);

#define kQuadSize sizeof(quads_[0].bl)

	glGenBuffers(2, &buffersVBO_[0]);

	glBindBuffer(GL_ARRAY_BUFFER, buffersVBO_[0]);
	glBufferData(GL_ARRAY_BUFFER, sizeof(quads_[0]) * totalParticles, quads_, GL_DYNAMIC_DRAW);

	// vertices
	glEnableVertexAttribArray(kCCVertexAttrib_Position);
	glVertexAttribPointer(kCCVertexAttrib_Position, 2, GL_FLOAT, GL_FALSE, kQuadSize, (GLvoid*) offsetof( ccV3F_C4B_T2F, vertices));

	// colors
	glEnableVertexAttribArray(kCCVertexAttrib_Color);
	glVertexAttribPointer(kCCVertexAttrib_Color, 4, GL_UNSIGNED_BYTE, GL_TRUE, kQuadSize, (GLvoid*) offsetof( ccV3F_C4B_T2F, colors));

	// tex coords
	glEnableVertexAttribArray(kCCVertexAttrib_TexCoords);
	glVertexAttribPointer(kCCVertexAttrib_TexCoords, 2, GL_FLOAT, GL_FALSE, kQuadSize, (GLvoid*) offsetof( ccV3F_C4B_T2F, texCoords));

	glBindBuffer(GL_ELEMENT_ARRAY_BUFFER, buffersVBO_[1]);
	glBufferData(GL_ELEMENT_ARRAY_BUFFER, sizeof(indices_[0]) * totalParticles * 6, indices_, GL_STATIC_DRAW);

	glBindVertexArray(0);
	glBindBuffer(GL_ELEMENT_ARRAY_BUFFER, 0);
	glBindBuffer(GL_ARRAY_BUFFER, 0);

	CHECK_GL_ERROR_DEBUG();
}

-(void) dealloc
{
	if( ! batchNode_ ) {
		free(quads_);
		free(indices_);

		glDeleteBuffers(2, &buffersVBO_[0]);
		glDeleteVertexArrays(1, &VAOname_);
	}

	[super dealloc];
}

// pointRect is in Points coordinates.
-(void) initTexCoordsWithRect:(CGRect)pointRect
{
    // convert to Tex coords

	CGRect rect = CGRectMake(
							 pointRect.origin.x * CC_CONTENT_SCALE_FACTOR(),
							 pointRect.origin.y * CC_CONTENT_SCALE_FACTOR(),
							 pointRect.size.width * CC_CONTENT_SCALE_FACTOR(),
							 pointRect.size.height * CC_CONTENT_SCALE_FACTOR() );

	GLfloat wide = [texture_ pixelsWide];
	GLfloat high = [texture_ pixelsHigh];

#if CC_FIX_ARTIFACTS_BY_STRECHING_TEXEL
	GLfloat left = (rect.origin.x*2+1) / (wide*2);
	GLfloat bottom = (rect.origin.y*2+1) / (high*2);
	GLfloat right = left + (rect.size.width*2-2) / (wide*2);
	GLfloat top = bottom + (rect.size.height*2-2) / (high*2);
#else
	GLfloat left = rect.origin.x / wide;
	GLfloat bottom = rect.origin.y / high;
	GLfloat right = left + rect.size.width / wide;
	GLfloat top = bottom + rect.size.height / high;
#endif // ! CC_FIX_ARTIFACTS_BY_STRECHING_TEXEL

	// Important. Texture in cocos2d are inverted, so the Y component should be inverted
<<<<<<< HEAD
	CC_SWAP( top, bottom);

	ccV3F_C4B_T2F_Quad *quads;
	NSUInteger start, end;
	if (batchNode_)
	{
		quads = [[batchNode_ textureAtlas] quads];
		start = atlasIndex_;
		end = atlasIndex_ + totalParticles;
	}
	else
	{
		quads = quads_;
		start = 0;
		end = totalParticles;
	}

	for(NSUInteger i=start; i<end; i++) {

		// bottom-left vertex:
		quads[i].bl.texCoords.u = left;
		quads[i].bl.texCoords.v = bottom;
		// bottom-right vertex:
		quads[i].br.texCoords.u = right;
		quads[i].br.texCoords.v = bottom;
		// top-left vertex:
		quads[i].tl.texCoords.u = left;
		quads[i].tl.texCoords.v = top;
		// top-right vertex:
		quads[i].tr.texCoords.u = right;
		quads[i].tr.texCoords.v = top;
=======
		CC_SWAP( top, bottom);
		
		ccV3F_C4B_T2F_Quad *quadCollection; 
		NSUInteger start, end; 
		if (useBatchNode_)
		{
			quadCollection = [[batchNode_ textureAtlas] quads]; 
			start = atlasIndex_; 
			end = atlasIndex_ + totalParticles; 
		}
		else 
		{
			quadCollection = quads_; 
			start = 0; 
			end = totalParticles; 
		}
		
		ccV3F_C4B_T2F_Quad quad;
		bzero( &quad, sizeof(quad) );

		for(NSInteger i=start; i<end; i++) {
			// bottom-left vertex:
			quad.bl.texCoords.u = left;
			quad.bl.texCoords.v = bottom;
			// bottom-right vertex:
			quad.br.texCoords.u = right;
			quad.br.texCoords.v = bottom;
			// top-left vertex:
			quad.tl.texCoords.u = left;
			quad.tl.texCoords.v = top;
			// top-right vertex:
			quad.tr.texCoords.u = right;
			quad.tr.texCoords.v = top;
			
			quad.bl.texCoords.u = left;
			quad.bl.texCoords.v = bottom;
			
			quadCollection[i] = quad;
		
		}
>>>>>>> 95fc5a49
	}
}

-(void) setTexture:(CCTexture2D *)texture withRect:(CGRect)rect
{
	// Only update the texture if is different from the current one
	if( [texture name] != [texture_ name] )
		[super setTexture:texture];

	[self initTexCoordsWithRect:rect];
}

-(void) setTexture:(CCTexture2D *)texture
{
	CGSize s = [texture contentSize];
	[self setTexture:texture withRect:CGRectMake(0,0, s.width, s.height)];
}

-(void) setDisplayFrame:(CCSpriteFrame *)spriteFrame
{

	NSAssert( CGPointEqualToPoint( spriteFrame.offsetInPixels , CGPointZero ), @"QuadParticle only supports SpriteFrames with no offsets");

	// update texture before updating texture rect
	if ( spriteFrame.texture.name != texture_.name )
		[self setTexture: spriteFrame.texture];
}

-(void) initIndices
{
	for( NSUInteger i = 0; i < totalParticles; i++) {
		const NSUInteger i6 = i*6;
		const NSUInteger i4 = i*4;
		indices_[i6+0] = (GLushort) i4+0;
		indices_[i6+1] = (GLushort) i4+1;
		indices_[i6+2] = (GLushort) i4+2;

		indices_[i6+5] = (GLushort) i4+1;
		indices_[i6+4] = (GLushort) i4+2;
		indices_[i6+3] = (GLushort) i4+3;
	}
}

-(void) updateQuadWithParticle:(tCCParticle*)p newPosition:(CGPoint)newPos
{
	ccV3F_C4B_T2F_Quad *quad;

	if (batchNode_)
	{
		ccV3F_C4B_T2F_Quad *batchQuads = [[batchNode_ textureAtlas] quads];
		quad = &(batchQuads[atlasIndex_+p->atlasIndex]);
	}
	else
		quad = &(quads_[particleIdx]);

	ccColor4B color = { p->color.r*255, p->color.g*255, p->color.b*255, p->color.a*255};
	quad->bl.colors = color;
	quad->br.colors = color;
	quad->tl.colors = color;
	quad->tr.colors = color;

	// vertices
	GLfloat size_2 = p->size/2;
	if( p->rotation ) {
		GLfloat x1 = -size_2;
		GLfloat y1 = -size_2;

		GLfloat x2 = size_2;
		GLfloat y2 = size_2;
		GLfloat x = newPos.x;
		GLfloat y = newPos.y;

		GLfloat r = (GLfloat)-CC_DEGREES_TO_RADIANS(p->rotation);
		GLfloat cr = cosf(r);
		GLfloat sr = sinf(r);
		GLfloat ax = x1 * cr - y1 * sr + x;
		GLfloat ay = x1 * sr + y1 * cr + y;
		GLfloat bx = x2 * cr - y1 * sr + x;
		GLfloat by = x2 * sr + y1 * cr + y;
		GLfloat cx = x2 * cr - y2 * sr + x;
		GLfloat cy = x2 * sr + y2 * cr + y;
		GLfloat dx = x1 * cr - y2 * sr + x;
		GLfloat dy = x1 * sr + y2 * cr + y;

		// bottom-left
		quad->bl.vertices.x = ax;
		quad->bl.vertices.y = ay;

		// bottom-right vertex:
		quad->br.vertices.x = bx;
		quad->br.vertices.y = by;

		// top-left vertex:
		quad->tl.vertices.x = dx;
		quad->tl.vertices.y = dy;

		// top-right vertex:
		quad->tr.vertices.x = cx;
		quad->tr.vertices.y = cy;
	} else {
		// bottom-left vertex:
		quad->bl.vertices.x = newPos.x - size_2;
		quad->bl.vertices.y = newPos.y - size_2;

		// bottom-right vertex:
		quad->br.vertices.x = newPos.x + size_2;
		quad->br.vertices.y = newPos.y - size_2;

		// top-left vertex:
		quad->tl.vertices.x = newPos.x - size_2;
		quad->tl.vertices.y = newPos.y + size_2;

		// top-right vertex:
		quad->tr.vertices.x = newPos.x + size_2;
		quad->tr.vertices.y = newPos.y + size_2;
	}
}

-(void) postStep
{
	glBindBuffer(GL_ARRAY_BUFFER, buffersVBO_[0] );
	glBufferSubData(GL_ARRAY_BUFFER, 0, sizeof(quads_[0])*particleCount, quads_);
	glBindBuffer(GL_ARRAY_BUFFER, 0);

	CHECK_GL_ERROR_DEBUG();
}

// overriding draw method
-(void) draw
{
	NSAssert(!batchNode_,@"draw should not be called when added to a particleBatchNode");

	CC_NODE_DRAW_SETUP();

	ccGLBindTexture2D( [texture_ name] );
	ccGLBlendFunc( blendFunc_.src, blendFunc_.dst );

	NSAssert( particleIdx == particleCount, @"Abnormal error in particle quad");

	glBindVertexArray( VAOname_ );

	glDrawElements(GL_TRIANGLES, (GLsizei) particleIdx*6, GL_UNSIGNED_SHORT, 0);

	glBindVertexArray( 0 );

	CC_INCREMENT_GL_DRAWS(1);

	CHECK_GL_ERROR_DEBUG();
}

-(void) setBatchNode:(CCParticleBatchNode *)batchNode
{
	if( batchNode_ != batchNode ) {

		CCParticleBatchNode *oldBatch = batchNode_;

		[super setBatchNode:batchNode];

		// NEW: is self render ?
		if( ! batchNode ) {
			[self allocMemory];
			[self initIndices];
			[self setTexture:[oldBatch texture]];
			[self initVAO];
		}

		// OLD: was it self render ? cleanup
		else if( ! oldBatch )
		{
			// copy current state to batch
			ccV3F_C4B_T2F_Quad *batchQuads = [[batchNode_ textureAtlas] quads];
			ccV3F_C4B_T2F_Quad *quad = &(batchQuads[atlasIndex_] );
			memcpy( quad, quads_, totalParticles * sizeof(quads_[0]) );

			if (quads_)
				free(quads_);
			quads_ = NULL;

			if (indices_)
				free(indices_);
			indices_ = NULL;

			glDeleteBuffers(2, &buffersVBO_[0]);
			glDeleteVertexArrays(1, &VAOname_);
		}
	}
}

@end<|MERGE_RESOLUTION|>--- conflicted
+++ resolved
@@ -178,7 +178,7 @@
 #endif // ! CC_FIX_ARTIFACTS_BY_STRECHING_TEXEL
 
 	// Important. Texture in cocos2d are inverted, so the Y component should be inverted
-<<<<<<< HEAD
+//<<<<<<< HEAD
 	CC_SWAP( top, bottom);
 
 	ccV3F_C4B_T2F_Quad *quads;
@@ -210,48 +210,48 @@
 		// top-right vertex:
 		quads[i].tr.texCoords.u = right;
 		quads[i].tr.texCoords.v = top;
-=======
-		CC_SWAP( top, bottom);
-		
-		ccV3F_C4B_T2F_Quad *quadCollection; 
-		NSUInteger start, end; 
-		if (useBatchNode_)
-		{
-			quadCollection = [[batchNode_ textureAtlas] quads]; 
-			start = atlasIndex_; 
-			end = atlasIndex_ + totalParticles; 
-		}
-		else 
-		{
-			quadCollection = quads_; 
-			start = 0; 
-			end = totalParticles; 
-		}
-		
-		ccV3F_C4B_T2F_Quad quad;
-		bzero( &quad, sizeof(quad) );
-
-		for(NSInteger i=start; i<end; i++) {
-			// bottom-left vertex:
-			quad.bl.texCoords.u = left;
-			quad.bl.texCoords.v = bottom;
-			// bottom-right vertex:
-			quad.br.texCoords.u = right;
-			quad.br.texCoords.v = bottom;
-			// top-left vertex:
-			quad.tl.texCoords.u = left;
-			quad.tl.texCoords.v = top;
-			// top-right vertex:
-			quad.tr.texCoords.u = right;
-			quad.tr.texCoords.v = top;
-			
-			quad.bl.texCoords.u = left;
-			quad.bl.texCoords.v = bottom;
-			
-			quadCollection[i] = quad;
-		
-		}
->>>>>>> 95fc5a49
+//=======
+//		CC_SWAP( top, bottom);
+//		
+//		ccV3F_C4B_T2F_Quad *quadCollection; 
+//		NSUInteger start, end; 
+//		if (useBatchNode_)
+//		{
+//			quadCollection = [[batchNode_ textureAtlas] quads]; 
+//			start = atlasIndex_; 
+//			end = atlasIndex_ + totalParticles; 
+//		}
+//		else 
+//		{
+//			quadCollection = quads_; 
+//			start = 0; 
+//			end = totalParticles; 
+//		}
+//		
+//		ccV3F_C4B_T2F_Quad quad;
+//		bzero( &quad, sizeof(quad) );
+//
+//		for(NSInteger i=start; i<end; i++) {
+//			// bottom-left vertex:
+//			quad.bl.texCoords.u = left;
+//			quad.bl.texCoords.v = bottom;
+//			// bottom-right vertex:
+//			quad.br.texCoords.u = right;
+//			quad.br.texCoords.v = bottom;
+//			// top-left vertex:
+//			quad.tl.texCoords.u = left;
+//			quad.tl.texCoords.v = top;
+//			// top-right vertex:
+//			quad.tr.texCoords.u = right;
+//			quad.tr.texCoords.v = top;
+//			
+//			quad.bl.texCoords.u = left;
+//			quad.bl.texCoords.v = bottom;
+//			
+//			quadCollection[i] = quad;
+//		
+//		}
+//>>>>>>> develop
 	}
 }
 
