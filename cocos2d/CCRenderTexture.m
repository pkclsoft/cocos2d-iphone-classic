/*
 * cocos2d for iPhone: http://www.cocos2d-iphone.org
 *
 * Copyright (c) 2009 Jason Booth
 *
 * Permission is hereby granted, free of charge, to any person obtaining a copy
 * of this software and associated documentation files (the "Software"), to deal
 * in the Software without restriction, including without limitation the rights
 * to use, copy, modify, merge, publish, distribute, sublicense, and/or sell
 * copies of the Software, and to permit persons to whom the Software is
 * furnished to do so, subject to the following conditions:
 *
 * The above copyright notice and this permission notice shall be included in
 * all copies or substantial portions of the Software.
 *
 * THE SOFTWARE IS PROVIDED "AS IS", WITHOUT WARRANTY OF ANY KIND, EXPRESS OR
 * IMPLIED, INCLUDING BUT NOT LIMITED TO THE WARRANTIES OF MERCHANTABILITY,
 * FITNESS FOR A PARTICULAR PURPOSE AND NONINFRINGEMENT. IN NO EVENT SHALL THE
 * AUTHORS OR COPYRIGHT HOLDERS BE LIABLE FOR ANY CLAIM, DAMAGES OR OTHER
 * LIABILITY, WHETHER IN AN ACTION OF CONTRACT, TORT OR OTHERWISE, ARISING FROM,
 * OUT OF OR IN CONNECTION WITH THE SOFTWARE OR THE USE OR OTHER DEALINGS IN
 * THE SOFTWARE.
 *
 */

#import "CCRenderTexture.h"
#import "CCDirector.h"
#import "ccMacros.h"
#import "CCGLProgram.h"
#import "ccGLStateCache.h"
#import "CCConfiguration.h"
#import "Support/ccUtils.h"
#import "Support/CCFileUtils.h"

#if __CC_PLATFORM_MAC
#import <ApplicationServices/ApplicationServices.h>
#endif

// extern
#import "kazmath/GL/matrix.h"

@implementation CCRenderTexture

@synthesize sprite=sprite_;

// issue #994
+(id)renderTextureWithWidth:(int)w height:(int)h pixelFormat:(CCTexture2DPixelFormat) format
{
	return [[[self alloc] initWithWidth:w height:h pixelFormat:format] autorelease];
}

+(id)renderTextureWithWidth:(int)w height:(int)h
{
	return [[[self alloc] initWithWidth:w height:h pixelFormat:kCCTexture2DPixelFormat_RGBA8888] autorelease];
}

-(id)initWithWidth:(int)w height:(int)h
{
	return [self initWithWidth:w height:h pixelFormat:kCCTexture2DPixelFormat_RGBA8888];
}

-(id)initWithWidth:(int)w height:(int)h pixelFormat:(CCTexture2DPixelFormat) format
{
	if ((self = [super init]))
	{
		NSAssert(format != kCCTexture2DPixelFormat_A8,@"only RGB and RGBA formats are valid for a render texture");

		CCDirector *director = [CCDirector sharedDirector];

		// XXX multithread
		if( [director runningThread] != [NSThread currentThread] )
			CCLOG(@"cocos2d: WARNING. CCRenderTexture is running on its own thread. Make sure that an OpenGL context is being used on this thread!");

		
		w *= CC_CONTENT_SCALE_FACTOR();
		h *= CC_CONTENT_SCALE_FACTOR();

		glGetIntegerv(GL_FRAMEBUFFER_BINDING, &oldFBO_);

		// textures must be power of two
		NSUInteger powW;
		NSUInteger powH;

		if( [[CCConfiguration sharedConfiguration] supportsNPOT] ) {
			powW = w;
			powH = h;
		} else {
			powW = ccNextPOT(w);
			powH = ccNextPOT(h);
		}

		void *data = malloc((int)(powW * powH * 4));
		memset(data, 0, (int)(powW * powH * 4));
		pixelFormat_=format;

		texture_ = [[CCTexture2D alloc] initWithData:data pixelFormat:pixelFormat_ pixelsWide:powW pixelsHigh:powH contentSize:CGSizeMake(w, h)];
		free( data );

		// generate FBO
		glGenFramebuffers(1, &fbo_);
		glBindFramebuffer(GL_FRAMEBUFFER, fbo_);

		// associate texture with FBO
		glFramebufferTexture2D(GL_FRAMEBUFFER, GL_COLOR_ATTACHMENT0, GL_TEXTURE_2D, texture_.name, 0);

		// check if it worked (probably worth doing :) )
		NSAssert( glCheckFramebufferStatus(GL_FRAMEBUFFER) == GL_FRAMEBUFFER_COMPLETE, @"Could not attach texture to framebuffer");

		[texture_ setAliasTexParameters];

		sprite_ = [CCSprite spriteWithTexture:texture_];

		[texture_ release];
		[sprite_ setScaleY:-1];
		[self addChild:sprite_];

		// issue #937
		[sprite_ setBlendFunc:(ccBlendFunc){GL_ONE, GL_ONE_MINUS_SRC_ALPHA}];

		glBindFramebuffer(GL_FRAMEBUFFER, oldFBO_);
	}
	return self;
}

-(void)dealloc
{
	glDeleteFramebuffers(1, &fbo_);

	[super dealloc];
}

-(void)begin
{
	CCDirector *director = [CCDirector sharedDirector];
	
	// Save the current matrix
	kmGLPushMatrix();

	CGSize texSize = [texture_ contentSizeInPixels];


	// Calculate the adjustment ratios based on the old and new projections
	CGSize size = [director winSizeInPixels];
	float widthRatio = size.width / texSize.width;
	float heightRatio = size.height / texSize.height;


	// Adjust the orthographic projection and viewport
	glViewport(0, 0, texSize.width, texSize.height );

	kmMat4 orthoMatrix;
	kmMat4OrthographicProjection(&orthoMatrix, (float)-1.0 / widthRatio,  (float)1.0 / widthRatio,
								 (float)-1.0 / heightRatio, (float)1.0 / heightRatio, -1,1 );
	kmGLMultMatrix(&orthoMatrix);

	glGetIntegerv(GL_FRAMEBUFFER_BINDING, &oldFBO_);
	glBindFramebuffer(GL_FRAMEBUFFER, fbo_);
}

-(void)beginWithClear:(float)r g:(float)g b:(float)b a:(float)a
{
	[self begin];

	// save clear color
	GLfloat	clearColor[4];
	glGetFloatv(GL_COLOR_CLEAR_VALUE,clearColor);

	glClearColor(r, g, b, a);
	glClear(GL_COLOR_BUFFER_BIT | GL_DEPTH_BUFFER_BIT);

	// restore clear color
	glClearColor(clearColor[0], clearColor[1], clearColor[2], clearColor[3]);
}

-(void)end
{
	CCDirector *director = [CCDirector sharedDirector];
	
	glBindFramebuffer(GL_FRAMEBUFFER, oldFBO_);

	kmGLPopMatrix();

	CGSize size = [director winSizeInPixels];

	// restore viewport
	glViewport(0, 0, size.width * CC_CONTENT_SCALE_FACTOR(), size.height * CC_CONTENT_SCALE_FACTOR() );

	// special viewport for 3d projection + retina display
	if ( director.projection == kCCDirectorProjection3D && CC_CONTENT_SCALE_FACTOR() != 1 )
		glViewport(-size.width/2, -size.height/2, size.width * CC_CONTENT_SCALE_FACTOR(), size.height * CC_CONTENT_SCALE_FACTOR() );
	
	[director setProjection:director.projection];	
}

-(void)clear:(float)r g:(float)g b:(float)b a:(float)a
{
	[self beginWithClear:r g:g b:b a:a];
	[self end];
}

#pragma mark RenderTexture - Save Image

-(CGImageRef) newCGImage
{
    NSAssert(pixelFormat_ == kCCTexture2DPixelFormat_RGBA8888,@"only RGBA8888 can be saved as image");
	
	
	CGSize s = [texture_ contentSizeInPixels];
	int tx = s.width;
	int ty = s.height;
	
	int bitsPerComponent			= 8;
    int bitsPerPixel                = 4 * 8;
    int bytesPerPixel               = bitsPerPixel / 8;
	int bytesPerRow					= bytesPerPixel * tx;
	NSInteger myDataLength			= bytesPerRow * ty;
	
<<<<<<< HEAD
	GLubyte *buffer	= calloc(myDataLength,1);
	GLubyte *pixels	= calloc(myDataLength,1);
	
	
	if( ! (buffer && pixels) ) {
		CCLOG(@"cocos2d: CCRenderTexture#getCGImageFromBuffer: not enough memory");
		free(buffer);
=======
	GLubyte *buffer	= malloc(sizeof(GLubyte)*myDataLength);
	GLubyte *pixels	= malloc(sizeof(GLubyte)*myDataLength);
	
	if( ! (buffer && pixels) ) {
		CCLOG(@"cocos2d: CCRenderTexture#getUIImageFromBuffer: not enough memory");
        free(buffer);
>>>>>>> 8bb5fcb9
		free(pixels);
		return nil;
	}
	
	[self begin];
<<<<<<< HEAD
	

	glReadPixels(0,0,tx,ty,GL_RGBA,GL_UNSIGNED_BYTE, buffer);

	[self end];
	
	// make data provider with data.
	
	CGBitmapInfo bitmapInfo	= kCGImageAlphaPremultipliedLast | kCGBitmapByteOrderDefault;
	CGDataProviderRef provider = CGDataProviderCreateWithData(NULL, buffer, myDataLength, NULL);
	CGColorSpaceRef colorSpaceRef = CGColorSpaceCreateDeviceRGB();
	CGImageRef iref	= CGImageCreate(tx, ty,
									bitsPerComponent, bitsPerPixel, bytesPerRow,
									colorSpaceRef, bitmapInfo, provider,
									NULL, false,
									kCGRenderingIntentDefault);
	
	CGContextRef context = CGBitmapContextCreate(pixels, tx,
												 ty, CGImageGetBitsPerComponent(iref),
												 CGImageGetBytesPerRow(iref), CGImageGetColorSpace(iref),
												 bitmapInfo);
	
	// vertically flipped
	if( YES ) {
		CGContextTranslateCTM(context, 0.0f, ty);
		CGContextScaleCTM(context, 1.0f, -1.0f);
	}
	CGContextDrawImage(context, CGRectMake(0.0f, 0.0f, tx, ty), iref);
	CGImageRef image = CGBitmapContextCreateImage(context);
	
	CGImageRelease(iref);
	CGContextRelease(context);
	CGColorSpaceRelease(colorSpaceRef);
	CGDataProviderRelease(provider);
	
	free(pixels);
	free(buffer);
	
	return image;
=======
        glReadPixels(0,0,tx,ty,GL_RGBA,GL_UNSIGNED_BYTE, buffer);
	[self end];
	
	// flip image
    int x,y;
	
	for(y = 0; y <ty; y++) {
		for(x = 0; x <tx * 4; x++) {
			pixels[((ty - 1 - y) * tx * 4 + x)] = buffer[(y * 4 * tx + x)];
		}
	}
    
	CGBitmapInfo bitmapInfo = kCGImageAlphaPremultipliedLast | kCGBitmapByteOrderDefault;
    CGDataProviderRef provider		= CGDataProviderCreateWithData(NULL, pixels, myDataLength, NULL);
    CGColorSpaceRef colorSpaceRef	= CGColorSpaceCreateDeviceRGB();
    CGImageRef iref					= CGImageCreate(tx, ty,
                                                    bitsPerComponent, bitsPerPixel, bytesPerRow,
                                                    colorSpaceRef, bitmapInfo, provider,
                                                    NULL, false,
                                                    kCGRenderingIntentDefault);
    CGContextRef context = CGBitmapContextCreate(pixels, tx, ty, CGImageGetBitsPerComponent(iref),
                                                 CGImageGetBytesPerRow(iref), CGImageGetColorSpace(iref),
                                                 bitmapInfo);
  

    CGContextDrawImage(context, CGRectMake(0, 0, tx, ty), iref); 
    //make copy so pixels can be freed        
    CGImageRef outputRef = CGBitmapContextCreateImage(context);
  
    
    UIImage* image = [[UIImage alloc] initWithCGImage:outputRef];
        
    CGImageRelease(iref);	
    CGContextRelease(context);
    CGColorSpaceRelease(colorSpaceRef);
    CGDataProviderRelease(provider);
    CGImageRelease(outputRef);
    
    free(pixels);
    free(buffer);
    
	return [image autorelease];
>>>>>>> 8bb5fcb9
}

-(BOOL) saveToFile:(NSString*)name
{
	return [self saveToFile:name format:kCCImageFormatJPEG];
}

-(BOOL)saveToFile:(NSString*)fileName format:(tCCImageFormat)format
{
	BOOL success;
	
	NSString *fullPath = [[NSSearchPathForDirectoriesInDomains(NSDocumentDirectory, NSUserDomainMask, YES) objectAtIndex:0] stringByAppendingPathComponent:fileName];
	
	CGImageRef imageRef = [self newCGImage];

	if( ! imageRef ) {
		CCLOG(@"cocos2d: Error: Cannot create CGImage ref from texture");
		return NO;
	}
	
#if __CC_PLATFORM_IOS
	
	UIImage* image	= [[UIImage alloc] initWithCGImage:imageRef scale:CC_CONTENT_SCALE_FACTOR() orientation:UIImageOrientationUp];
	NSData *imageData;

	if( format == kCCImageFormatPNG )
		imageData = UIImagePNGRepresentation( image );

	else if( format == kCCImageFormatJPEG )
		imageData = UIImageJPEGRepresentation(image, 0.9f);

	else
		NSAssert(NO, @"Unsupported format");
	
	[image release];

	success = [imageData writeToFile:fullPath atomically:YES];

	
#elif __CC_PLATFORM_MAC
	
<<<<<<< HEAD
	CFURLRef url = (CFURLRef)[NSURL fileURLWithPath:fullPath];
	
	CGImageDestinationRef dest;

	if( format == kCCImageFormatPNG )
		dest = 	CGImageDestinationCreateWithURL(url, kUTTypePNG, 1, NULL);

	else if( format == kCCImageFormatJPEG )
		dest = 	CGImageDestinationCreateWithURL(url, kUTTypeJPEG, 1, NULL);

	else
		NSAssert(NO, @"Unsupported format");

	CGImageDestinationAddImage(dest, imageRef, nil);
=======
	if (format == kCCImageFormatRawData)
	{
		free(buffer);
		//data frees buffer when it is deallocated
		data = [NSData dataWithBytesNoCopy:pixels length:myDataLength];
		
	} else {
		
		/*
		 CGImageCreate(size_t width, size_t height,
		 size_t bitsPerComponent, size_t bitsPerPixel, size_t bytesPerRow,
		 CGColorSpaceRef space, CGBitmapInfo bitmapInfo, CGDataProviderRef provider,
		 const CGFloat decode[], bool shouldInterpolate,
		 CGColorRenderingIntent intent)
		 */
		// make data provider with data.
		CGBitmapInfo bitmapInfo = kCGImageAlphaPremultipliedLast | kCGBitmapByteOrderDefault;
		CGDataProviderRef provider		= CGDataProviderCreateWithData(NULL, pixels, myDataLength, NULL);
		CGColorSpaceRef colorSpaceRef	= CGColorSpaceCreateDeviceRGB();
		CGImageRef iref					= CGImageCreate(tx, ty,
														bitsPerComponent, bitsPerPixel, bytesPerRow,
														colorSpaceRef, bitmapInfo, provider,
														NULL, false,
														kCGRenderingIntentDefault);
		
		UIImage* image					= [[UIImage alloc] initWithCGImage:iref];
		
		CGImageRelease(iref);	
		CGColorSpaceRelease(colorSpaceRef);
		CGDataProviderRelease(provider);
		
		if (format == kCCImageFormatPNG)
			data = UIImagePNGRepresentation(image);
		else
			data = UIImageJPEGRepresentation(image, 1.0f);
		
		[image release];
>>>>>>> 8bb5fcb9
		
	success = CGImageDestinationFinalize(dest);

	CFRelease(dest);
#endif

	CGImageRelease(imageRef);
	
	if( ! success )
		CCLOG(@"cocos2d: ERROR: Failed to save file:%@ to disk",fullPath);

	return success;
}


#if __CC_PLATFORM_IOS

-(UIImage *) getUIImage
{
	CGImageRef imageRef = [self newCGImage];
	
	UIImage* image	= [[UIImage alloc] initWithCGImage:imageRef scale:CC_CONTENT_SCALE_FACTOR() orientation:UIImageOrientationUp];

	CGImageRelease( imageRef );

	return [image autorelease];
}
#endif // __CC_PLATFORM_IOS
@end<|MERGE_RESOLUTION|>--- conflicted
+++ resolved
@@ -215,7 +215,6 @@
 	int bytesPerRow					= bytesPerPixel * tx;
 	NSInteger myDataLength			= bytesPerRow * ty;
 	
-<<<<<<< HEAD
 	GLubyte *buffer	= calloc(myDataLength,1);
 	GLubyte *pixels	= calloc(myDataLength,1);
 	
@@ -223,20 +222,11 @@
 	if( ! (buffer && pixels) ) {
 		CCLOG(@"cocos2d: CCRenderTexture#getCGImageFromBuffer: not enough memory");
 		free(buffer);
-=======
-	GLubyte *buffer	= malloc(sizeof(GLubyte)*myDataLength);
-	GLubyte *pixels	= malloc(sizeof(GLubyte)*myDataLength);
-	
-	if( ! (buffer && pixels) ) {
-		CCLOG(@"cocos2d: CCRenderTexture#getUIImageFromBuffer: not enough memory");
-        free(buffer);
->>>>>>> 8bb5fcb9
 		free(pixels);
 		return nil;
 	}
 	
 	[self begin];
-<<<<<<< HEAD
 	
 
 	glReadPixels(0,0,tx,ty,GL_RGBA,GL_UNSIGNED_BYTE, buffer);
@@ -276,50 +266,6 @@
 	free(buffer);
 	
 	return image;
-=======
-        glReadPixels(0,0,tx,ty,GL_RGBA,GL_UNSIGNED_BYTE, buffer);
-	[self end];
-	
-	// flip image
-    int x,y;
-	
-	for(y = 0; y <ty; y++) {
-		for(x = 0; x <tx * 4; x++) {
-			pixels[((ty - 1 - y) * tx * 4 + x)] = buffer[(y * 4 * tx + x)];
-		}
-	}
-    
-	CGBitmapInfo bitmapInfo = kCGImageAlphaPremultipliedLast | kCGBitmapByteOrderDefault;
-    CGDataProviderRef provider		= CGDataProviderCreateWithData(NULL, pixels, myDataLength, NULL);
-    CGColorSpaceRef colorSpaceRef	= CGColorSpaceCreateDeviceRGB();
-    CGImageRef iref					= CGImageCreate(tx, ty,
-                                                    bitsPerComponent, bitsPerPixel, bytesPerRow,
-                                                    colorSpaceRef, bitmapInfo, provider,
-                                                    NULL, false,
-                                                    kCGRenderingIntentDefault);
-    CGContextRef context = CGBitmapContextCreate(pixels, tx, ty, CGImageGetBitsPerComponent(iref),
-                                                 CGImageGetBytesPerRow(iref), CGImageGetColorSpace(iref),
-                                                 bitmapInfo);
-  
-
-    CGContextDrawImage(context, CGRectMake(0, 0, tx, ty), iref); 
-    //make copy so pixels can be freed        
-    CGImageRef outputRef = CGBitmapContextCreateImage(context);
-  
-    
-    UIImage* image = [[UIImage alloc] initWithCGImage:outputRef];
-        
-    CGImageRelease(iref);	
-    CGContextRelease(context);
-    CGColorSpaceRelease(colorSpaceRef);
-    CGDataProviderRelease(provider);
-    CGImageRelease(outputRef);
-    
-    free(pixels);
-    free(buffer);
-    
-	return [image autorelease];
->>>>>>> 8bb5fcb9
 }
 
 -(BOOL) saveToFile:(NSString*)name
@@ -361,7 +307,6 @@
 	
 #elif __CC_PLATFORM_MAC
 	
-<<<<<<< HEAD
 	CFURLRef url = (CFURLRef)[NSURL fileURLWithPath:fullPath];
 	
 	CGImageDestinationRef dest;
@@ -376,45 +321,6 @@
 		NSAssert(NO, @"Unsupported format");
 
 	CGImageDestinationAddImage(dest, imageRef, nil);
-=======
-	if (format == kCCImageFormatRawData)
-	{
-		free(buffer);
-		//data frees buffer when it is deallocated
-		data = [NSData dataWithBytesNoCopy:pixels length:myDataLength];
-		
-	} else {
-		
-		/*
-		 CGImageCreate(size_t width, size_t height,
-		 size_t bitsPerComponent, size_t bitsPerPixel, size_t bytesPerRow,
-		 CGColorSpaceRef space, CGBitmapInfo bitmapInfo, CGDataProviderRef provider,
-		 const CGFloat decode[], bool shouldInterpolate,
-		 CGColorRenderingIntent intent)
-		 */
-		// make data provider with data.
-		CGBitmapInfo bitmapInfo = kCGImageAlphaPremultipliedLast | kCGBitmapByteOrderDefault;
-		CGDataProviderRef provider		= CGDataProviderCreateWithData(NULL, pixels, myDataLength, NULL);
-		CGColorSpaceRef colorSpaceRef	= CGColorSpaceCreateDeviceRGB();
-		CGImageRef iref					= CGImageCreate(tx, ty,
-														bitsPerComponent, bitsPerPixel, bytesPerRow,
-														colorSpaceRef, bitmapInfo, provider,
-														NULL, false,
-														kCGRenderingIntentDefault);
-		
-		UIImage* image					= [[UIImage alloc] initWithCGImage:iref];
-		
-		CGImageRelease(iref);	
-		CGColorSpaceRelease(colorSpaceRef);
-		CGDataProviderRelease(provider);
-		
-		if (format == kCCImageFormatPNG)
-			data = UIImagePNGRepresentation(image);
-		else
-			data = UIImageJPEGRepresentation(image, 1.0f);
-		
-		[image release];
->>>>>>> 8bb5fcb9
 		
 	success = CGImageDestinationFinalize(dest);
 
