/*
 * cocos2d for iPhone: http://www.cocos2d-iphone.org
 *
 * Copyright (c) 2009 Valentin Milea
 *
 * Copyright (c) 2008-2010 Ricardo Quesada
 * Copyright (c) 2011 Zynga Inc.
 * Copyright (c) 2013 Lars Birkemose
 *
 * Permission is hereby granted, free of charge, to any person obtaining a copy
 * of this software and associated documentation files (the "Software"), to deal
 * in the Software without restriction, including without limitation the rights
 * to use, copy, modify, merge, publish, distribute, sublicense, and/or sell
 * copies of the Software, and to permit persons to whom the Software is
 * furnished to do so, subject to the following conditions:
 *
 * The above copyright notice and this permission notice shall be included in
 * all copies or substantial portions of the Software.
 *
 * THE SOFTWARE IS PROVIDED "AS IS", WITHOUT WARRANTY OF ANY KIND, EXPRESS OR
 * IMPLIED, INCLUDING BUT NOT LIMITED TO THE WARRANTIES OF MERCHANTABILITY,
 * FITNESS FOR A PARTICULAR PURPOSE AND NONINFRINGEMENT. IN NO EVENT SHALL THE
 * AUTHORS OR COPYRIGHT HOLDERS BE LIABLE FOR ANY CLAIM, DAMAGES OR OTHER
 * LIABILITY, WHETHER IN AN ACTION OF CONTRACT, TORT OR OTHERWISE, ARISING FROM,
 * OUT OF OR IN CONNECTION WITH THE SOFTWARE OR THE USE OR OTHER DEALINGS IN
 * THE SOFTWARE.
 */

#import "CCNode.h"
#import "CCGrid.h"
#import "CCDirector.h"
#import "CCActionManager.h"
#import "CCCamera.h"
#import "CCScheduler.h"
#import "ccConfig.h"
#import "ccMacros.h"
#import "Support/CGPointExtension.h"
#import "Support/TransformUtils.h"
#import "ccMacros.h"
#import "CCGLProgram.h"
#import "CCPhysics.h"

// externals
#import "kazmath/GL/matrix.h"

#ifdef __CC_PLATFORM_IOS
#import "Platforms/iOS/CCDirectorIOS.h"
#endif


#if CC_NODE_RENDER_SUBPIXEL
#define RENDER_IN_SUBPIXEL
#else
#define RENDER_IN_SUBPIXEL(__ARGS__) (ceil(__ARGS__))
#endif


@interface CCPhysicsBody(Absolute)
@property(nonatomic, assign) CGPoint absolutePosition;
@property(nonatomic, assign) float absoluteRadians;
@end

#pragma mark - Node

@interface CCNode ()
// lazy allocs
-(void) childrenAlloc;
// helper that reorder a child
-(void) insertChild:(CCNode*)child z:(NSInteger)z;
// used internally to alter the zOrder variable. DON'T call this method manually
-(void) _setZOrder:(NSInteger) z;
-(void) detachChild:(CCNode *)child cleanup:(BOOL)doCleanup;
@end

@implementation CCNode {

}

static inline
CGPoint GetPosition(CCNode *self)
{
	// TODO convert coordinate systems.
	CCPhysicsBody *body = self->_physicsBody;
	if(body){
		CGPoint anchor = self->_anchorPointInPoints;
		return cpTransformPoint(body.absoluteTransform, cpv(anchor.x*self->_scaleX, anchor.y*self->_scaleY));
	} else {
		return self->_position;
	}
}

static inline void
SetPosition(CCNode *self, CGPoint position)
{
	CCPhysicsBody *body = self->_physicsBody;
	if(body){
		// TODO convert coordinate systems.
		//body.absolutePosition = position;
		CGPoint anchor = self->_anchorPointInPoints;
		body.absolutePosition = cpvsub(position, cpTransformVect(body.absoluteTransform, cpv(anchor.x*self->_scaleX, anchor.y*self->_scaleY)));
		//(cpTransformRigidInverse(body.absoluteTransform), self->_anchorPointInPoints);
	} else {
		self->_position = position;
	}
}

static inline float
GetRotationX(CCNode *self)
{
	CCPhysicsBody *body = self->_physicsBody;
	return (body ? -CC_RADIANS_TO_DEGREES(body.absoluteRadians) : self->_rotationX);
}

static inline float
GetRotationY(CCNode *self)
{
	CCPhysicsBody *body = self->_physicsBody;
	return (body ? -CC_RADIANS_TO_DEGREES(body.absoluteRadians) : self->_rotationY);
}

static inline void
SetRotationX(CCNode *self, float rotation)
{
	CCPhysicsBody *body = self->_physicsBody;
	if(body){
		// TODO convert coordinate systems.
		body.absoluteRadians = -CC_DEGREES_TO_RADIANS(rotation);
	} else {
		self->_rotationX = rotation;
	}
}

static inline void
SetRotationY(CCNode *self, float rotation)
{
	CCPhysicsBody *body = self->_physicsBody;
	if(body){
		// TODO ??? really just need to move the weird rotation skew to a generic transform property.
	} else {
		self->_rotationY = rotation;
	}
}

// XXX: Yes, nodes might have a sort problem once every 15 days if the game runs at 60 FPS and each frame sprites are reordered.
static NSUInteger globalOrderOfArrival = 1;

@synthesize children = _children;
@synthesize visible = _visible;
@synthesize parent = _parent;
@synthesize grid = _grid;
@synthesize zOrder = _zOrder;
@synthesize tag = _tag;
@synthesize vertexZ = _vertexZ;
@synthesize isRunning = _isRunning;
@synthesize userData = _userData, userObject = _userObject;
@synthesize	shaderProgram = _shaderProgram;
@synthesize orderOfArrival = _orderOfArrival;
@synthesize glServerState = _glServerState;

#pragma mark CCNode - Transform related properties

<<<<<<< HEAD
@synthesize scaleX = _scaleX, scaleY = _scaleY;
=======
@synthesize rotationalSkewX = _rotationalSkewX, rotationalSkewY = _rotationalSkewY, scaleX = _scaleX, scaleY = _scaleY;
@synthesize position = _position;
>>>>>>> a5b3240e
@synthesize anchorPoint = _anchorPoint, anchorPointInPoints = _anchorPointInPoints;
@synthesize contentSize = _contentSize;
@synthesize skewX = _skewX, skewY = _skewY;

#pragma mark CCNode - Init & cleanup

+(id) node
{
	return [[self alloc] init];
}

-(id) init
{
	if ((self=[super init]) ) {

		_isRunning = NO;

		_skewX = _skewY = 0.0f;
		_rotationalSkewX = _rotationalSkewY = 0.0f;
		_scaleX = _scaleY = 1.0f;
        _position = CGPointZero;
        _contentSize = CGSizeZero;
		_anchorPointInPoints = _anchorPoint = CGPointZero;

		_isTransformDirty = _isInverseDirty = YES;

		_vertexZ = 0;

		_grid = nil;

		_visible = YES;

		_tag = kCCNodeTagInvalid;

		_zOrder = 0;

		// lazy alloc
		_camera = nil;

		// children (lazy allocs)
		_children = nil;

		// userData is always inited as nil
		_userData = NULL;
		_userObject = nil;

		//initialize parent to nil
		_parent = nil;

		_shaderProgram = nil;

		_orderOfArrival = 0;

		_glServerState = 0;
		
		// set default scheduler and actionManager
		CCDirector *director = [CCDirector sharedDirector];
		self.actionManager = [director actionManager];
		self.scheduler = [director scheduler];
        
        // set default touch handling
        self.userInteractionEnabled = NO;
        self.claimsUserInteraction = YES;
        self.multipleTouchEnabled = NO;
        self.hitAreaExpansion = 1.0f;
        
	}

	return self;
}

- (void)cleanup
{
	// actions
	[self stopAllActions];
	[self unscheduleAllSelectors];

	// timers
	[_children makeObjectsPerformSelector:@selector(cleanup)];
}

- (NSString*) description
{
	return [NSString stringWithFormat:@"<%@ = %p | Tag = %ld>", [self class], self, (long)_tag];
}

- (void) dealloc
{
	CCLOGINFO( @"cocos2d: deallocing %@", self);


	// children
    for (CCNode* child in _children)
		child.parent = nil;


}

#pragma mark Setters

// getters synthesized, setters explicit
-(void) setRotation: (float)newRotation
{
<<<<<<< HEAD
	SetRotationX(self, newRotation);
	SetRotationY(self, newRotation);
=======
	_rotationalSkewX = _rotationalSkewY = newRotation;
>>>>>>> a5b3240e
	_isTransformDirty = _isInverseDirty = YES;
}

-(float) rotation
{
<<<<<<< HEAD
	NSAssert( _rotationX == _rotationY, @"CCNode#rotation. RotationX != RotationY. Don't know which one to return");
	return GetRotationX(self);
}

-(float)rotationX {
	return GetRotationX(self);
=======
	NSAssert( _rotationalSkewX == _rotationalSkewY, @"CCNode#rotation. RotationX != RotationY. Don't know which one to return");
	return _rotationalSkewX;
>>>>>>> a5b3240e
}

-(void) setRotationalSkewX: (float)newX
{
<<<<<<< HEAD
	SetRotationX(self, newX);
	_isTransformDirty = _isInverseDirty = YES;
}

-(float)rotationY
{
	return GetRotationY(self);
}

-(void) setRotationY: (float)newY
{
	SetRotationY(self, newY);
=======
	_rotationalSkewX = newX;
	_isTransformDirty = _isInverseDirty = YES;
}

-(void) setRotationalSkewY: (float)newY
{
	_rotationalSkewY = newY;
>>>>>>> a5b3240e
	_isTransformDirty = _isInverseDirty = YES;
}

-(void) setScaleX: (float)newScaleX
{
	_scaleX = newScaleX;
	_isTransformDirty = _isInverseDirty = YES;
}

-(void) setScaleY: (float)newScaleY
{
	_scaleY = newScaleY;
	_isTransformDirty = _isInverseDirty = YES;
}

-(void) setSkewX:(float)newSkewX
{
	_skewX = newSkewX;
	_isTransformDirty = _isInverseDirty = YES;
}

-(void) setSkewY:(float)newSkewY
{
	_skewY = newSkewY;
	_isTransformDirty = _isInverseDirty = YES;
}

-(CGPoint)position
{
	return GetPosition(self);
}

-(void) setPosition: (CGPoint)newPosition
{
	SetPosition(self, newPosition);
	_isTransformDirty = _isInverseDirty = YES;
}

-(void) setAnchorPoint:(CGPoint)point
{
	if( ! CGPointEqualToPoint(point, _anchorPoint) ) {
		_anchorPoint = point;
        CGSize contentSizeInPoints = self.contentSizeInPoints;
		_anchorPointInPoints = ccp( contentSizeInPoints.width * _anchorPoint.x, contentSizeInPoints.height * _anchorPoint.y );
		_isTransformDirty = _isInverseDirty = YES;
	}
}

-(void) setContentSize:(CGSize)size
{
	if( ! CGSizeEqualToSize(size, _contentSize) ) {
		_contentSize = size;
        
        CGSize contentSizeInPoints = self.contentSizeInPoints;
		_anchorPointInPoints = ccp( contentSizeInPoints.width * _anchorPoint.x, contentSizeInPoints.height * _anchorPoint.y );
		_isTransformDirty = _isInverseDirty = YES;
	}
}

- (void) setContentSizeType:(CCContentSizeType)contentSizeType
{
    _contentSizeType = contentSizeType;
    
    CGSize contentSizeInPoints = self.contentSizeInPoints;
    _anchorPointInPoints = ccp( contentSizeInPoints.width * _anchorPoint.x, contentSizeInPoints.height * _anchorPoint.y );
    _isTransformDirty = _isInverseDirty = YES;
}

- (CGSize) convertContentSizeToPoints:(CGSize)contentSize type:(CCContentSizeType)type
{
    CGSize size = CGSizeZero;
    CCDirector* director = [CCDirector sharedDirector];
    
    CCContentSizeUnit widthUnit = type.widthUnit;
    CCContentSizeUnit heightUnit = type.heightUnit;
    
    // Width
    if (widthUnit == kCCContentSizeUnitPoints)
    {
        size.width = contentSize.width;
    }
    else if (widthUnit == kCCContentSizeUnitScaled)
    {
        size.width = director.positionScaleFactor * contentSize.width;
    }
    else if (widthUnit == kCCContentSizeUnitNormalized)
    {
        size.width = contentSize.width * _parent.contentSizeInPoints.width;
    }
    else if (widthUnit == kCCContentSizeUnitInsetPoints)
    {
        size.width = _parent.contentSizeInPoints.width - contentSize.width;
    }
    else if (widthUnit == kCCContentSizeUnitInsetScaled)
    {
        size.width = _parent.contentSizeInPoints.width - contentSize.width * director.positionScaleFactor;
    }
    
    // Height
    if (heightUnit == kCCContentSizeUnitPoints)
    {
        size.height = contentSize.height;
    }
    else if (heightUnit == kCCContentSizeUnitScaled)
    {
        size.height = director.positionScaleFactor * contentSize.height;
    }
    else if (heightUnit == kCCContentSizeUnitNormalized)
    {
        size.height = contentSize.height * _parent.contentSizeInPoints.height;
    }
    else if (heightUnit == kCCContentSizeUnitInsetPoints)
    {
        size.height = _parent.contentSizeInPoints.height - contentSize.height;
    }
    else if (heightUnit == kCCContentSizeUnitInsetScaled)
    {
        size.height = _parent.contentSizeInPoints.height - contentSize.height * director.positionScaleFactor;
    }
    
    return size;
}

- (CGSize) convertContentSizeFromPoints:(CGSize)pointSize type:(CCContentSizeType)type
{
    CGSize size = CGSizeZero;
    
    CCDirector* director = [CCDirector sharedDirector];
    
    CCContentSizeUnit widthUnit = type.widthUnit;
    CCContentSizeUnit heightUnit = type.heightUnit;
    
    // Width
    if (widthUnit == kCCContentSizeUnitPoints)
    {
        size.width = pointSize.width;
    }
    else if (widthUnit == kCCContentSizeUnitScaled)
    {
        size.width = pointSize.width / director.positionScaleFactor;
    }
    else if (widthUnit == kCCContentSizeUnitNormalized)
    {
        
        float parentWidthInPoints = _parent.contentSizeInPoints.width;
        if (parentWidthInPoints > 0)
        {
            size.width = pointSize.width/parentWidthInPoints;
        }
        else
        {
            size.width = 0;
        }
    }
    else if (widthUnit == kCCContentSizeUnitInsetPoints)
    {
        size.width = _parent.contentSizeInPoints.width - pointSize.width;
    }
    else if (widthUnit == kCCContentSizeUnitInsetScaled)
    {
        size.width = (_parent.contentSizeInPoints.width - pointSize.width) / director.positionScaleFactor;
    }
    
    // Height
    if (heightUnit == kCCContentSizeUnitPoints)
    {
        size.height = pointSize.height;
    }
    else if (heightUnit == kCCContentSizeUnitScaled)
    {
        size.height = pointSize.height / director.positionScaleFactor;
    }
    else if (heightUnit == kCCContentSizeUnitNormalized)
    {
        
        float parentHeightInPoints = _parent.contentSizeInPoints.height;
        if (parentHeightInPoints > 0)
        {
            size.height = pointSize.height/parentHeightInPoints;
        }
        else
        {
            size.height = 0;
        }
    }
    else if (heightUnit == kCCContentSizeUnitInsetPoints)
    {
        size.height = _parent.contentSizeInPoints.height - pointSize.height;
    }
    else if (heightUnit == kCCContentSizeUnitInsetScaled)
    {
        size.height = (_parent.contentSizeInPoints.height - pointSize.height) / director.positionScaleFactor;
    }
    
    return size;
}

- (CGSize) contentSizeInPoints
{
    return [self convertContentSizeToPoints:self.contentSize type:_contentSizeType];
}

- (float) scaleInPoints
{
    if (_scaleType == kCCScaleTypeScaled)
    {
        return self.scale * [CCDirector sharedDirector].positionScaleFactor;
    }
    return self.scale;
}

- (float) scaleXInPoints
{
    if (_scaleType == kCCScaleTypeScaled)
    {
        return _scaleX * [CCDirector sharedDirector].positionScaleFactor;
    }
    return _scaleX;
}

- (float) scaleYInPoints
{
    if (_scaleType == kCCScaleTypeScaled)
    {
        return _scaleY * [CCDirector sharedDirector].positionScaleFactor;
    }
    return _scaleY;
}

- (void) setScaleType:(CCScaleType)scaleType
{
    _scaleType = scaleType;
    _isTransformDirty = _isInverseDirty = YES;
}

- (CGRect) boundingBox
{
    CGSize contentSize = self.contentSizeInPoints;
    CGRect rect = CGRectMake(0, 0, contentSize.width, contentSize.height);
    return CGRectApplyAffineTransform(rect, [self nodeToParentTransform]);
}

-(void) setVertexZ:(float)vertexZ
{
	_vertexZ = vertexZ;
}

- (void)setVisible:(BOOL)visible
{
    if (visible == _visible) return;
    
    /** mark responder manager as dirty
     @since v2.5
     */
    [[[CCDirector sharedDirector] responderManager] markAsDirty];
    _visible = visible;
}

-(float) scale
{
	NSAssert( _scaleX == _scaleY, @"CCNode#scale. ScaleX != ScaleY. Don't know which one to return");
	return _scaleX;
}

-(void) setScale:(float) s
{
	_scaleX = _scaleY = s;
	_isTransformDirty = _isInverseDirty = YES;
}

- (void) setZOrder:(NSInteger)zOrder
{
	[self _setZOrder:zOrder];

    if (_parent)
        [_parent reorderChild:self z:zOrder];
}

#pragma mark CCNode Composition

-(void) childrenAlloc
{
	_children = [[NSMutableArray alloc] init];
}

// camera: lazy alloc
-(CCCamera*) camera
{
	if( ! _camera ) {
		_camera = [[CCCamera alloc] init];

		// by default, center camera at the Sprite's anchor point
//		[_camera setCenterX:_anchorPointInPoints.x centerY:_anchorPointInPoints.y centerZ:0];
//		[_camera setEyeX:_anchorPointInPoints.x eyeY:_anchorPointInPoints.y eyeZ:1];

//		[_camera setCenterX:0 centerY:0 centerZ:0];
//		[_camera setEyeX:0 eyeY:0 eyeZ:1];
	}

	return _camera;
}

-(CCNode*) getChildByTag:(NSInteger) aTag
{
	NSAssert( aTag != kCCNodeTagInvalid, @"Invalid tag");

    for (CCNode* node in _children) {
		if( node.tag == aTag )
			return node;
	}
	// not found
	return nil;
}

/* "add" logic MUST only be on this method
 * If a class want's to extend the 'addChild' behaviour it only needs
 * to override this method
 */
-(void) addChild: (CCNode*) child z:(NSInteger)z tag:(NSInteger) aTag
{
	NSAssert( child != nil, @"Argument must be non-nil");
	NSAssert( child.parent == nil, @"child already added. It can't be added again");

	if( ! _children )
		[self childrenAlloc];

	[self insertChild:child z:z];

	child.tag = aTag;

	[child setParent: self];

	[child setOrderOfArrival: globalOrderOfArrival++];

	if( _isRunning ) {
		[child onEnter];
		[child onEnterTransitionDidFinish];
	}
    
    /** mark responder manager as dirty
     @since v2.5
     */
    [[[CCDirector sharedDirector] responderManager] markAsDirty];
}

-(void) addChild: (CCNode*) child z:(NSInteger)z
{
	NSAssert( child != nil, @"Argument must be non-nil");
	[self addChild:child z:z tag:child.tag];
}

-(void) addChild: (CCNode*) child
{
	NSAssert( child != nil, @"Argument must be non-nil");
	[self addChild:child z:child.zOrder tag:child.tag];
}

-(void) removeFromParent
{
	[self removeFromParentAndCleanup:YES];
}

-(void) removeFromParentAndCleanup:(BOOL)cleanup
{
	[_parent removeChild:self cleanup:cleanup];
}

-(void) removeChild: (CCNode*)child
{
	[self removeChild:child cleanup:YES];
}

/* "remove" logic MUST only be on this method
 * If a class wants to extend the 'removeChild' behavior it only needs
 * to override this method
 */
-(void) removeChild: (CCNode*)child cleanup:(BOOL)cleanup
{
	// explicit nil handling
	if (child == nil)
		return;

	if ( [_children containsObject:child] )
		[self detachChild:child cleanup:cleanup];
}

-(void) removeChildByTag:(NSInteger)aTag
{
	[self removeChildByTag:aTag cleanup:YES];
}

-(void) removeChildByTag:(NSInteger)aTag cleanup:(BOOL)cleanup
{
	NSAssert( aTag != kCCNodeTagInvalid, @"Invalid tag");

	CCNode *child = [self getChildByTag:aTag];

	if (child == nil)
		CCLOG(@"cocos2d: removeChildByTag: child not found!");
	else
		[self removeChild:child cleanup:cleanup];
}

-(void) removeAllChildren
{
	[self removeAllChildrenWithCleanup:YES];
}

-(void) removeAllChildrenWithCleanup:(BOOL)cleanup
{
	// not using detachChild improves speed here
    for (CCNode* c in _children)
	{
		// IMPORTANT:
		//  -1st do onExit
		//  -2nd cleanup
		if (_isRunning)
		{
			[c onExitTransitionDidStart];
			[c onExit];
		}

		if (cleanup)
			[c cleanup];

		// set parent nil at the end (issue #476)
		[c setParent:nil];
        
        /** mark responder manager as dirty
         @since v2.5
         */
        [[[CCDirector sharedDirector] responderManager] markAsDirty];

	}

	[_children removeAllObjects];
}

-(void) detachChild:(CCNode *)child cleanup:(BOOL)doCleanup
{
	// IMPORTANT:
	//  -1st do onExit
	//  -2nd cleanup
	if (_isRunning)
	{
		[child onExitTransitionDidStart];
		[child onExit];
	}

	// If you don't do cleanup, the child's actions will not get removed and the
	// its scheduledSelectors_ dict will not get released!
	if (doCleanup)
		[child cleanup];

	// set parent nil at the end (issue #476)
	[child setParent:nil];

    /** mark responder manager as dirty
     @since v2.5
     */
    [[[CCDirector sharedDirector] responderManager] markAsDirty];

	[_children removeObject:child];
}

// used internally to alter the zOrder variable. DON'T call this method manually
-(void) _setZOrder:(NSInteger) z
{
	_zOrder = z;
}

// helper used by reorderChild & add
-(void) insertChild:(CCNode*)child z:(NSInteger)z
{
	_isReorderChildDirty=YES;

    [_children addObject:child];
	[child _setZOrder:z];
}

-(void) reorderChild:(CCNode*) child z:(NSInteger)z
{
	NSAssert( child != nil, @"Child must be non-nil");

	_isReorderChildDirty = YES;

	[child setOrderOfArrival: globalOrderOfArrival++];
	[child _setZOrder:z];
}

- (NSComparisonResult) compareZOrderToNode:(CCNode*)node
{
    if (node->_zOrder == _zOrder)
    {
        if (node->_orderOfArrival == _orderOfArrival)
        {
            return NSOrderedSame;
        }
        else if (node->_orderOfArrival < _orderOfArrival)
        {
            return NSOrderedDescending;
        }
        else
        {
            return NSOrderedAscending;
        }
    }
    else if (node->_zOrder < _zOrder)
    {
        return NSOrderedDescending;
    }
    else
    {
        return NSOrderedAscending;
    }
}

- (void) sortAllChildren
{
	if (_isReorderChildDirty)
	{
        [_children sortUsingSelector:@selector(compareZOrderToNode:)];

		//don't need to check children recursively, that's done in visit of each child
        
		_isReorderChildDirty = NO;
        
        /** mark responder manager as dirty
         @since v2.5
         */
        [[[CCDirector sharedDirector] responderManager] markAsDirty];

	}
}

#pragma mark CCNode Draw

-(void) draw
{
}

-(void) visit
{
	// quick return if not visible. children won't be drawn.
	if (!_visible)
		return;
    
	kmGLPushMatrix();

	if ( _grid && _grid.active)
		[_grid beforeDraw];

	[self transform];

	if(_children) {

		[self sortAllChildren];

		NSUInteger i = 0;

		// draw children zOrder < 0
		for( ; i < _children.count; i++ ) {
			CCNode *child = [_children objectAtIndex:i];
			if ( [child zOrder] < 0 )
				[child visit];
			else
				break;
		}

		// self draw
		[self draw];

		// draw children zOrder >= 0
		for( ; i < _children.count; i++ ) {
			CCNode *child = [_children objectAtIndex:i];
			[child visit];
		}

	} else
		[self draw];

	// reset for next frame
	_orderOfArrival = 0;

	if ( _grid && _grid.active)
		[_grid afterDraw:self];

	kmGLPopMatrix();
}

#pragma mark CCNode - Transformations

-(void) transformAncestors
{
	if( _parent ) {
		[_parent transformAncestors];
		[_parent transform];
	}
}

-(void) transform
{
	kmMat4 transfrom4x4;

	// Convert 3x3 into 4x4 matrix
	CGAffineTransform tmpAffine = [self nodeToParentTransform];
	CGAffineToGL(&tmpAffine, transfrom4x4.mat);

	// Update Z vertex manually
	transfrom4x4.mat[14] = _vertexZ;

	kmGLMultMatrix( &transfrom4x4 );


	// XXX: Expensive calls. Camera should be integrated into the cached affine matrix
	if ( _camera && !(_grid && _grid.active) )
	{
		BOOL translate = (_anchorPointInPoints.x != 0.0f || _anchorPointInPoints.y != 0.0f);

		if( translate )
			kmGLTranslatef(RENDER_IN_SUBPIXEL(_anchorPointInPoints.x), RENDER_IN_SUBPIXEL(_anchorPointInPoints.y), 0 );

		[_camera locate];

		if( translate )
			kmGLTranslatef(RENDER_IN_SUBPIXEL(-_anchorPointInPoints.x), RENDER_IN_SUBPIXEL(-_anchorPointInPoints.y), 0 );
	}
}

#pragma mark CCPhysics support.

// Overriden by CCPhysicsNode to return YES.
-(BOOL)isPhysicsNode {return NO;}
-(CCPhysicsNode *)physicsNode {return (self.isPhysicsNode ? (CCPhysicsNode *)self : self.parent.physicsNode);}

-(void)setPhysicsBody:(CCPhysicsBody *)physicsBody
{
	// Copy the node's rotation first.
	// Otherwise it will cause the position to rotate around the center of gravity.
	physicsBody.absoluteRadians = -CC_DEGREES_TO_RADIANS(_rotationX);
	
	// Grab the position of the node's origin (not it's anchor point position!) from it's transform matrix.
	// TODO need to use a "nodeToSpace" transform here.
	CGAffineTransform transform = [self nodeToParentTransform];
	physicsBody.absolutePosition = ccp(transform.tx, transform.ty);
	
	_physicsBody = physicsBody;
	
	// TODO needs to be more magic here for handling node already added to a scene.
	// TODO only handles going from nil -> some value.
}

-(void)setupPhysics
{
	if(_physicsBody){
		CCPhysicsNode *physics = self.physicsNode;
		NSAssert(physics != nil, @"A CCNode with an attached CCPhysicsBody must be added as a descendent of a CCPhysicsNode.");
		
		[physics.space add:_physicsBody];
	}
}

-(void)teardownPhysics
{
	@throw @"Not yet implemented.";
}

#pragma mark CCNode SceneManagement

// Overriden by CCScene to return YES.
-(BOOL)isScene {return NO;}
-(CCScene *)scene {return (self.isScene ? (CCScene *)self : self.parent.scene);}

-(void) onEnter
{
	[_children makeObjectsPerformSelector:@selector(onEnter)];
	[self resumeSchedulerAndActions];
	
	[self setupPhysics];
	
	_isRunning = YES;
}

-(void) onEnterTransitionDidFinish
{
	[_children makeObjectsPerformSelector:@selector(onEnterTransitionDidFinish)];
}

-(void) onExitTransitionDidStart
{
	[_children makeObjectsPerformSelector:@selector(onExitTransitionDidStart)];
}

-(void) onExit
{
	[self pauseSchedulerAndActions];
	_isRunning = NO;

	[_children makeObjectsPerformSelector:@selector(onExit)];
}

#pragma mark CCNode Actions

-(void) setActionManager:(CCActionManager *)actionManager
{
	if( actionManager != _actionManager ) {
		[self stopAllActions];

		_actionManager = actionManager;
	}
}

-(CCActionManager*) actionManager
{
	return _actionManager;
}

-(CCAction*) runAction:(CCAction*) action
{
	NSAssert( action != nil, @"Argument must be non-nil");

	[_actionManager addAction:action target:self paused:!_isRunning];
	return action;
}

-(void) stopAllActions
{
	[_actionManager removeAllActionsFromTarget:self];
}

-(void) stopAction: (CCAction*) action
{
	[_actionManager removeAction:action];
}

-(void) stopActionByTag:(NSInteger)aTag
{
	NSAssert( aTag != kCCActionTagInvalid, @"Invalid tag");
	[_actionManager removeActionByTag:aTag target:self];
}

-(CCAction*) getActionByTag:(NSInteger) aTag
{
	NSAssert( aTag != kCCActionTagInvalid, @"Invalid tag");
	return 	[_actionManager getActionByTag:aTag target:self];
}

-(NSUInteger) numberOfRunningActions
{
	return [_actionManager numberOfRunningActionsInTarget:self];
}

#pragma mark CCNode - Scheduler

-(void) setScheduler:(CCScheduler *)scheduler
{
	if( scheduler != _scheduler ) {
		[self unscheduleAllSelectors];

		_scheduler = scheduler;
	}
}

-(CCScheduler*) scheduler
{
	return _scheduler;
}

-(void) scheduleUpdate
{
	[self scheduleUpdateWithPriority:0];
}

-(void) scheduleUpdateWithPriority:(NSInteger)priority
{
	[_scheduler scheduleUpdateForTarget:self priority:priority paused:!_isRunning];
}

-(void) unscheduleUpdate
{
	[_scheduler unscheduleUpdateForTarget:self];
}

-(void) schedule:(SEL)selector
{
	[self schedule:selector interval:0 repeat:kCCRepeatForever delay:0];
}

-(void) schedule:(SEL)selector interval:(ccTime)interval
{
	[self schedule:selector interval:interval repeat:kCCRepeatForever delay:0];
}

-(void) schedule:(SEL)selector interval:(ccTime)interval repeat: (uint) repeat delay:(ccTime) delay
{
	NSAssert( selector != nil, @"Argument must be non-nil");
	NSAssert( interval >=0, @"Arguemnt must be positive");

	[_scheduler scheduleSelector:selector forTarget:self interval:interval repeat:repeat delay:delay paused:!_isRunning];
}

- (void) scheduleOnce:(SEL) selector delay:(ccTime) delay
{
	[self schedule:selector interval:0.f repeat:0 delay:delay];
}

-(void) unschedule:(SEL)selector
{
	// explicit nil handling
	if (selector == nil)
		return;

	[_scheduler unscheduleSelector:selector forTarget:self];
}

-(void) unscheduleAllSelectors
{
	[_scheduler unscheduleAllForTarget:self];
}
- (void) resumeSchedulerAndActions
{
	[_scheduler resumeTarget:self];
	[_actionManager resumeTarget:self];
}

- (void) pauseSchedulerAndActions
{
	[_scheduler pauseTarget:self];
	[_actionManager pauseTarget:self];
}

/* override me */
-(void) update:(ccTime)delta
{
}

#pragma mark CCNode Transform

- (CGPoint) convertPositionToPoints:(CGPoint)position type:(CCPositionType)type
{
    CCDirector* director = [CCDirector sharedDirector];
    
    CGPoint positionInPoints;
    float x = 0;
    float y = 0;
    
    // Convert position to points
    CCPositionUnit xUnit = type.xUnit;
    if (xUnit == kCCPositionUnitPoints) x = position.x;
    else if (xUnit == kCCPositionUnitScaled) x = position.x * director.positionScaleFactor;
    else if (xUnit == kCCPositionUnitNormalized) x = position.x * _parent.contentSizeInPoints.width;
    
    CCPositionUnit yUnit = type.yUnit;
    if (yUnit == kCCPositionUnitPoints) y = position.y;
    else if (yUnit == kCCPositionUnitScaled) y = position.y * director.positionScaleFactor;
    else if (yUnit == kCCPositionUnitNormalized) y = position.y * _parent.contentSizeInPoints.height;
    
    // Account for reference corner
    CCPositionReferenceCorner corner = _positionType.corner;
    if (corner == kCCPositionReferenceCornerBottomLeft)
    {
        // Nothing needs to be done
    }
    else if (corner == kCCPositionReferenceCornerTopLeft)
    {
        // Reverse y-axis
        y = _parent.contentSizeInPoints.height - y;
    }
    else if (corner == kCCPositionReferenceCornerTopRight)
    {
        // Reverse x-axis and y-axis
        x = _parent.contentSizeInPoints.width - x;
        y = _parent.contentSizeInPoints.height - y;
    }
    else if (corner == kCCPositionReferenceCornerBottomRight)
    {
        // Reverse x-axis
        x = _parent.contentSizeInPoints.width - x;
    }
    
    positionInPoints.x = x;
    positionInPoints.y = y;
    
    return positionInPoints;
}

- (CGPoint) convertPositionFromPoints:(CGPoint)positionInPoints type:(CCPositionType)type
{
    CCDirector* director = [CCDirector sharedDirector];
    
    CGPoint position;
    
    float x = positionInPoints.x;
    float y = positionInPoints.y;
    
    // Account for reference corner
    CCPositionReferenceCorner corner = type.corner;
    if (corner == kCCPositionReferenceCornerBottomLeft)
    {
        // Nothing needs to be done
    }
    else if (corner == kCCPositionReferenceCornerTopLeft)
    {
        // Reverse y-axis
        y = _parent.contentSizeInPoints.height - y;
    }
    else if (corner == kCCPositionReferenceCornerTopRight)
    {
        // Reverse x-axis and y-axis
        x = _parent.contentSizeInPoints.width - x;
        y = _parent.contentSizeInPoints.height - y;
    }
    else if (corner == kCCPositionReferenceCornerBottomRight)
    {
        // Reverse x-axis
        x = _parent.contentSizeInPoints.width - x;
    }
    
    // Convert position from points
    CCPositionUnit xUnit = type.xUnit;
    if (xUnit == kCCPositionUnitPoints) position.x = x;
    else if (xUnit == kCCPositionUnitScaled) position.x = x / director.positionScaleFactor;
    else if (xUnit == kCCPositionUnitNormalized)
    {
        float parentWidth = _parent.contentSizeInPoints.width;
        if (parentWidth > 0)
        {
            position.x = x / parentWidth;
        }
    }
    
    CCPositionUnit yUnit = type.yUnit;
    if (yUnit == kCCPositionUnitPoints) position.y = y;
    else if (yUnit == kCCPositionUnitScaled) position.y = y / director.positionScaleFactor;
    else if (yUnit == kCCPositionUnitNormalized)
    {
        float parentHeight = _parent.contentSizeInPoints.height;
        if (parentHeight > 0)
        {
            position.y = y / parentHeight;
        }
    }
    
    return position;
}

- (CGPoint) positionInPoints
{
<<<<<<< HEAD
    return [self convertPositionToPoints:GetPosition(self)];
=======
    return [self convertPositionToPoints:_position type:_positionType];
>>>>>>> a5b3240e
}

- (CGAffineTransform)nodeToParentTransform
{
	// TODO need to find a better way to mark physics transforms as dirty.
	if ( _isTransformDirty || _physicsBody ) {
        
        // TODO: Make this more efficient
        CGSize contentSizeInPoints = self.contentSizeInPoints;
        _anchorPointInPoints = ccp( contentSizeInPoints.width * _anchorPoint.x, contentSizeInPoints.height * _anchorPoint.y );
        
        // Convert position to points
<<<<<<< HEAD
        CGPoint positionInPoints = [self convertPositionToPoints:GetPosition(self)];
=======
        CGPoint positionInPoints = [self convertPositionToPoints:_position type:_positionType];
>>>>>>> a5b3240e
		float x = positionInPoints.x;
		float y = positionInPoints.y;
        
		// Rotation values
		// Change rotation code to handle X and Y
		// If we skew with the exact same value for both x and y then we're simply just rotating
<<<<<<< HEAD
//		float cx = 1, sx = 0, cy = 1, sy = 0;
//		if( _rotationX || _rotationY ) {
			float radiansX = -CC_DEGREES_TO_RADIANS(GetRotationX(self));
			float radiansY = -CC_DEGREES_TO_RADIANS(GetRotationY(self));
			float cx = cosf(radiansX);
			float sx = sinf(radiansX);
			float cy = cosf(radiansY);
			float sy = sinf(radiansY);
//		}
=======
		float cx = 1, sx = 0, cy = 1, sy = 0;
		if( _rotationalSkewX || _rotationalSkewY ) {
			float radiansX = -CC_DEGREES_TO_RADIANS(_rotationalSkewX);
			float radiansY = -CC_DEGREES_TO_RADIANS(_rotationalSkewY);
			cx = cosf(radiansX);
			sx = sinf(radiansX);
			cy = cosf(radiansY);
			sy = sinf(radiansY);
		}
>>>>>>> a5b3240e

		BOOL needsSkewMatrix = ( _skewX || _skewY );
        
        float scaleFactor = 1;
        if (_scaleType == kCCScaleTypeScaled) scaleFactor = [CCDirector sharedDirector].positionScaleFactor;

		// optimization:
		// inline anchor point calculation if skew is not needed
		// Adjusted transform calculation for rotational skew
		if( !needsSkewMatrix && !CGPointEqualToPoint(_anchorPointInPoints, CGPointZero) ) {
			x += cy * -_anchorPointInPoints.x * _scaleX * scaleFactor + -sx * -_anchorPointInPoints.y * _scaleY;
			y += sy * -_anchorPointInPoints.x * _scaleX * scaleFactor +  cx * -_anchorPointInPoints.y * _scaleY;
		}


		// Build Transform Matrix
		// Adjusted transfor m calculation for rotational skew
		_transform = CGAffineTransformMake( cy * _scaleX * scaleFactor, sy * _scaleX * scaleFactor,
										   -sx * _scaleY * scaleFactor, cx * _scaleY * scaleFactor,
										   x, y );

		// XXX: Try to inline skew
		// If skew is needed, apply skew and then anchor point
		if( needsSkewMatrix ) {
			CGAffineTransform skewMatrix = CGAffineTransformMake(1.0f, tanf(CC_DEGREES_TO_RADIANS(_skewY)),
																 tanf(CC_DEGREES_TO_RADIANS(_skewX)), 1.0f,
																 0.0f, 0.0f );
			_transform = CGAffineTransformConcat(skewMatrix, _transform);

			// adjust anchor point
			if( ! CGPointEqualToPoint(_anchorPointInPoints, CGPointZero) )
				_transform = CGAffineTransformTranslate(_transform, -_anchorPointInPoints.x, -_anchorPointInPoints.y);
		}

		_isTransformDirty = NO;
	}

	return _transform;
}

- (CGAffineTransform)parentToNodeTransform
{
	// TODO Need to find a better way to mark physics transforms as dirty
	if ( _isInverseDirty || _physicsBody ) {
		_inverse = CGAffineTransformInvert([self nodeToParentTransform]);
		_isInverseDirty = NO;
	}

	return _inverse;
}

- (CGAffineTransform)nodeToWorldTransform
{
	CGAffineTransform t = [self nodeToParentTransform];

	for (CCNode *p = _parent; p != nil; p = p.parent)
		t = CGAffineTransformConcat(t, [p nodeToParentTransform]);

	return t;
}

- (CGAffineTransform)worldToNodeTransform
{
	return CGAffineTransformInvert([self nodeToWorldTransform]);
}

- (CGPoint)convertToNodeSpace:(CGPoint)worldPoint
{
	CGPoint ret = CGPointApplyAffineTransform(worldPoint, [self worldToNodeTransform]);
	return ret;
}

- (CGPoint)convertToWorldSpace:(CGPoint)nodePoint
{
	CGPoint ret = CGPointApplyAffineTransform(nodePoint, [self nodeToWorldTransform]);
	return ret;
}

- (CGPoint)convertToNodeSpaceAR:(CGPoint)worldPoint
{
	CGPoint nodePoint = [self convertToNodeSpace:worldPoint];
	return ccpSub(nodePoint, _anchorPointInPoints);
}

- (CGPoint)convertToWorldSpaceAR:(CGPoint)nodePoint
{
	nodePoint = ccpAdd(nodePoint, _anchorPointInPoints);
	return [self convertToWorldSpace:nodePoint];
}

- (CGPoint)convertToWindowSpace:(CGPoint)nodePoint
{
    CGPoint worldPoint = [self convertToWorldSpace:nodePoint];
	return [[CCDirector sharedDirector] convertToUI:worldPoint];
}

// convenience methods which take a UITouch instead of CGPoint

#ifdef __CC_PLATFORM_IOS

- (CGPoint)convertTouchToNodeSpace:(UITouch *)touch
{
	CGPoint point = [touch locationInView: [touch view]];
	point = [[CCDirector sharedDirector] convertToGL: point];
	return [self convertToNodeSpace:point];
}

- (CGPoint)convertTouchToNodeSpaceAR:(UITouch *)touch
{
	CGPoint point = [touch locationInView: [touch view]];
	point = [[CCDirector sharedDirector] convertToGL: point];
	return [self convertToNodeSpaceAR:point];
}

#endif // __CC_PLATFORM_IOS

// -----------------------------------------------------------------
#pragma mark - touch interface
// -----------------------------------------------------------------

/** Returns YES, if touch is inside sprite
 Added hit area expansion / contraction
 @since v2.5
 */
- (BOOL)hitTestWithWorldPos:(CGPoint)pos
{
    pos = [self convertToNodeSpace:pos];
    CGPoint offset = CGPointMake(self.contentSizeInPoints.width * (1 - _hitAreaExpansion) / 2, self.contentSizeInPoints.height * (1 - _hitAreaExpansion) / 2 );
    CGSize size = CGSizeMake(self.contentSizeInPoints.width - offset.x, self.contentSizeInPoints.height - offset.y);
    if ((pos.y < offset.y) || (pos.y > size.height) || (pos.x < offset.x) || (pos.x > size.width)) return(NO);
    
    return(YES);
}

- (void)setUserInteractionEnabled:(BOOL)userInteractionEnabled
{
    if (_userInteractionEnabled == userInteractionEnabled) return;
    _userInteractionEnabled = userInteractionEnabled;
    [[[CCDirector sharedDirector] responderManager] markAsDirty];
}

// -----------------------------------------------------------------

@end

#pragma mark - NodeRGBA

@implementation CCNodeRGBA

@synthesize cascadeColorEnabled=_cascadeColorEnabled;
@synthesize cascadeOpacityEnabled=_cascadeOpacityEnabled;

-(id) init
{
	if ((self=[super init]) ) {
        _displayedOpacity = _realOpacity = 255;
        _displayedColor = _realColor = ccWHITE;
        _cascadeOpacityEnabled = NO;
        _cascadeColorEnabled = NO;
    }
    return self;
}

-(GLubyte) opacity
{
	return _realOpacity;
}

-(GLubyte) displayedOpacity
{
	return _displayedOpacity;
}

- (void) setOpacity:(GLubyte)opacity
{
	_displayedOpacity = _realOpacity = opacity;
	
	if( _cascadeOpacityEnabled ) {
		GLubyte parentOpacity = 255;
		if( [_parent conformsToProtocol:@protocol(CCRGBAProtocol)] && [(id<CCRGBAProtocol>)_parent isCascadeOpacityEnabled] )
			parentOpacity = [(id<CCRGBAProtocol>)_parent displayedOpacity];
		[self updateDisplayedOpacity:parentOpacity];
	}
}

- (void)updateDisplayedOpacity:(GLubyte)parentOpacity
{
	_displayedOpacity = _realOpacity * parentOpacity/255.0;
	
    if (_cascadeOpacityEnabled) {
        for (id<CCRGBAProtocol> item in _children) {
            if ([item conformsToProtocol:@protocol(CCRGBAProtocol)]) {
                [item updateDisplayedOpacity:_displayedOpacity];
            }
        }
    }
}

-(ccColor3B) color
{
	return _realColor;
}

-(ccColor3B) displayedColor
{
	return _displayedColor;
}

- (void) setColor:(ccColor3B)color
{
	_displayedColor = _realColor = color;
	
	if( _cascadeColorEnabled ) {
		ccColor3B parentColor = ccWHITE;
		if( [_parent conformsToProtocol:@protocol(CCRGBAProtocol)] && [(id<CCRGBAProtocol>)_parent isCascadeColorEnabled] )
			parentColor = [(id<CCRGBAProtocol>)_parent displayedColor];
		[self updateDisplayedColor:parentColor];
	}
}

- (void)updateDisplayedColor:(ccColor3B)parentColor
{
	_displayedColor.r = _realColor.r * parentColor.r/255.0;
	_displayedColor.g = _realColor.g * parentColor.g/255.0;
	_displayedColor.b = _realColor.b * parentColor.b/255.0;

    if (_cascadeColorEnabled) {
        for (id<CCRGBAProtocol> item in _children) {
            if ([item conformsToProtocol:@protocol(CCRGBAProtocol)]) {
                [item updateDisplayedColor:_displayedColor];
            }
        }
    }
}

@end



























































<|MERGE_RESOLUTION|>--- conflicted
+++ resolved
@@ -108,14 +108,14 @@
 GetRotationX(CCNode *self)
 {
 	CCPhysicsBody *body = self->_physicsBody;
-	return (body ? -CC_RADIANS_TO_DEGREES(body.absoluteRadians) : self->_rotationX);
+	return (body ? -CC_RADIANS_TO_DEGREES(body.absoluteRadians) : self->_rotationalSkewX);
 }
 
 static inline float
 GetRotationY(CCNode *self)
 {
 	CCPhysicsBody *body = self->_physicsBody;
-	return (body ? -CC_RADIANS_TO_DEGREES(body.absoluteRadians) : self->_rotationY);
+	return (body ? -CC_RADIANS_TO_DEGREES(body.absoluteRadians) : self->_rotationalSkewY);
 }
 
 static inline void
@@ -126,7 +126,7 @@
 		// TODO convert coordinate systems.
 		body.absoluteRadians = -CC_DEGREES_TO_RADIANS(rotation);
 	} else {
-		self->_rotationX = rotation;
+		self->_rotationalSkewX = rotation;
 	}
 }
 
@@ -137,7 +137,7 @@
 	if(body){
 		// TODO ??? really just need to move the weird rotation skew to a generic transform property.
 	} else {
-		self->_rotationY = rotation;
+		self->_rotationalSkewY = rotation;
 	}
 }
 
@@ -159,12 +159,7 @@
 
 #pragma mark CCNode - Transform related properties
 
-<<<<<<< HEAD
 @synthesize scaleX = _scaleX, scaleY = _scaleY;
-=======
-@synthesize rotationalSkewX = _rotationalSkewX, rotationalSkewY = _rotationalSkewY, scaleX = _scaleX, scaleY = _scaleY;
-@synthesize position = _position;
->>>>>>> a5b3240e
 @synthesize anchorPoint = _anchorPoint, anchorPointInPoints = _anchorPointInPoints;
 @synthesize contentSize = _contentSize;
 @synthesize skewX = _skewX, skewY = _skewY;
@@ -268,54 +263,35 @@
 // getters synthesized, setters explicit
 -(void) setRotation: (float)newRotation
 {
-<<<<<<< HEAD
 	SetRotationX(self, newRotation);
 	SetRotationY(self, newRotation);
-=======
-	_rotationalSkewX = _rotationalSkewY = newRotation;
->>>>>>> a5b3240e
 	_isTransformDirty = _isInverseDirty = YES;
 }
 
 -(float) rotation
 {
-<<<<<<< HEAD
-	NSAssert( _rotationX == _rotationY, @"CCNode#rotation. RotationX != RotationY. Don't know which one to return");
+	NSAssert( _rotationalSkewX == _rotationalSkewY, @"CCNode#rotation. RotationX != RotationY. Don't know which one to return");
 	return GetRotationX(self);
 }
 
--(float)rotationX {
+-(float)rotationalSkewX {
 	return GetRotationX(self);
-=======
-	NSAssert( _rotationalSkewX == _rotationalSkewY, @"CCNode#rotation. RotationX != RotationY. Don't know which one to return");
-	return _rotationalSkewX;
->>>>>>> a5b3240e
 }
 
 -(void) setRotationalSkewX: (float)newX
 {
-<<<<<<< HEAD
 	SetRotationX(self, newX);
 	_isTransformDirty = _isInverseDirty = YES;
 }
 
--(float)rotationY
+-(float)rotationalSkewY
 {
 	return GetRotationY(self);
 }
 
--(void) setRotationY: (float)newY
+-(void) setRotationalSkewY: (float)newY
 {
 	SetRotationY(self, newY);
-=======
-	_rotationalSkewX = newX;
-	_isTransformDirty = _isInverseDirty = YES;
-}
-
--(void) setRotationalSkewY: (float)newY
-{
-	_rotationalSkewY = newY;
->>>>>>> a5b3240e
 	_isTransformDirty = _isInverseDirty = YES;
 }
 
@@ -955,7 +931,7 @@
 {
 	// Copy the node's rotation first.
 	// Otherwise it will cause the position to rotate around the center of gravity.
-	physicsBody.absoluteRadians = -CC_DEGREES_TO_RADIANS(_rotationX);
+	physicsBody.absoluteRadians = -CC_DEGREES_TO_RADIANS(_rotationalSkewX);
 	
 	// Grab the position of the node's origin (not it's anchor point position!) from it's transform matrix.
 	// TODO need to use a "nodeToSpace" transform here.
@@ -1264,11 +1240,7 @@
 
 - (CGPoint) positionInPoints
 {
-<<<<<<< HEAD
-    return [self convertPositionToPoints:GetPosition(self)];
-=======
-    return [self convertPositionToPoints:_position type:_positionType];
->>>>>>> a5b3240e
+    return [self convertPositionToPoints:GetPosition(self) type:_positionType];
 }
 
 - (CGAffineTransform)nodeToParentTransform
@@ -1281,18 +1253,13 @@
         _anchorPointInPoints = ccp( contentSizeInPoints.width * _anchorPoint.x, contentSizeInPoints.height * _anchorPoint.y );
         
         // Convert position to points
-<<<<<<< HEAD
-        CGPoint positionInPoints = [self convertPositionToPoints:GetPosition(self)];
-=======
-        CGPoint positionInPoints = [self convertPositionToPoints:_position type:_positionType];
->>>>>>> a5b3240e
+        CGPoint positionInPoints = [self convertPositionToPoints:GetPosition(self) type:_positionType];
 		float x = positionInPoints.x;
 		float y = positionInPoints.y;
         
 		// Rotation values
 		// Change rotation code to handle X and Y
 		// If we skew with the exact same value for both x and y then we're simply just rotating
-<<<<<<< HEAD
 //		float cx = 1, sx = 0, cy = 1, sy = 0;
 //		if( _rotationX || _rotationY ) {
 			float radiansX = -CC_DEGREES_TO_RADIANS(GetRotationX(self));
@@ -1302,17 +1269,6 @@
 			float cy = cosf(radiansY);
 			float sy = sinf(radiansY);
 //		}
-=======
-		float cx = 1, sx = 0, cy = 1, sy = 0;
-		if( _rotationalSkewX || _rotationalSkewY ) {
-			float radiansX = -CC_DEGREES_TO_RADIANS(_rotationalSkewX);
-			float radiansY = -CC_DEGREES_TO_RADIANS(_rotationalSkewY);
-			cx = cosf(radiansX);
-			sx = sinf(radiansX);
-			cy = cosf(radiansY);
-			sy = sinf(radiansY);
-		}
->>>>>>> a5b3240e
 
 		BOOL needsSkewMatrix = ( _skewX || _skewY );
         
