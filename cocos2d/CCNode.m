--- conflicted
+++ resolved
@@ -78,13 +78,9 @@
 @synthesize vertexZ = vertexZ_;
 @synthesize isRunning = isRunning_;
 @synthesize userData = userData_;
-<<<<<<< HEAD
 @synthesize	shaderProgram = shaderProgram_;
 @synthesize orderOfArrival = orderOfArrival_;
 @synthesize glServerState = glServerState_;
-=======
-@synthesize orderOfArrival = orderOfArrival_;
->>>>>>> 3a5fcd84
 
 #pragma mark CCNode - Transform related properties
 
@@ -399,12 +395,8 @@
 		{
 			[c onExitTransitionDidStart];
 			[c onExit];
-<<<<<<< HEAD
-
-=======
 		}
-		
->>>>>>> 3a5fcd84
+
 		if (cleanup)
 			[c cleanup];
 
@@ -424,12 +416,8 @@
 	{
 		[child onExitTransitionDidStart];
 		[child onExit];
-<<<<<<< HEAD
-
-=======
-	}
-	
->>>>>>> 3a5fcd84
+	}
+
 	// If you don't do cleanup, the child's actions will not get removed and the
 	// its scheduledSelectors_ dict will not get released!
 	if (doCleanup)
