--- conflicted
+++ resolved
@@ -308,15 +308,9 @@
 	return [self addChild:child z:child.zOrder tag:child.tag];
 }
 
-<<<<<<< HEAD
--(void) removeSelfAndCleanup
-{
-	[self.parent removeChild:self cleanup:YES];
-=======
 -(void) removeFromParentAndCleanup:(BOOL)cleanup
 {
 	[self.parent removeChild:self cleanup:cleanup];
->>>>>>> 4278398c
 }
 
 /* "remove" logic MUST only be on this method
