--- conflicted
+++ resolved
@@ -549,7 +549,6 @@
 
 -(void) dumpCachedTextureInfo
 {
-<<<<<<< HEAD
 	__block NSUInteger count = 0;
 	__block NSUInteger totalBytes = 0;
 	
@@ -558,7 +557,7 @@
 			CCTexture2D* tex = [textures_ objectForKey:texKey];
 			NSUInteger bpp = [tex bitsPerPixelForFormat];
 			// Each texture takes up width * height * bytesPerPixel bytes.
-			NSUInteger bytes = tex.pixelsWide * tex.pixelsWide * bpp / 8;
+			NSUInteger bytes = tex.pixelsWide * tex.pixelsHigh * bpp / 8;
 			totalBytes += bytes;
 			count++;
 			CCLOG( @"cocos2d: \"%@\" rc=%lu id=%lu %lu x %lu @ %ld bpp => %lu KB",
@@ -572,26 +571,6 @@
 		}
 	});
 	
-=======
-	NSUInteger count = 0;
-	NSUInteger totalBytes = 0;
-	for (NSString* texKey in textures_) {
-		CCTexture2D* tex = [textures_ objectForKey:texKey];
-		NSUInteger bpp = [tex bitsPerPixelForFormat];
-		// Each texture takes up width * height * bytesPerPixel bytes.
-		NSUInteger bytes = tex.pixelsWide * tex.pixelsHigh * bpp / 8;
-		totalBytes += bytes;
-		count++;
-		CCLOG( @"cocos2d: \"%@\" rc=%lu id=%lu %lu x %lu @ %ld bpp => %lu KB",
-			  texKey,
-			  (long)[tex retainCount],
-			  (long)tex.name,
-			  (long)tex.pixelsWide,
-			  (long)tex.pixelsHigh,
-			  (long)bpp,
-			  (long)bytes / 1024 );
-	}
->>>>>>> ee4cabc2
 	CCLOG( @"cocos2d: CCTextureCache dumpDebugInfo: %ld textures, for %lu KB (%.2f MB)", (long)count, (long)totalBytes / 1024, totalBytes / (1024.0f*1024.0f));
 }
 
