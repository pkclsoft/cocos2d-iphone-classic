--- conflicted
+++ resolved
@@ -102,13 +102,8 @@
 
 - (NSString*) description
 {
-<<<<<<< HEAD
 	return [NSString stringWithFormat:@"<%@ = %p | Texture=%@, Rect = (%.2f,%.2f,%.2f,%.2f)> rotated:%d", [self class], self,
 			textureFilename_,
-=======
-	return [NSString stringWithFormat:@"<%@ = %08X | TextureName=%d, Rect = (%.2f,%.2f,%.2f,%.2f)> rotated:%d, offset = (%.2f,%.2f), originalSize w %.2f h %.2f)", [self class], self,
-			texture_.name,
->>>>>>> 8bb5fcb9
 			rect_.origin.x,
 			rect_.origin.y,
 			rect_.size.width,
