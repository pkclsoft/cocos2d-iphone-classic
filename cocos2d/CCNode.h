/*
 * cocos2d for iPhone: http://www.cocos2d-iphone.org
 *
 * Copyright (c) 2008-2010 Ricardo Quesada
 * Copyright (c) 2009 Valentin Milea
 * 
 * Permission is hereby granted, free of charge, to any person obtaining a copy
 * of this software and associated documentation files (the "Software"), to deal
 * in the Software without restriction, including without limitation the rights
 * to use, copy, modify, merge, publish, distribute, sublicense, and/or sell
 * copies of the Software, and to permit persons to whom the Software is
 * furnished to do so, subject to the following conditions:
 * 
 * The above copyright notice and this permission notice shall be included in
 * all copies or substantial portions of the Software.
 * 
 * THE SOFTWARE IS PROVIDED "AS IS", WITHOUT WARRANTY OF ANY KIND, EXPRESS OR
 * IMPLIED, INCLUDING BUT NOT LIMITED TO THE WARRANTIES OF MERCHANTABILITY,
 * FITNESS FOR A PARTICULAR PURPOSE AND NONINFRINGEMENT. IN NO EVENT SHALL THE
 * AUTHORS OR COPYRIGHT HOLDERS BE LIABLE FOR ANY CLAIM, DAMAGES OR OTHER
 * LIABILITY, WHETHER IN AN ACTION OF CONTRACT, TORT OR OTHERWISE, ARISING FROM,
 * OUT OF OR IN CONNECTION WITH THE SOFTWARE OR THE USE OR OTHER DEALINGS IN
 * THE SOFTWARE.
 */


#import <OpenGLES/ES1/gl.h>

#import "CCAction.h"
#import "ccTypes.h"
#import "CCTexture2D.h"
#import "CCProtocols.h"


enum {
	kCCNodeTagInvalid = -1,
};

@class CCCamera;
@class CCGridBase;

/** CCNode is the main element. Anything thats gets drawn or contains things that get drawn is a CCNode.
 The most popular CCNodes are: CCScene, CCLayer, CCSprite, CCMenu.
 
 The main features of a CCNode are:
 - They can contain other CCNode nodes (addChild, getChildByTag, removeChild, etc)
 - They can schedule periodic callback (schedule, unschedule, etc)
 - They can execute actions (runAction, stopAction, etc)
 
 Some CCNode nodes provide extra functionality for them or their children.
 
 Subclassing a CCNode usually means (one/all) of:
 - overriding init to initialize resources and schedule callbacks
 - create callbacks to handle the advancement of time
 - overriding draw to render the node
 
 Features of CCNode:
 - position
 - scale (x, y)
 - rotation (in degrees, clockwise)
 - CCCamera (an interface to gluLookAt )
 - CCGridBase (to do mesh transformations)
 - anchor point
 - size
 - visible
 - z-order
 - openGL z position
 
 Default values:
  - rotation: 0
  - position: (x=0,y=0)
  - scale: (x=1,y=1)
  - contentSize: (x=0,y=0)
  - anchorPoint: (x=0,y=0)
 
 Limitations:
 - A CCNode is a "void" object. It doesn't have a texture
 
 Order in transformations with grid disabled
 - 1) The node will be translated (position)
 - 2) The node will be rotated (rotation)
 - 3) The node will be scaled (scale)
 - 4) The node will be moved according to the camera values (camera)
 
 Order in transformations with grid enabled
 - 1) The node will be translated (position)
 - 2) The node will be rotated (rotation)
 - 3) The node will be scaled (scale)
 - 4) The grid will capture the screen
 - 5) The node will be moved according to the camera values (camera)
 - 6) The grid will render the captured screen
 
 Camera:
 - Each node has a camera. By default it points to the center of the CCNode.
 */ 
@interface CCNode : NSObject {
	
	// rotation angle
	float rotation_;	
	
	// scaling factors
	float scaleX_, scaleY_;
	
	// position of the node
	CGPoint position_;

	// is visible
	BOOL visible_;
	
	// anchor point in pixels
	CGPoint anchorPointInPixels_;	
	// anchor point normalized
	CGPoint anchorPoint_;	
	// If YES the transformtions will be relative to (-transform.x, -transform.y).
	// Sprites, Labels and any other "small" object uses it.
	// Scenes, Layers and other "whole screen" object don't use it.
	BOOL isRelativeAnchorPoint_;
	
	// untransformed size of the node
	CGSize	contentSize_;
	
	// transform
	CGAffineTransform transform_, inverse_;

	// openGL real Z vertex
	float vertexZ_;
	
	// a Camera
	CCCamera *camera_;
	
	// a Grid
	CCGridBase *grid_;
	
	// z-order value
	int zOrder_;
	
	// array of children
	NSMutableArray *children_;
	
	// weakref to parent
	CCNode *parent_;
	
	// a tag. any number you want to assign to the node
	int tag_;
    
	// user data field
	void *userData;

	// Is running
	BOOL isRunning_;

	// To reduce memory, place BOOLs that are not properties here:
	BOOL isTransformDirty_:1;
	BOOL isInverseDirty_:1;
}

/** The z order of the node relative to it's "brothers": children of the same parent */
@property(nonatomic,readonly) int zOrder;
/** The real openGL Z vertex.
 Differences between openGL Z vertex and cocos2d Z order:
   - OpenGL Z modifies the Z vertex, and not the Z order in the relation between parent-children
   - OpenGL Z might require to set 2D projection
   - cocos2d Z order works OK if all the nodes uses the same openGL Z vertex. eg: vertexZ = 0
 @warning: Use it at your own risk since it might break the cocos2d parent-children z order
 @since v0.8
 */
@property (nonatomic,readwrite) float vertexZ;
/** The rotation (angle) of the node in degrees. 0 is the default rotation angle. Positive values rotate node CW. */
@property(nonatomic,readwrite,assign) float rotation;
/** The scale factor of the node. 1.0 is the default scale factor. It modifies the X and Y scale at the same time. */
@property(nonatomic,readwrite,assign) float scale;
/** The scale factor of the node. 1.0 is the default scale factor. It only modifies the X scale factor. */
@property(nonatomic,readwrite,assign) float scaleX;
/** The scale factor of the node. 1.0 is the default scale factor. It only modifies the Y scale factor. */
@property(nonatomic,readwrite,assign) float scaleY;
/** Position (x,y) of the node in OpenGL coordinates. (0,0) is the left-bottom corner. */
@property(nonatomic,readwrite,assign) CGPoint position;
/** A CCCamera object that lets you move the node using a gluLookAt
*/
 @property(nonatomic,readonly) CCCamera* camera;
/** A CCGrid object that is used when applying effects */
@property(nonatomic,readwrite,retain) CCGridBase* grid;
/** Whether of not the node is visible. Default is YES */
@property(nonatomic,readwrite,assign) BOOL visible;
/** anchorPoint is the point around which all transformations and positioning manipulations take place.
 It's like a pin in the node where it is "attached" to its parent.
 The anchorPoint is normalized, like a percentage. (0,0) means the bottom-left corner and (1,1) means the top-right corner.
 But you can use values higher than (1,1) and lower than (0,0) too.
 The default anchorPoint is (0.5,0.5), so it starts in the center of the node.
 @since v0.8
 */
@property(nonatomic,readwrite) CGPoint anchorPoint;
/** The anchorPoint in absolute pixels.
 Since v0.8 you can only read it. If you wish to modify it, use anchorPoint instead
 */
@property(nonatomic,readonly) CGPoint anchorPointInPixels;

/** The untransformed size of the node.
 The contentSize remains the same no matter the node is scaled or rotated.
 All nodes has a size. Layer and Scene has the same size of the screen.
 @since v0.8
 */
@property (nonatomic,readwrite) CGSize contentSize;
/** whether or not the node is running */
@property(nonatomic,readonly) BOOL isRunning;
/** A weak reference to the parent */
@property(nonatomic,readwrite,assign) CCNode* parent;
/** If YES the transformtions will be relative to it's anchor point.
 * Sprites, Labels and any other sizeble object use it have it enabled by default.
 * Scenes, Layers and other "whole screen" object don't use it, have it disabled by default.
 */
@property(nonatomic,readwrite,assign) BOOL isRelativeAnchorPoint;
/** A tag used to identify the node easily */
@property(nonatomic,readwrite,assign) int tag;
/** A custom user data pointer */
@property(nonatomic,readwrite,assign) void *userData;

// initializators
/** allocates and initializes a node.
 The node will be created as "autorelease".
 */
+(id) node;
/** initializes the node */
-(id) init;


// scene managment

/** callback that is called every time the CCNode enters the 'stage'.
 If the CCNode enters the 'stage' with a transition, this callback is called when the transition starts.
 During onEnter you can't a "sister/brother" node.
 */
-(void) onEnter;
/** callback that is called when the CCNode enters in the 'stage'.
 If the CCNode enters the 'stage' with a transition, this callback is called when the transition finishes.
 @since v0.8
 */
-(void) onEnterTransitionDidFinish;
/** callback that is called every time the CCNode leaves the 'stage'.
 If the CCNode leaves the 'stage' with a transition, this callback is called when the transition finishes.
 During onExit you can't a "sister/brother" node.
 */
-(void) onExit;


// composition: ADD

/** Adds a child to the container with z-order as 0.
 It returns self, so you can chain several addChilds.
 @since v0.7.1
 */
-(id) addChild: (CCNode*)node;

/** Adds a child to the container with a z-order
 It returns self, so you can chain several addChilds.
 @since v0.7.1
 */
-(id) addChild: (CCNode*)node z:(int)z;

/** Adds a child to the container with z order and tag
 It returns self, so you can chain several addChilds.
 @since v0.7.1
 */
-(id) addChild: (CCNode*)node z:(int)z tag:(int)tag;

// composition: REMOVE

<<<<<<< HEAD
/** Remove itself from it's parent node. */
-(void) removeSelfAndCleanup;
=======
/** Remove itself from its parent node. If cleanup is YES, then also remove all actions and callbacks.
 If the node orphan, then nothing happens.
 @since v0.99.3
 */
-(void) removeFromParentAndCleanup:(BOOL)cleanup;
>>>>>>> 4278398c

/** Removes a child from the container. It will also cleanup all running actions depending on the cleanup parameter.
 @since v0.7.1
 */
-(void) removeChild: (CCNode*)node cleanup:(BOOL)cleanup;

/** Removes a child from the container by tag value. It will also cleanup all running actions depending on the cleanup parameter
 @since v0.7.1
 */
-(void) removeChildByTag:(int) tag cleanup:(BOOL)cleanup;

/** Removes all children from the container and do a cleanup all running actions depending on the cleanup parameter.
 @since v0.7.1
 */
-(void) removeAllChildrenWithCleanup:(BOOL)cleanup;

// composition: GET
/** Gets a child from the container given its tag
 @return returns a CCNode object
 @since v0.7.1
 */
-(CCNode*) getChildByTag:(int) tag;

/** Returns the array that contains all the children */
- (NSArray *)children;

/** Reorders a child according to a new z value.
 * The child MUST be already added.
 */
-(void) reorderChild:(CCNode*)child z:(int)zOrder;

/** Stops all running actions and schedulers
 @since v0.8
 */
-(void) cleanup;

// draw

/** Override this method to draw your own node.
 The following GL states will be enabled by default:
	- glEnableClientState(GL_VERTEX_ARRAY);
	- glEnableClientState(GL_COLOR_ARRAY);
	- glEnableClientState(GL_TEXTURE_COORD_ARRAY);
	- glEnable(GL_TEXTURE_2D);
 
   AND YOU SHOULD NOT DISABLE THEM AFTER DRAWING YOUR NODE
 
 But if you enable any other GL state, you should disable it after drawing your node.
 */
-(void) draw;
/** recursive method that visit its children and draw them */
-(void) visit;

// transformations

/** performs OpenGL view-matrix transformation based on position, scale, rotation and other attributes. */
-(void) transform;

/** performs OpenGL view-matrix transformation of it's ancestors.
 Generally the ancestors are already transformed, but in certain cases (eg: attaching a FBO)
 it's necessary to transform the ancestors again.
 @since v0.7.2
 */
-(void) transformAncestors;

/** returns a "local" axis aligned bounding box of the node.
 The returned box is relative only to its parent.
 
 @since v0.8.2
 */
- (CGRect) boundingBox;


// actions

/** Executes an action, and returns the action that is executed.
 The node becomes the action's target.
 @warning Starting from v0.8 actions don't retain their target anymore.
 @since v0.7.1
 @return An Action pointer
 */
-(CCAction*) runAction: (CCAction*) action;
/** Removes all actions from the running action list */
-(void) stopAllActions;
/** Removes an action from the running action list */
-(void) stopAction: (CCAction*) action;
/** Removes an action from the running action list given its tag
 @since v0.7.1
*/
-(void) stopActionByTag:(int) tag;
/** Gets an action from the running action list given its tag
 @since v0.7.1
 @return the Action the with the given tag
 */
-(CCAction*) getActionByTag:(int) tag;
/** Returns the numbers of actions that are running plus the ones that are schedule to run (actions in actionsToAdd and actions arrays). 
 * Composable actions are counted as 1 action. Example:
 *    If you are running 1 Sequence of 7 actions, it will return 1.
 *    If you are running 7 Sequences of 2 actions, it will return 7.
 */
-(int) numberOfRunningActions;

// timers

/** check whether a selector is scheduled. */
//-(BOOL) isScheduled: (SEL) selector;

/** schedules the "update" method. It will use the order number 0. This method will be called every frame.
 Scheduled methods with a lower order value will be called before the ones that have a higher order value.
 Only one "udpate" method could be scheduled per node.
 
 @since v0.99.3
 */
-(void) scheduleUpdate;

/** schedules the "update" selector with a custom priority. This selector will be called every frame.
 Scheduled selectors with a lower priority will be called before the ones that have a higher value.
 Only one "udpate" selector could be scheduled per node (You can't have 2 'update' selectors).

 @since v0.99.3
 */
-(void) scheduleUpdateWithPriority:(int)priority;

/* unschedules the "update" method.
 
 @since v0.99.3
 */
-(void) unscheduleUpdate;


/** schedules a selector.
 The scheduled selector will be ticked every frame
 */
-(void) schedule: (SEL) s;
/** schedules a custom selector with an interval time in seconds.
 If time is 0 it will be ticked every frame.
 If tiem is 0, it is recommended to use 'scheduleUpdate' instead.
 */
-(void) schedule: (SEL) s interval:(ccTime)seconds;
/** unschedules a custom selector.*/
-(void) unschedule: (SEL) s;

/** unschedule all scheduled selectors: custom selectors, and the 'update' selector.
 Actions are not affected by this method.
@since v0.99.3
 */
-(void) unscheduleAllSelectors;

/** resumes all scheduled selectors and actions.
 Called internally by onEnter
 */
-(void) resumeSchedulerAndActions;
/** pauses all scheduled selectors and actions.
 Called internally by onExit
 */
-(void) pauseSchedulerAndActions;

// transformation methods

/** Returns the local affine transform matrix
 @since v0.7.1
 */
- (CGAffineTransform)nodeToParentTransform;
/** Returns the inverse local affine transform matrix
 @since v0.7.1
 */
- (CGAffineTransform)parentToNodeTransform;
/** Retrusn the world affine transform matrix
 @since v0.7.1
 */
- (CGAffineTransform)nodeToWorldTransform;
/** Returns the inverse world affine transform matrix
 @since v0.7.1
 */
- (CGAffineTransform)worldToNodeTransform;
/** converts a world coordinate to local coordinate
 @since v0.7.1
 */
- (CGPoint)convertToNodeSpace:(CGPoint)worldPoint;
/** converts local coordinate to world space
 @since v0.7.1
 */
- (CGPoint)convertToWorldSpace:(CGPoint)nodePoint;
/** converts a world coordinate to local coordinate
 treating the returned/received node point as anchor relative
 @since v0.7.1
 */
- (CGPoint)convertToNodeSpaceAR:(CGPoint)worldPoint;
/** converts local coordinate to world space
 treating the returned/received node point as anchor relative
 @since v0.7.1
 */
- (CGPoint)convertToWorldSpaceAR:(CGPoint)nodePoint;
/** convenience methods which take a UITouch instead of CGPoint
 @since v0.7.1
 */
- (CGPoint)convertTouchToNodeSpace:(UITouch *)touch;
/** converts a UITouch (world coordinates) into a local coordiante. This method is AR (Anchor Relative).
 @since v0.7.1
 */
- (CGPoint)convertTouchToNodeSpaceAR:(UITouch *)touch;
@end<|MERGE_RESOLUTION|>--- conflicted
+++ resolved
@@ -265,16 +265,11 @@
 
 // composition: REMOVE
 
-<<<<<<< HEAD
-/** Remove itself from it's parent node. */
--(void) removeSelfAndCleanup;
-=======
 /** Remove itself from its parent node. If cleanup is YES, then also remove all actions and callbacks.
  If the node orphan, then nothing happens.
  @since v0.99.3
  */
 -(void) removeFromParentAndCleanup:(BOOL)cleanup;
->>>>>>> 4278398c
 
 /** Removes a child from the container. It will also cleanup all running actions depending on the cleanup parameter.
  @since v0.7.1
