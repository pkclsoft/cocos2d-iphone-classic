/*
 * cocos2d for iPhone: http://www.cocos2d-iphone.org
 *
 * Copyright (c) 2008-2010 Ricardo Quesada
 * 
 * Permission is hereby granted, free of charge, to any person obtaining a copy
 * of this software and associated documentation files (the "Software"), to deal
 * in the Software without restriction, including without limitation the rights
 * to use, copy, modify, merge, publish, distribute, sublicense, and/or sell
 * copies of the Software, and to permit persons to whom the Software is
 * furnished to do so, subject to the following conditions:
 * 
 * The above copyright notice and this permission notice shall be included in
 * all copies or substantial portions of the Software.
 * 
 * THE SOFTWARE IS PROVIDED "AS IS", WITHOUT WARRANTY OF ANY KIND, EXPRESS OR
 * IMPLIED, INCLUDING BUT NOT LIMITED TO THE WARRANTIES OF MERCHANTABILITY,
 * FITNESS FOR A PARTICULAR PURPOSE AND NONINFRINGEMENT. IN NO EVENT SHALL THE
 * AUTHORS OR COPYRIGHT HOLDERS BE LIABLE FOR ANY CLAIM, DAMAGES OR OTHER
 * LIABILITY, WHETHER IN AN ACTION OF CONTRACT, TORT OR OTHERWISE, ARISING FROM,
 * OUT OF OR IN CONNECTION WITH THE SOFTWARE OR THE USE OR OTHER DEALINGS IN
 * THE SOFTWARE.
 */


// cocos2d imports
#import "CCScheduler.h"
#import "ccMacros.h"
#import "Support/uthash.h"
#import "Support/utlist.h"
#import "Support/ccCArray.h"

//
// Data structures
//
#pragma mark -
#pragma mark Data Structures

// A list double-linked list used for "updates with priority"
typedef struct _listEntry
{
	struct	_listEntry *prev, *next;
<<<<<<< HEAD
	TICK_IMP	impMethod;
	id			target;				// not retained (retained by hashUpdateEntry)
	NSInteger	priority;
	BOOL		paused;
	
=======
	TICK_IMP impMethod;
	id		target;				// not retained (retained by hashUpdateEntry)
	int		priority;
	BOOL	paused;	
    BOOL    markedForDeletion; // selector will no longer be called and entry will be removed at end of the next tick
>>>>>>> 068de0d6
} tListEntry;

typedef struct _hashUpdateEntry
{
	tListEntry		**list;		// Which list does it belong to ?
	tListEntry		*entry;		// entry in the list
	id				target;		// hash key (retained)
	UT_hash_handle  hh;
} tHashUpdateEntry;

// Hash Element used for "selectors with interval"
typedef struct _hashSelectorEntry
{
	struct ccArray	*timers;
	id				target;		// hash key (retained)
	unsigned int	timerIndex;
	CCTimer			*currentTimer;
	BOOL			currentTimerSalvaged;
	BOOL			paused;
	UT_hash_handle  hh;
} tHashSelectorEntry;



//
// CCTimer
//
#pragma mark -
#pragma mark - CCTimer

@implementation CCTimer

@synthesize interval;

-(id) init
{
	NSAssert(NO, @"CCTimer: Init not supported.");
	[self release];
	return nil;
}

+(id) timerWithTarget:(id)t selector:(SEL)s
{
	return [[[self alloc] initWithTarget:t selector:s] autorelease];
}

+(id) timerWithTarget:(id)t selector:(SEL)s interval:(ccTime) i
{
	return [[[self alloc] initWithTarget:t selector:s interval:i] autorelease];
}

-(id) initWithTarget:(id)t selector:(SEL)s
{
	return [self initWithTarget:t selector:s interval:0];
}

-(id) initWithTarget:(id)t selector:(SEL)s interval:(ccTime) seconds
{
	if( (self=[super init]) ) {
#if COCOS2D_DEBUG
		NSMethodSignature *sig = [t methodSignatureForSelector:s];
		NSAssert(sig !=0 , @"Signature not found for selector - does it have the following form? -(void) name: (ccTime) dt");
#endif
		
		// target is not retained. It is retained in the hash structure
		target = t;
		selector = s;
		impMethod = (TICK_IMP) [t methodForSelector:s];
		elapsed = -1;
		interval = seconds;
	}
	return self;
}

- (NSString*) description
{
	return [NSString stringWithFormat:@"<%@ = %08X | target:%@ selector:(%@)>", [self class], self, [target class], NSStringFromSelector(selector)];
}

-(void) dealloc
{
	CCLOGINFO(@"cocos2d: deallocing %@", self);
	[super dealloc];
}

-(void) update: (ccTime) dt
{
	if( elapsed == - 1)
		elapsed = 0;
	else
		elapsed += dt;
	if( elapsed >= interval ) {
		impMethod(target, selector, elapsed);
		elapsed = 0;
	}
}
@end

//
// CCScheduler
//
#pragma mark -
#pragma mark - CCScheduler

@interface CCScheduler (Private)
-(void) removeHashElement:(tHashSelectorEntry*)element;
@end

@implementation CCScheduler

static CCScheduler *sharedScheduler;

@synthesize timeScale = timeScale_;

+ (CCScheduler *)sharedScheduler
{
	if (!sharedScheduler)
		sharedScheduler = [[CCScheduler alloc] init];

	return sharedScheduler;
}

+(id)alloc
{
	NSAssert(sharedScheduler == nil, @"Attempted to allocate a second instance of a singleton.");
	return [super alloc];
}

+(void)purgeSharedScheduler
{
	[sharedScheduler release];
	sharedScheduler = nil;
}

- (id) init
{
	if( (self=[super init]) ) {		
		timeScale_ = 1.0f;

		// used to trigger CCTimer#update
		updateSelector = @selector(update:);
		impMethod = (TICK_IMP) [CCTimer instanceMethodForSelector:updateSelector];

		// updates with priority
		updates0 = NULL;
		updatesNeg = NULL;
		updatesPos = NULL;
		hashForUpdates = NULL;
		
		// selectors with interval
		currentTarget = nil;
		currentTargetSalvaged = NO;
		hashForSelectors = nil;
        updateHashLocked = NO;
	}

	return self;
}

- (void) dealloc
{
	CCLOG(@"cocos2d: deallocing %@", self);

	[self unscheduleAllSelectors];

	sharedScheduler = nil;

	[super dealloc];
}


#pragma mark CCScheduler - Custom Selectors

-(void) removeHashElement:(tHashSelectorEntry*)element
{
	ccArrayFree(element->timers);
	[element->target release];
	HASH_DEL(hashForSelectors, element);
	free(element);
}

-(void) scheduleSelector:(SEL)selector forTarget:(id)target interval:(ccTime)interval paused:(BOOL)paused
{
	NSAssert( selector != nil, @"Argument selector must be non-nil");
	NSAssert( target != nil, @"Argument target must be non-nil");	
	
	tHashSelectorEntry *element = NULL;
	HASH_FIND_INT(hashForSelectors, &target, element);
	
	if( ! element ) {
		element = calloc( sizeof( *element ), 1 );
		element->target = [target retain];
		HASH_ADD_INT( hashForSelectors, target, element );
	
		// Is this the 1st element ? Then set the pause level to all the selectors of this target
		element->paused = paused;
	
	} else
		NSAssert( element->paused == paused, @"CCScheduler. Trying to schedule a selector with a pause value different than the target");
	
	
	if( element->timers == nil )
		element->timers = ccArrayNew(10);
	else
	{
		for( unsigned int i=0; i< element->timers->num; i++ ) {
			CCTimer *timer = element->timers->arr[i];
			if( selector == timer->selector ) {
				CCLOG(@"CCScheduler#scheduleSelector. Selector already scheduled. Updating interval from: %.2f to %.2f", timer->interval, interval);
				timer->interval = interval;
				return;
			}
		}
		ccArrayEnsureExtraCapacity(element->timers, 1);
	}
	
	CCTimer *timer = [[CCTimer alloc] initWithTarget:target selector:selector interval:interval];
	ccArrayAppendObject(element->timers, timer);
	[timer release];
}

-(void) unscheduleSelector:(SEL)selector forTarget:(id)target
{
	// explicity handle nil arguments when removing an object
	if( target==nil && selector==NULL)
		return;
	
	NSAssert( target != nil, @"Target MUST not be nil");
	NSAssert( selector != NULL, @"Selector MUST not be NULL");
	
	tHashSelectorEntry *element = NULL;
	HASH_FIND_INT(hashForSelectors, &target, element);
	
	if( element ) {
		
		for( unsigned int i=0; i< element->timers->num; i++ ) {
			CCTimer *timer = element->timers->arr[i];
			
			
			if( selector == timer->selector ) {
				
				if( timer == element->currentTimer && !element->currentTimerSalvaged ) {
					[element->currentTimer retain];
					element->currentTimerSalvaged = YES;
				}

				ccArrayRemoveObjectAtIndex(element->timers, i );
				
				// update timerIndex in case we are in tick:, looping over the actions
				if( element->timerIndex >= i )
					element->timerIndex--;

				if( element->timers->num == 0 ) {
					if( currentTarget == element )
						currentTargetSalvaged = YES;
					else
						[self removeHashElement: element];
				}
				return;
			}
		}
	}
	
	// Not Found
//	NSLog(@"CCScheduler#unscheduleSelector:forTarget: selector not found: %@", selString);

}

#pragma mark CCScheduler - Update Specific

-(void) priorityIn:(tListEntry**)list target:(id)target priority:(NSInteger)priority paused:(BOOL)paused
{
	tListEntry *listElement = malloc( sizeof(*listElement) );

	listElement->target = target;
	listElement->priority = priority;
	listElement->paused = paused;
	listElement->impMethod = (TICK_IMP) [target methodForSelector:updateSelector];
	listElement->next = listElement->prev = NULL;
    listElement->markedForDeletion = NO;
	
	// empty list ?
	if( ! *list ) {
		DL_APPEND( *list, listElement );
	
	} else {
		BOOL added = NO;		
	
		for( tListEntry *elem = *list; elem ; elem = elem->next ) {
			if( priority < elem->priority ) {
				
				if( elem == *list )
					DL_PREPEND(*list, listElement);
				else {
					listElement->next = elem;
					listElement->prev = elem->prev;

					elem->prev->next = listElement;
					elem->prev = listElement;
				}
				
				added = YES;
				break;
			}
		}
		
		// Not added? priority has the higher value. Append it.
		if( !added )
			DL_APPEND(*list, listElement);
	}
	
	// update hash entry for quicker access
	tHashUpdateEntry *hashElement = calloc( sizeof(*hashElement), 1 );
	hashElement->target = [target retain];
	hashElement->list = list;
	hashElement->entry = listElement;
	HASH_ADD_INT(hashForUpdates, target, hashElement );
}

-(void) appendIn:(tListEntry**)list target:(id)target paused:(BOOL)paused
{
	tListEntry *listElement = malloc( sizeof( * listElement ) );
	
	listElement->target = target;
	listElement->paused = paused;
    listElement->markedForDeletion = NO;
	listElement->impMethod = (TICK_IMP) [target methodForSelector:updateSelector];
	
	DL_APPEND(*list, listElement);

	
	// update hash entry for quicker access
	tHashUpdateEntry *hashElement = calloc( sizeof(*hashElement), 1 );
	hashElement->target = [target retain];
	hashElement->list = list;
	hashElement->entry = listElement;
	HASH_ADD_INT(hashForUpdates, target, hashElement );	
}

-(void) scheduleUpdateForTarget:(id)target priority:(NSInteger)priority paused:(BOOL)paused
{
	tHashUpdateEntry * hashElement = NULL;
	HASH_FIND_INT(hashForUpdates, &target, hashElement);
    if(hashElement)
    {
#if COCOS2D_DEBUG >= 1        
        NSAssert( hashElement->entry->markedForDeletion, @"CCScheduler: You can't re-schedule an 'update' selector'. Unschedule it first");
#endif	
        // TODO : check if priority has changed!
        
        hashElement->entry->markedForDeletion = NO;
        return;
    }
		
	// most of the updates are going to be 0, that's way there
	// is an special list for updates with priority 0
	if( priority == 0 )
		[self appendIn:&updates0 target:target paused:paused];

	else if( priority < 0 )
		[self priorityIn:&updatesNeg target:target priority:priority paused:paused];

	else // priority > 0
		[self priorityIn:&updatesPos target:target priority:priority paused:paused];
}

- (void) removeUpdateFromHash:(tListEntry*)entry
{
    tHashUpdateEntry * element = NULL;
    
    HASH_FIND_INT(hashForUpdates, &entry->target, element);
    if( element ) {
        // list entry
        DL_DELETE( *element->list, element->entry );
        free( element->entry );
        
        // hash entry
        [element->target release];
        HASH_DEL( hashForUpdates, element);
        free(element);
    }
}

-(void) unscheduleUpdateForTarget:(id)target
{
	if( target == nil )
		return;
	
	tHashUpdateEntry * element = NULL;
	HASH_FIND_INT(hashForUpdates, &target, element);
	if( element ) {    
        if(updateHashLocked)
            element->entry->markedForDeletion = YES;
        else
            [self removeUpdateFromHash:element->entry];
        
//		// list entry
//		DL_DELETE( *element->list, element->entry );
//		free( element->entry );
//	
//		// hash entry
//		[element->target release];
//		HASH_DEL( hashForUpdates, element);
//		free(element);
	}
}

#pragma mark CCScheduler - Common for Update selector & Custom Selectors

-(void) unscheduleAllSelectors
{
	// Custom Selectors
	for(tHashSelectorEntry *element=hashForSelectors; element != NULL; ) {	
		id target = element->target;
		element=element->hh.next;
		[self unscheduleAllSelectorsForTarget:target];
	}

	// Updates selectors
	tListEntry *entry, *tmp;
	DL_FOREACH_SAFE( updates0, entry, tmp ) {
		[self unscheduleUpdateForTarget:entry->target];
	}
	DL_FOREACH_SAFE( updatesNeg, entry, tmp ) {
		[self unscheduleUpdateForTarget:entry->target];
	}
	DL_FOREACH_SAFE( updatesPos, entry, tmp ) {
		[self unscheduleUpdateForTarget:entry->target];
	}
	
}

-(void) unscheduleAllSelectorsForTarget:(id)target
{
	// explicit nil handling
	if( target == nil )
		return;
	
	// Custom Selectors
	tHashSelectorEntry *element = NULL;
	HASH_FIND_INT(hashForSelectors, &target, element);
	
	if( element ) {
		if( ccArrayContainsObject(element->timers, element->currentTimer) && !element->currentTimerSalvaged ) {
			[element->currentTimer retain];
			element->currentTimerSalvaged = YES;
		}
		ccArrayRemoveAllObjects(element->timers);
		if( currentTarget == element )
			currentTargetSalvaged = YES;
		else
			[self removeHashElement:element];
	}
	
	// Update Selector
	[self unscheduleUpdateForTarget:target];
}

-(void) resumeTarget:(id)target
{
	NSAssert( target != nil, @"target must be non nil" );
	
	// Custom Selectors
	tHashSelectorEntry *element = NULL;
	HASH_FIND_INT(hashForSelectors, &target, element);
	if( element )
		element->paused = NO;
	
	// Update selector
	tHashUpdateEntry * elementUpdate = NULL;
	HASH_FIND_INT(hashForUpdates, &target, elementUpdate);
	if( elementUpdate ) {
		NSAssert( elementUpdate->entry != NULL, @"resumeTarget: unknown error");
		elementUpdate->entry->paused = NO;
	}	
}

-(void) pauseTarget:(id)target
{
	NSAssert( target != nil, @"target must be non nil" );
	
	// Custom selectors
	tHashSelectorEntry *element = NULL;
	HASH_FIND_INT(hashForSelectors, &target, element);
	if( element )
		element->paused = YES;
	
	// Update selector
	tHashUpdateEntry * elementUpdate = NULL;
	HASH_FIND_INT(hashForUpdates, &target, elementUpdate);
	if( elementUpdate ) {
		NSAssert( elementUpdate->entry != NULL, @"pauseTarget: unknown error");
		elementUpdate->entry->paused = YES;
	}
	
}

#pragma mark CCScheduler - Main Loop

-(void) tick: (ccTime) dt
{
    updateHashLocked = YES;
    
	if( timeScale_ != 1.0f )
		dt *= timeScale_;
	
	// Iterate all over the Updates selectors
	tListEntry *entry, *tmp;

	// updates with priority < 0
	DL_FOREACH_SAFE( updatesNeg, entry, tmp ) {
		if( ! entry->paused && !entry->markedForDeletion )
			entry->impMethod( entry->target, updateSelector, dt );
	}

	// updates with priority == 0
	DL_FOREACH_SAFE( updates0, entry, tmp ) {
		if( ! entry->paused && !entry->markedForDeletion )
        {
			entry->impMethod( entry->target, updateSelector, dt );
        }
	}
	
	// updates with priority > 0
	DL_FOREACH_SAFE( updatesPos, entry, tmp ) {
		if( ! entry->paused  && !entry->markedForDeletion )
			entry->impMethod( entry->target, updateSelector, dt );
	}
	
	// Iterate all over the  custome selectors
	for(tHashSelectorEntry *elt=hashForSelectors; elt != NULL; ) {	
		
		currentTarget = elt;
		currentTargetSalvaged = NO;

		if( ! currentTarget->paused ) {
			
			// The 'timers' ccArray may change while inside this loop.
			for( elt->timerIndex = 0; elt->timerIndex < elt->timers->num; elt->timerIndex++) {
				elt->currentTimer = elt->timers->arr[elt->timerIndex];
				elt->currentTimerSalvaged = NO;

				impMethod( elt->currentTimer, updateSelector, dt);
				
				if( elt->currentTimerSalvaged ) {
					// The currentTimer told the remove itself. To prevent the timer from
					// accidentally deallocating itself before finishing its step, we retained
					// it. Now that step is done, it's safe to release it.
					[elt->currentTimer release];
				}
				
				elt->currentTimer = nil;
			}			
		}
		
		// elt, at this moment, is still valid
		// so it is safe to ask this here (issue #490)
		elt = elt->hh.next;
		
		// only delete currentTarget if no actions were scheduled during the cycle (issue #481)
		if( currentTargetSalvaged && currentTarget->timers->num == 0 )
			[self removeHashElement:currentTarget];		
	}
	
    // delete all updates that are morked for deletion
    // updates with priority < 0
	DL_FOREACH_SAFE( updatesNeg, entry, tmp ) {
		if(entry->markedForDeletion )
        {
            [self removeUpdateFromHash:entry];
        }
	}
    
	// updates with priority == 0
	DL_FOREACH_SAFE( updates0, entry, tmp ) {
		if(entry->markedForDeletion )
        {
            [self removeUpdateFromHash:entry];
        }
	}
	
	// updates with priority > 0
	DL_FOREACH_SAFE( updatesPos, entry, tmp ) {
		if(entry->markedForDeletion )
        {
            [self removeUpdateFromHash:entry];
        }
	}

    updateHashLocked = NO;
	currentTarget = nil;
}
@end
<|MERGE_RESOLUTION|>--- conflicted
+++ resolved
@@ -40,19 +40,11 @@
 typedef struct _listEntry
 {
 	struct	_listEntry *prev, *next;
-<<<<<<< HEAD
 	TICK_IMP	impMethod;
 	id			target;				// not retained (retained by hashUpdateEntry)
 	NSInteger	priority;
-	BOOL		paused;
-	
-=======
-	TICK_IMP impMethod;
-	id		target;				// not retained (retained by hashUpdateEntry)
-	int		priority;
-	BOOL	paused;	
-    BOOL    markedForDeletion; // selector will no longer be called and entry will be removed at end of the next tick
->>>>>>> 068de0d6
+	BOOL		paused;	
+    BOOL    markedForDeletion;		// selector will no longer be called and entry will be removed at end of the next tick
 } tListEntry;
 
 typedef struct _hashUpdateEntry
