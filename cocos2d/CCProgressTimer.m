--- conflicted
+++ resolved
@@ -477,19 +477,10 @@
 
 -(void)draw
 {
-<<<<<<< HEAD
+	[super draw];
+
 	if( ! vertexData_ || ! sprite_)
 		return;
-=======
-	[super draw];
-
-	if(!vertexData_)return;
-	if(!sprite_)return;
-	ccBlendFunc blendFunc = sprite_.blendFunc;
-	BOOL newBlend = blendFunc.src != CC_BLEND_SRC || blendFunc.dst != CC_BLEND_DST;
-	if( newBlend )
-		glBlendFunc( blendFunc.src, blendFunc.dst );
->>>>>>> 537c6528
 	
 	ccGLBlendFunc( sprite_.blendFunc.src, sprite_.blendFunc.dst );
 
