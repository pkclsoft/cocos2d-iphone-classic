--- conflicted
+++ resolved
@@ -71,27 +71,6 @@
 #define CC_FIX_ARTIFACTS_BY_STRECHING_TEXEL 0
 #endif
  
-<<<<<<< HEAD
-=======
-
-/** @def CC_FONT_LABEL_SUPPORT
- If enabled, FontLabel will be used to render .ttf files.
- If the .ttf file is not found, then it will use the standard UIFont class
- If disabled, the standard UIFont class will be used.
- 
- To disable set it to 0. Enabled by default.
-
- Only valid for cocos2d-ios. Not supported on cocos2d-mac
- */
-#ifndef CC_FONT_LABEL_SUPPORT
-#ifdef __IPHONE_OS_VERSION_MAX_ALLOWED
-#define CC_FONT_LABEL_SUPPORT	1
-#elif defined(__MAC_OS_X_VERSION_MAX_ALLOWED)
-#define CC_FONT_LABEL_SUPPORT	0
-#endif
-#endif
-
->>>>>>> 537c6528
 /** @def CC_DIRECTOR_FAST_FPS
  If enabled, then the FPS will be drawn using CCLabelAtlas (fast rendering).
  You will need to add the fps_images.png to your project.
@@ -180,25 +159,6 @@
 #endif
 #endif
 
-<<<<<<< HEAD
-=======
-/** @def CC_NODE_TRANSFORM_USING_AFFINE_MATRIX
- If enabled, CCNode will transform the nodes using a cached Affine matrix.
- If disabled, the node will be transformed using glTranslate,glRotate,glScale.
- Using the affine matrix only requires 2 GL calls.
- Using the translate/rotate/scale requires 5 GL calls.
- But computing the Affine matrix is relative expensive.
- But according to performance tests, Affine matrix performs better.
- This parameter doesn't affect CCSpriteBatchNode nodes.
- 
- To enable set it to a value different than 0. Enabled by default.
-
- */
-#ifndef CC_NODE_TRANSFORM_USING_AFFINE_MATRIX
-#define CC_NODE_TRANSFORM_USING_AFFINE_MATRIX 1
-#endif
-
->>>>>>> 537c6528
 /** @def CC_OPTIMIZE_BLEND_FUNC_FOR_PREMULTIPLIED_ALPHA
  If most of your imamges have pre-multiplied alpha, set it to 1 (if you are going to use .PNG/.JPG file images).
  Only set to 0 if ALL your images by-pass Apple UIImage loading system (eg: if you use libpng or PVR images)
@@ -220,29 +180,7 @@
  */
 #ifndef CC_TEXTURE_ATLAS_USE_TRIANGLE_STRIP
 #define CC_TEXTURE_ATLAS_USE_TRIANGLE_STRIP 0
-<<<<<<< HEAD
-=======
-#endif
-
-/** @def CC_TEXTURE_NPOT_SUPPORT
- If enabled, NPOT textures will be used where available. Only 3rd gen (and newer) devices support NPOT textures.
- NPOT textures have the following limitations:
-	- They can't have mipmaps
-	- They only accept GL_CLAMP_TO_EDGE in GL_TEXTURE_WRAP_{S,T}
- 
- To enable set it to a value different than 0. Disabled by default.
-
- This value governs only the PNG, GIF, BMP, images.
- This value DOES NOT govern the PVR (PVR.GZ, PVR.CCZ) files. If NPOT PVR is loaded, then it will create an NPOT texture ignoring this value.
- 
- @deprecated This value will be removed in 1.1 and NPOT textures will be loaded by default if the device supports it.
-
- @since v0.99.2
- */
-#ifndef CC_TEXTURE_NPOT_SUPPORT
-#define CC_TEXTURE_NPOT_SUPPORT 0
-#endif
->>>>>>> 537c6528
+#endif
 
 /** @def CC_RETINA_DISPLAY_SUPPORT
  If enabled, cocos2d supports retina display. 
@@ -279,13 +217,9 @@
   
  @since v0.99.5
  */
-<<<<<<< HEAD
+#ifndef CC_USE_LA88_LABELS
 #define CC_USE_LA88_LABELS 1
-=======
-#ifndef CC_USE_LA88_LABELS_ON_NEON_ARCH
-#define CC_USE_LA88_LABELS_ON_NEON_ARCH 0
-#endif
->>>>>>> 537c6528
+#endif
 
 /** @def CC_SPRITE_DEBUG_DRAW
  If enabled, all subclasses of CCSprite will draw a bounding box
