--- conflicted
+++ resolved
@@ -121,16 +121,11 @@
  
  @since v0.99.5
  */
-<<<<<<< HEAD
-
 #if defined(__ARM_NEON__) || defined(TARGET_IPHONE_SIMULATOR)
 #define CC_USES_VBO 1
 #else
 #define CC_USES_VBO 0
 #endif
-=======
-#define CC_USES_VBO 1 
->>>>>>> 0202b281
 
 /** @def CC_NODE_TRANSFORM_USING_AFFINE_MATRIX
  If enabled, CCNode will transform the nodes using a cached Affine matrix.
