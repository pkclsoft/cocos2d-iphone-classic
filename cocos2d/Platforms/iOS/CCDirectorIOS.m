--- conflicted
+++ resolved
@@ -112,26 +112,14 @@
 #pragma mark CCDirectorIOS
 
 @interface CCDirectorIOS ()
-<<<<<<< HEAD
--(BOOL)isOpenGLAttached;
-=======
->>>>>>> 08a4f442
 -(void) updateContentScaleFactor;
 @end
 
 @implementation CCDirectorIOS
-<<<<<<< HEAD
-- (id) init
-{  
-	if( (self=[super init]) ) {
-
-=======
-
 - (id) init
 {  
 	if( (self=[super init]) ) {
 				
->>>>>>> 08a4f442
 		// portrait mode default
 		deviceOrientation_ = CCDeviceOrientationPortrait;
 		
@@ -233,7 +221,6 @@
 	ccProjectionMatrix = [self applyOrientationToMatrix:&portraitProjectionMatrix_];
 }
 
-<<<<<<< HEAD
 -(kmMat4) applyOrientationToMatrix:(kmMat4*)inMatrix
 {
 	CGSize s = winSizeInPixels_;
@@ -285,16 +272,6 @@
 
 #pragma mark Director Integration with a UIKit view
 
-// is the view currently attached
--(BOOL)isOpenGLAttached
-{
-	return ([openGLView_ superview]!=nil);
-}
-
-=======
-#pragma mark Director Integration with a UIKit view
-
->>>>>>> 08a4f442
 -(void) setOpenGLView:(EAGLView *)view
 {
 	if( view != openGLView_ ) {
