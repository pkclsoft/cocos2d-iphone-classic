/*
 * cocos2d for iPhone: http://www.cocos2d-iphone.org
 *
 * Copyright (c) 2010 Ricardo Quesada
 * Copyright (c) 2011 Zynga Inc.
 * 
 * Permission is hereby granted, free of charge, to any person obtaining a copy
 * of this software and associated documentation files (the "Software"), to deal
 * in the Software without restriction, including without limitation the rights
 * to use, copy, modify, merge, publish, distribute, sublicense, and/or sell
 * copies of the Software, and to permit persons to whom the Software is
 * furnished to do so, subject to the following conditions:
 * 
 * The above copyright notice and this permission notice shall be included in
 * all copies or substantial portions of the Software.
 * 
 * THE SOFTWARE IS PROVIDED "AS IS", WITHOUT WARRANTY OF ANY KIND, EXPRESS OR
 * IMPLIED, INCLUDING BUT NOT LIMITED TO THE WARRANTIES OF MERCHANTABILITY,
 * FITNESS FOR A PARTICULAR PURPOSE AND NONINFRINGEMENT. IN NO EVENT SHALL THE
 * AUTHORS OR COPYRIGHT HOLDERS BE LIABLE FOR ANY CLAIM, DAMAGES OR OTHER
 * LIABILITY, WHETHER IN AN ACTION OF CONTRACT, TORT OR OTHERWISE, ARISING FROM,
 * OUT OF OR IN CONNECTION WITH THE SOFTWARE OR THE USE OR OTHER DEALINGS IN
 * THE SOFTWARE.
 *
 */

// Only compile this code on iOS. These files should NOT be included on your Mac project.
// But in case they are included, it won't be compiled.
#import <Availability.h>
#ifdef __IPHONE_OS_VERSION_MAX_ALLOWED

#import <unistd.h>

// cocos2d imports
#import "CCDirectorIOS.h"
#import "CCTouchDelegateProtocol.h"
#import "CCTouchDispatcher.h"
#import "../../CCScheduler.h"
#import "../../CCActionManager.h"
#import "../../CCTextureCache.h"
#import "../../ccMacros.h"
#import "../../CCScene.h"
#import "../../GLProgram.h"
#import "../../ccGLState.h"
#import "../../CCLayer.h"

// support imports
#import "../../Support/OpenGL_Internal.h"
#import "../../Support/CGPointExtension.h"
#import "../../Support/TransformUtils.h"

#import "kazmath/kazmath.h"
#import "kazmath/GL/matrix.h"

#if CC_ENABLE_PROFILERS
#import "../../Support/CCProfiling.h"
#endif


#pragma mark -
#pragma mark Director - global variables (optimization)

CGFloat	__ccContentScaleFactor = 1;

#pragma mark -
#pragma mark Director

@interface CCDirector ()
-(void) setNextScene;
-(void) showFPS;
-(void) calculateDeltaTime;
@end

@implementation CCDirector (iOSExtensionClassMethods)

+(Class) defaultDirector
{
	return [CCDirectorDisplayLink class];
}
@end



#pragma mark -
#pragma mark CCDirectorIOS

@interface CCDirectorIOS ()
-(void) updateContentScaleFactor;
@end

@implementation CCDirectorIOS
- (id) init
{  
	if( (self=[super init]) ) {
				
		__ccContentScaleFactor = 1;
		isContentScaleSupported_ = NO;
		
		// running thread is main thread on iOS
		runningThread_ = [NSThread currentThread];
	}
	
	return self;
}

- (void) dealloc
{	
	[super dealloc];
}

//
// Draw the Scene
//
- (void) drawScene
{    
	/* calculate "global" dt */
	[self calculateDeltaTime];	

	/* tick before glClear: issue #533 */
	if( ! isPaused_ )
		[[CCScheduler sharedScheduler] tick: dt];	

	glClear(GL_COLOR_BUFFER_BIT | GL_DEPTH_BUFFER_BIT);

	/* to avoid flickr, nextScene MUST be here: after tick and before draw.
	 XXX: Which bug is this one. It seems that it can't be reproduced with v0.9 */
	if( nextScene_ )
		[self setNextScene];

	kmGLPushMatrix();

	// By default enable VertexArray, ColorArray, TextureCoordArray and Texture2D
	CC_ENABLE_DEFAULT_GL_STATES();

	[runningScene_ visit];

	[notificationNode_ visit];

	if( displayFPS_ )
		[self showFPS];

	CC_DISABLE_DEFAULT_GL_STATES();

#if CC_ENABLE_PROFILERS
	[self showProfilers];
#endif
	
<<<<<<< HEAD
	kmGLPopMatrix();

	[openGLView_ swapBuffers];
=======
	CC_DISABLE_DEFAULT_GL_STATES();
	
	glPopMatrix();
	
	totalFrames_++;

	[openGLView_ swapBuffers];	
>>>>>>> ee4cabc2
}

-(void) setProjection:(ccDirectorProjection)projection
{
	CGSize size = winSizeInPixels_;
	CGSize sizePoint = winSizeInPoints_;

	glViewport(0, 0, size.width * CC_CONTENT_SCALE_FACTOR(), size.height * CC_CONTENT_SCALE_FACTOR() );

	switch (projection) {
		case kCCDirectorProjection2D:
			
			kmGLMatrixMode(KM_GL_PROJECTION);
			kmGLLoadIdentity();

			kmMat4 orthoMatrix;
			kmMat4OrthographicProjection(&orthoMatrix, 0, size.width, 0, size.height, -1024, 1024 );
			kmGLMultMatrix( &orthoMatrix );

			kmGLMatrixMode(KM_GL_MODELVIEW);
			kmGLLoadIdentity();
			break;

		case kCCDirectorProjection3D:
		{
			// reset the viewport if 3d proj & retina display
			if( CC_CONTENT_SCALE_FACTOR() != 1 )
				glViewport(-size.width/2, -size.height/2, size.width * CC_CONTENT_SCALE_FACTOR(), size.height * CC_CONTENT_SCALE_FACTOR() );
	
			float zeye = [self getZEye];

			kmMat4 matrixPerspective, matrixLookup;

			kmGLMatrixMode(KM_GL_PROJECTION);
			kmGLLoadIdentity();
			
			kmMat4PerspectiveProjection( &matrixPerspective, 60, (GLfloat)sizePoint.width/sizePoint.height, 0.5f, 1500.0f );
			kmGLMultMatrix(&matrixPerspective);
			
			kmGLMatrixMode(KM_GL_MODELVIEW);
			kmGLLoadIdentity();
			kmVec3 eye, center, up;
			kmVec3Fill( &eye, sizePoint.width/2, sizePoint.height/2, zeye );
			kmVec3Fill( &center, sizePoint.width/2, sizePoint.height/2, 0 );
			kmVec3Fill( &up, 0, 1, 0);
			kmMat4LookAt(&matrixLookup, &eye, &center, &up);
			kmGLMultMatrix(&matrixLookup);
			break;
		}
			
		case kCCDirectorProjectionCustom:
			if( projectionDelegate_ )
				[projectionDelegate_ updateProjection];
			break;

		default:
			CCLOG(@"cocos2d: Director: unrecognized projecgtion");
			break;
	}
	
	projection_ = projection;
	
	ccSetProjectionMatrixDirty();
}

#pragma mark Director Integration with a UIKit view

-(void) setOpenGLView:(EAGLView *)view
{
	if( view != openGLView_ ) {

		[super setOpenGLView:view];

		// set size
		winSizeInPixels_ = CGSizeMake(winSizeInPoints_.width * __ccContentScaleFactor, winSizeInPoints_.height *__ccContentScaleFactor);
		
		if( __ccContentScaleFactor != 1 )
			[self updateContentScaleFactor];
		
		CCTouchDispatcher *touchDispatcher = [CCTouchDispatcher sharedDispatcher];
		[openGLView_ setTouchDelegate: touchDispatcher];
		[touchDispatcher setDispatchEvents: YES];
	}
}

#pragma mark Director - Retina Display

-(CGFloat) contentScaleFactor
{
	return __ccContentScaleFactor;
}

-(void) setContentScaleFactor:(CGFloat)scaleFactor
{
	if( scaleFactor != __ccContentScaleFactor ) {
		
		__ccContentScaleFactor = scaleFactor;
		winSizeInPixels_ = CGSizeMake( winSizeInPoints_.width * scaleFactor, winSizeInPoints_.height * scaleFactor );
		
		if( openGLView_ )
			[self updateContentScaleFactor];
		
		// update projection
		[self setProjection:projection_];
	}
}

-(void) updateContentScaleFactor
{
	// Based on code snippet from: http://developer.apple.com/iphone/prerelease/library/snippets/sp2010/sp28.html
	if ([openGLView_ respondsToSelector:@selector(setContentScaleFactor:)])
	{			
		[openGLView_ setContentScaleFactor: __ccContentScaleFactor];
		
		isContentScaleSupported_ = YES;
	}
	else
		CCLOG(@"cocos2d: 'setContentScaleFactor:' is not supported on this device");
}

-(BOOL) enableRetinaDisplay:(BOOL)enabled
{
	// Already enabled ?
	if( enabled && __ccContentScaleFactor == 2 )
		return YES;
	
	// Already disabled
	if( ! enabled && __ccContentScaleFactor == 1 )
		return YES;

	// setContentScaleFactor is not supported
	if (! [openGLView_ respondsToSelector:@selector(setContentScaleFactor:)])
		return NO;

	// SD device
	if ([[UIScreen mainScreen] scale] == 1.0)
		return NO;

	float newScale = enabled ? 2 : 1;
	[self setContentScaleFactor:newScale];
	
	// Load Hi-Res FPS label
	[self createFPSLabel];
	
	return YES;
}

// overriden, don't call super
-(void) reshapeProjection:(CGSize)size
{
	winSizeInPoints_ = [openGLView_ bounds].size;
	winSizeInPixels_ = CGSizeMake(winSizeInPoints_.width * __ccContentScaleFactor, winSizeInPoints_.height *__ccContentScaleFactor);
	
	[self setProjection:projection_];
}

#pragma mark Director Scene Landscape

-(CGPoint)convertToGL:(CGPoint)uiPoint
{
	CGSize s = winSizeInPoints_;
	float newY = s.height - uiPoint.y;
	
	return ccp( uiPoint.x, newY );
}

-(CGPoint)convertToUI:(CGPoint)glPoint
{
	CGSize winSize = winSizeInPoints_;
	int oppositeY = winSize.height - glPoint.y;
	
	return ccp(glPoint.x, oppositeY);
}


-(void) end
{
	// don't release the event handlers
	// They are needed in case the director is run again
	[[CCTouchDispatcher sharedDispatcher] removeAllDelegates];
	
	[super end];
}

@end


#pragma mark -
#pragma mark DirectorDisplayLink

@implementation CCDirectorDisplayLink

- (void)setAnimationInterval:(NSTimeInterval)interval
{
	animationInterval_ = interval;
	if(displayLink){
		[self stopAnimation];
		[self startAnimation];
	}
}

- (void) startAnimation
{
	NSAssert( displayLink == nil, @"displayLink must be nil. Calling startAnimation twice?");

	if ( gettimeofday( &lastUpdate_, NULL) != 0 ) {
		CCLOG(@"cocos2d: DisplayLinkDirector: Error on gettimeofday");
	}
	
	// approximate frame rate
	// assumes device refreshes at 60 fps
	int frameInterval = (int) floor(animationInterval_ * 60.0f);
	
	CCLOG(@"cocos2d: Frame interval: %d", frameInterval);

	displayLink = [CADisplayLink displayLinkWithTarget:self selector:@selector(mainLoop:)];
	[displayLink setFrameInterval:frameInterval];
	[displayLink addToRunLoop:[NSRunLoop currentRunLoop] forMode:NSDefaultRunLoopMode];	
}

-(void) mainLoop:(id)sender
{
	[self drawScene];	
}

- (void) stopAnimation
{
	[displayLink invalidate];
	displayLink = nil;
}

-(void) dealloc
{
	[displayLink release];
	[super dealloc];
}
@end

#endif // __IPHONE_OS_VERSION_MAX_ALLOWED<|MERGE_RESOLUTION|>--- conflicted
+++ resolved
@@ -145,19 +145,11 @@
 	[self showProfilers];
 #endif
 	
-<<<<<<< HEAD
 	kmGLPopMatrix();
 
+	totalFrames_++;
+
 	[openGLView_ swapBuffers];
-=======
-	CC_DISABLE_DEFAULT_GL_STATES();
-	
-	glPopMatrix();
-	
-	totalFrames_++;
-
-	[openGLView_ swapBuffers];	
->>>>>>> ee4cabc2
 }
 
 -(void) setProjection:(ccDirectorProjection)projection
