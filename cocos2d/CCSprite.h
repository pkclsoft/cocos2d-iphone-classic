/*
 * cocos2d for iPhone: http://www.cocos2d-iphone.org
 *
 * Copyright (c) 2008-2010 Ricardo Quesada
 * Copyright (c) 2011 Zynga Inc.
 *
 * Permission is hereby granted, free of charge, to any person obtaining a copy
 * of this software and associated documentation files (the "Software"), to deal
 * in the Software without restriction, including without limitation the rights
 * to use, copy, modify, merge, publish, distribute, sublicense, and/or sell
 * copies of the Software, and to permit persons to whom the Software is
 * furnished to do so, subject to the following conditions:
 *
 * The above copyright notice and this permission notice shall be included in
 * all copies or substantial portions of the Software.
 *
 * THE SOFTWARE IS PROVIDED "AS IS", WITHOUT WARRANTY OF ANY KIND, EXPRESS OR
 * IMPLIED, INCLUDING BUT NOT LIMITED TO THE WARRANTIES OF MERCHANTABILITY,
 * FITNESS FOR A PARTICULAR PURPOSE AND NONINFRINGEMENT. IN NO EVENT SHALL THE
 * AUTHORS OR COPYRIGHT HOLDERS BE LIABLE FOR ANY CLAIM, DAMAGES OR OTHER
 * LIABILITY, WHETHER IN AN ACTION OF CONTRACT, TORT OR OTHERWISE, ARISING FROM,
 * OUT OF OR IN CONNECTION WITH THE SOFTWARE OR THE USE OR OTHER DEALINGS IN
 * THE SOFTWARE.
 *
 */


#import "CCNode.h"
#import "CCProtocols.h"
#import "CCTextureAtlas.h"

@class CCSpriteBatchNode;
@class CCSpriteFrame;
@class CCAnimation;

#pragma mark CCSprite

#define CCSpriteIndexNotInitialized 0xffffffff 	/// CCSprite invalid index on the CCSpriteBatchode


/** CCSprite is a 2d image ( http://en.wikipedia.org/wiki/Sprite_(computer_graphics) )
 *
 * CCSprite can be created with an image, or with a sub-rectangle of an image.
 *
 * If the parent or any of its ancestors is a CCSpriteBatchNode then the following features/limitations are valid
 *	- Features when the parent is a CCBatchNode:
 *		- MUCH faster rendering, specially if the CCSpriteBatchNode has many children. All the children will be drawn in a single batch.
 *
 *	- Limitations
 *		- Camera is not supported yet (eg: CCOrbitCamera action doesn't work)
 *		- GridBase actions are not supported (eg: CCLens, CCRipple, CCTwirl)
 *		- The Alias/Antialias property belongs to CCSpriteBatchNode, so you can't individually set the aliased property.
 *		- The Blending function property belongs to CCSpriteBatchNode, so you can't individually set the blending function property.
 *		- Parallax scroller is not supported, but can be simulated with a "proxy" sprite.
 *
 *  If the parent is an standard CCNode, then CCSprite behaves like any other CCNode:
 *    - It supports blending functions
 *    - It supports aliasing / antialiasing
 *    - But the rendering will be slower: 1 draw per children.
 *
 * The default anchorPoint in CCSprite is (0.5, 0.5).
 */
@interface CCSprite : CCNodeRGBA <CCTextureProtocol>
{

	//
	// Data used when the sprite is rendered using a CCSpriteBatchNode
	//
	CCTextureAtlas			*_textureAtlas;			// Sprite Sheet texture atlas (weak reference)
	NSUInteger				_atlasIndex;			// Absolute (real) Index on the batch node
	CCSpriteBatchNode		*_batchNode;			// Used batch node (weak reference)
	CGAffineTransform		_transformToBatch;		//
	BOOL					_dirty;					// Sprite needs to be updated
	BOOL					_recursiveDirty;		// Subchildren needs to be updated
	BOOL					_hasChildren;			// optimization to check if it contain children
	BOOL					_shouldBeHidden;		// should not be drawn because one of the ancestors is not visible

	//
	// Data used when the sprite is self-rendered
	//
	ccBlendFunc				_blendFunc;				// Needed for the texture protocol
	CCTexture2D				*_texture;				// Texture used to render the sprite

	//
	// Shared data
	//

	// sprite rectangle
	CGRect	_rect;

	// texture
	BOOL	_rectRotated;

	// Offset Position (used by Zwoptex)
	CGPoint	_offsetPosition;
	CGPoint _unflippedOffsetPositionFromCenter;

	// vertex coords, texture coords and color info
	ccV3F_C4B_T2F_Quad _quad;

	// opacity and RGB protocol
<<<<<<< HEAD
	GLubyte		_opacity;
	ccColor3B	_color;
	ccColor3B	_colorUnmodified;
	BOOL		_opacityModifyRGB;
=======
	ccColor3B	colorUnmodified_;
	BOOL		opacityModifyRGB_;
>>>>>>> 3fceeaac

	// image is flipped
	BOOL	_flipX;
	BOOL	_flipY;
}

/** whether or not the Sprite needs to be updated in the Atlas */
@property (nonatomic,readwrite) BOOL dirty;
/** the quad (tex coords, vertex coords and color) information */
@property (nonatomic,readonly) ccV3F_C4B_T2F_Quad quad;
/** The index used on the TextureAtlas. Don't modify this value unless you know what you are doing */
@property (nonatomic,readwrite) NSUInteger atlasIndex;
/** returns the texture rect of the CCSprite in points */
@property (nonatomic,readonly) CGRect textureRect;
/** returns whether or not the texture rectangle is rotated */
@property (nonatomic,readonly) BOOL textureRectRotated;
/** whether or not the sprite is flipped horizontally.
 It only flips the texture of the sprite, and not the texture of the sprite's children.
 Also, flipping the texture doesn't alter the anchorPoint.
 If you want to flip the anchorPoint too, and/or to flip the children too use:

	sprite.scaleX *= -1;
 */
@property (nonatomic,readwrite) BOOL flipX;
/** whether or not the sprite is flipped vertically.
 It only flips the texture of the sprite, and not the texture of the sprite's children.
 Also, flipping the texture doesn't alter the anchorPoint.
 If you want to flip the anchorPoint too, and/or to flip the children too use:

	sprite.scaleY *= -1;
 */
@property (nonatomic,readwrite) BOOL flipY;
/** weak reference of the CCTextureAtlas used when the sprite is rendered using a CCSpriteBatchNode */
@property (nonatomic,readwrite,assign) CCTextureAtlas *textureAtlas;
/** weak reference to the CCSpriteBatchNode that renders the CCSprite */
@property (nonatomic,readwrite,assign) CCSpriteBatchNode *batchNode;
/** offset position in points of the sprite in points. Calculated automatically by editors like Zwoptex.
 @since v0.99.0
 */
@property (nonatomic,readonly) CGPoint	offsetPosition;
/** conforms to CCTextureProtocol protocol */
@property (nonatomic,readwrite) ccBlendFunc blendFunc;

#pragma mark CCSprite - Initializers

/** Creates an sprite with a texture.
 The rect used will be the size of the texture.
 The offset will be (0,0).
 */
+(id) spriteWithTexture:(CCTexture2D*)texture;

/** Creates an sprite with a texture and a rect.
 The offset will be (0,0).
 */
+(id) spriteWithTexture:(CCTexture2D*)texture rect:(CGRect)rect;

/** Creates an sprite with an sprite frame.
 */
+(id) spriteWithSpriteFrame:(CCSpriteFrame*)spriteFrame;

/** Creates an sprite with an sprite frame name.
 An CCSpriteFrame will be fetched from the CCSpriteFrameCache by name.
 If the CCSpriteFrame doesn't exist it will raise an exception.
 @since v0.9
 */
+(id) spriteWithSpriteFrameName:(NSString*)spriteFrameName;

/** Creates an sprite with an image filename.
 The rect used will be the size of the image.
 The offset will be (0,0).
 */
+(id) spriteWithFile:(NSString*)filename;

/** Creates an sprite with an image filename and a rect.
 The offset will be (0,0).
 */
+(id) spriteWithFile:(NSString*)filename rect:(CGRect)rect;

/** Creates an sprite with a CGImageRef and a key.
 The key is used by the CCTextureCache to know if a texture was already created with this CGImage.
 For example, a valid key is: @"sprite_frame_01".
 If key is nil, then a new texture will be created each time by the CCTextureCache.
 @since v0.99.0
 */
+(id) spriteWithCGImage: (CGImageRef)image key:(NSString*)key;

/** Initializes an sprite with a texture.
 The rect used will be the size of the texture.
 The offset will be (0,0).
 */
-(id) initWithTexture:(CCTexture2D*)texture;

/** Initializes an sprite with a texture and a rect in points (unrotated)
 The offset will be (0,0).
 */
-(id) initWithTexture:(CCTexture2D*)texture rect:(CGRect)rect;

/** Initializes an sprite with a texture and a rect in points, optionally rotated.
 The offset will be (0,0).
 IMPORTANT: This is the designated initializer.
 */
- (id)initWithTexture:(CCTexture2D *)texture rect:(CGRect)rect rotated:(BOOL)rotated;


/** Initializes an sprite with an sprite frame.
 */
-(id) initWithSpriteFrame:(CCSpriteFrame*)spriteFrame;

/** Initializes an sprite with an sprite frame name.
 An CCSpriteFrame will be fetched from the CCSpriteFrameCache by name.
 If the CCSpriteFrame doesn't exist it will raise an exception.
 @since v0.9
 */
-(id) initWithSpriteFrameName:(NSString*)spriteFrameName;

/** Initializes an sprite with an image filename.
 The rect used will be the size of the image.
 The offset will be (0,0).
 */
-(id) initWithFile:(NSString*)filename;

/** Initializes an sprite with an image filename, and a rect.
 The offset will be (0,0).
 */
-(id) initWithFile:(NSString*)filename rect:(CGRect)rect;

/** Initializes an sprite with a CGImageRef and a key
 The key is used by the CCTextureCache to know if a texture was already created with this CGImage.
 For example, a valid key is: @"sprite_frame_01".
 If key is nil, then a new texture will be created each time by the CCTextureCache.
 @since v0.99.0
 */
-(id) initWithCGImage:(CGImageRef)image key:(NSString*)key;

#pragma mark CCSprite - BatchNode methods

/** updates the quad according the the rotation, position, scale values.
 */
-(void)updateTransform;

#pragma mark CCSprite - Texture methods

/** set the texture rect of the CCSprite in points.
 It will call setTextureRect:rotated:untrimmedSize with rotated = NO, and utrimmedSize = rect.size.
 */
-(void) setTextureRect:(CGRect) rect;

/** set the texture rect, rectRotated and untrimmed size of the CCSprite in points.
 It will update the texture coordinates and the vertex rectangle.
 */
-(void) setTextureRect:(CGRect)rect rotated:(BOOL)rotated untrimmedSize:(CGSize)size;

/** set the vertex rect.
 It will be called internally by setTextureRect. Useful if you want to create 2x images from SD images in Retina Display.
 Do not call it manually. Use setTextureRect instead.
 */
-(void)setVertexRect:(CGRect)rect;


#pragma mark CCSprite - Frames

/** sets a new display frame to the CCSprite. */
-(void) setDisplayFrame:(CCSpriteFrame*)newFrame;

/** returns whether or not a CCSpriteFrame is being displayed */
-(BOOL) isFrameDisplayed:(CCSpriteFrame*)frame;

/** returns the current displayed frame. */
-(CCSpriteFrame*) displayFrame;

#pragma mark CCSprite - Animation

/** changes the display frame with animation name and index.
 The animation name will be get from the CCAnimationCache
 @since v0.99.5
 */
-(void) setDisplayFrameWithAnimationName:(NSString*)animationName index:(int) frameIndex;

@end<|MERGE_RESOLUTION|>--- conflicted
+++ resolved
@@ -99,15 +99,8 @@
 	ccV3F_C4B_T2F_Quad _quad;
 
 	// opacity and RGB protocol
-<<<<<<< HEAD
-	GLubyte		_opacity;
-	ccColor3B	_color;
 	ccColor3B	_colorUnmodified;
 	BOOL		_opacityModifyRGB;
-=======
-	ccColor3B	colorUnmodified_;
-	BOOL		opacityModifyRGB_;
->>>>>>> 3fceeaac
 
 	// image is flipped
 	BOOL	_flipX;
