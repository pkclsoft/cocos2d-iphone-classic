--- conflicted
+++ resolved
@@ -119,13 +119,8 @@
 	if((self = [super init])) {
 		glPixelStorei(GL_UNPACK_ALIGNMENT,1);
 		glGenTextures(1, &name_);
-<<<<<<< HEAD
 		ccGLBindTexture2D( name_ );
 
-=======
-		glBindTexture(GL_TEXTURE_2D, name_);
-        
->>>>>>> bedf9a14
 		[self setAntiAliasTexParameters];
 		
 		// Specify OpenGL texture image
@@ -249,21 +244,13 @@
 	}
 	
 	CCConfiguration *conf = [CCConfiguration sharedConfiguration];
-<<<<<<< HEAD
 
 	if( [conf supportsNPOT] ) {
 		POTWide = CGImageGetWidth(cgImage);
 		POTHigh = CGImageGetHeight(cgImage);
 
-=======
-    
-#if CC_TEXTURE_NPOT_SUPPORT
-	if( [conf supportsNPOT] ) {
-		POTWide = CGImageGetWidth(CGImage);
-		POTHigh = CGImageGetHeight(CGImage);
-        
->>>>>>> bedf9a14
-	} else 
+	}
+	else 
 	{
 		POTWide = ccNextPOT(CGImageGetWidth(cgImage));
 		POTHigh = ccNextPOT(CGImageGetHeight(cgImage));
@@ -281,15 +268,9 @@
 	info = CGImageGetAlphaInfo(cgImage);
 	hasAlpha = ((info == kCGImageAlphaPremultipliedLast) || (info == kCGImageAlphaPremultipliedFirst) || (info == kCGImageAlphaLast) || (info == kCGImageAlphaFirst) ? YES : NO);
 	
-<<<<<<< HEAD
 	size_t bpp = CGImageGetBitsPerComponent(cgImage);
 	colorSpace = CGImageGetColorSpace(cgImage);
 
-=======
-	size_t bpp = CGImageGetBitsPerComponent(CGImage);
-	colorSpace = CGImageGetColorSpace(CGImage);
-    
->>>>>>> bedf9a14
 	if(colorSpace) {
 		if(hasAlpha || bpp >= 8)
 			pixelFormat = defaultAlphaPixelFormat_;
@@ -303,13 +284,8 @@
 		pixelFormat = kCCTexture2DPixelFormat_A8;
 	}
 	
-<<<<<<< HEAD
 	imageSize = CGSizeMake(CGImageGetWidth(cgImage), CGImageGetHeight(cgImage));
 
-=======
-	imageSize = CGSizeMake(CGImageGetWidth(CGImage), CGImageGetHeight(CGImage));
-    
->>>>>>> bedf9a14
 	// Create the bitmap graphics context
 	
 	switch(pixelFormat) {          
@@ -424,15 +400,8 @@
 	
 	CGContextRef			context;
 	CGColorSpaceRef			colorSpace;
-<<<<<<< HEAD
 
 #if CC_USE_LA88_LABELS
-=======
-    
-#if USE_TEXT_WITH_A8_TEXTURES
-	data = calloc(POTHigh, POTWide);
-#else
->>>>>>> bedf9a14
 	data = calloc(POTHigh, POTWide * 2);
 #else
 	data = calloc(POTHigh, POTWide);
@@ -460,31 +429,16 @@
 	
 	UIGraphicsPopContext();
 	
-<<<<<<< HEAD
-
 #if CC_USE_LA88_LABELS
-=======
-#if USE_TEXT_WITH_A8_TEXTURES
-	self = [self initWithData:data pixelFormat:kCCTexture2DPixelFormat_A8 pixelsWide:POTWide pixelsHigh:POTHigh contentSize:dimensions];
-    
-#else // ! USE_TEXT_WITH_A8_TEXTURES
->>>>>>> bedf9a14
 	NSUInteger textureSize = POTWide*POTHigh;
 	unsigned short *la88_data = (unsigned short*)data;
 	for(int i = textureSize-1; i>=0; i--) //Convert A8 to AI88
 		la88_data[i] = (data[i] << 8) | 0xff;
-<<<<<<< HEAD
 
 #endif
 
 	self = [self initWithData:data pixelFormat:LABEL_PIXEL_FORMAT pixelsWide:POTWide pixelsHigh:POTHigh contentSize:dimensions];
 
-=======
-	
-	self = [self initWithData:data pixelFormat:kCCTexture2DPixelFormat_AI88 pixelsWide:POTWide pixelsHigh:POTHigh contentSize:dimensions];
-#endif // ! USE_TEXT_WITH_A8_TEXTURES
-    
->>>>>>> bedf9a14
 	CGContextRelease(context);
 	[self releaseData:data];
     
@@ -521,10 +475,9 @@
         
 		unsigned char *data = (unsigned char *) [bitmap bitmapData];  // Use the same buffer to improve the performance.
 		
-<<<<<<< HEAD
 		data = (unsigned char*) [bitmap bitmapData];  //Use the same buffer to improve the performance.
 		
-		NSUInteger textureSize = POTWide*POTHigh;
+		NSUInteger textureSize = POTSize.width * POTSize.height;
 #if CC_USE_LA88_LABELS
 		unsigned short *dst = (unsigned short*)data;
 		for(int i = 0; i<textureSize; i++)
@@ -536,16 +489,8 @@
 #endif // ! CC_USE_LA88_LABELS
 
 		data = [self keepData:dst length:textureSize];
-=======
-        NSUInteger textureSize = (NSUInteger)POTSize.width * (NSUInteger)POTSize.height;
-        
-		for (int i = 0; i < textureSize; i++) //Convert RGBA8888 to A8
-			data[i] = data[i * 4 + 3];
-		
-        self = [self initWithData:data pixelFormat:kCCTexture2DPixelFormat_A8 pixelsWide:POTSize.width pixelsHigh:POTSize.height contentSize:dimensions];
->>>>>>> bedf9a14
-		
-		self = [self initWithData:data pixelFormat:LABEL_PIXEL_FORMAT pixelsWide:POTWide pixelsHigh:POTHigh contentSize:dimensions];
+		
+		self = [self initWithData:data pixelFormat:LABEL_PIXEL_FORMAT pixelsWide:POTSize.width pixelsHigh:POTSize.height contentSize:dimensions];
 		[bitmap release];
 		[image release]; 
 	}
@@ -568,17 +513,6 @@
 	font = [UIFont fontWithName:name size:size];
 	if( font )
 		dim = [string sizeWithFont:font];
-<<<<<<< HEAD
-=======
-    
-#if CC_FONT_LABEL_SUPPORT
-	if( ! font ){
-		font = [[FontManager sharedManager] zFontWithName:name pointSize:size];
-		if (font)
-			dim = [string sizeWithZFont:font];
-	}
-#endif // CC_FONT_LABEL_SUPPORT
->>>>>>> bedf9a14
 	
 	if( ! font ) {
 		CCLOG(@"cocos2d: Unable to load font %@", name);
@@ -725,7 +659,6 @@
         point.x,			height  + point.y,
 		width + point.x,	height  + point.y };
 	
-<<<<<<< HEAD
 	ccGLEnableVertexAttribs( kCCVertexAttribFlag_Position | kCCVertexAttribFlag_TexCoords );
 	ccGLUseProgram( shaderProgram_->program_ );
 	ccGLUniformModelViewProjectionMatrix( shaderProgram_ );
@@ -738,21 +671,6 @@
 
 
 	glDrawArrays(GL_TRIANGLE_STRIP, 0, 4);
-=======
-	glBindTexture(GL_TEXTURE_2D, name_);
-    
-	// Default GL states: GL_TEXTURE_2D, GL_VERTEX_ARRAY, GL_COLOR_ARRAY, GL_TEXTURE_COORD_ARRAY
-	// Needed states: GL_TEXTURE_2D, GL_VERTEX_ARRAY, GL_TEXTURE_COORD_ARRAY
-	// Unneeded states: GL_COLOR_ARRAY
-	glDisableClientState(GL_COLOR_ARRAY);
-    
-	glVertexPointer(2, GL_FLOAT, 0, vertices);
-	glTexCoordPointer(2, GL_FLOAT, 0, coordinates);
-	glDrawArrays(GL_TRIANGLE_STRIP, 0, 4);
-    
-	// Restore GL state
-	glEnableClientState(GL_COLOR_ARRAY);
->>>>>>> bedf9a14
 }
 
 
