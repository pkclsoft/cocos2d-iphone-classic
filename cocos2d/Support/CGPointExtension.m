--- conflicted
+++ resolved
@@ -113,30 +113,17 @@
 
 CGPoint ccpRotateByAngle(CGPoint v, CGPoint pivot, float angle)
 {
-<<<<<<< HEAD
-	CGPoint r = ccpSub(v, pivot);
+    CGPoint r = ccpSub(v, pivot);
+	float cosa = cosf(angle), sina = sinf(angle);
 	float t = r.x;
-	float cosa = cosf(angle), sina = sinf(angle);
-	r.x = t*cosa - r.y*sina;
-	r.y = t*sina + r.y*cosa;
-	r = ccpAdd(r, pivot);
-=======
-    CGPoint r = ccpSub(v, pivot);
-	float cosa = cosf(angle), sina = sinf(angle), t = r.x;
     r.x = t*cosa - r.y*sina + pivot.x;
 	r.y = t*sina + r.y*cosa + pivot.y;
->>>>>>> 5f2ced06
 	return r;
 }
 
 BOOL ccpLineIntersect(CGPoint A, CGPoint B,
-<<<<<<< HEAD
 					  CGPoint C, CGPoint D,
 					  float *S, float *T)
-=======
-                      CGPoint C, CGPoint D,
-                      float *S, float *T)
->>>>>>> 5f2ced06
 {    
     // FAIL: Line undefined
     if (A.x==B.x && A.y==B.y || C.x==D.x && C.y==D.y) return NO;
