--- conflicted
+++ resolved
@@ -126,14 +126,8 @@
 
 		_dirty = _recursiveDirty = NO;
 
-<<<<<<< HEAD
-		_opacityModifyRGB			= YES;
-		_opacity					= 255;
-		_color = _colorUnmodified	= ccWHITE;
-=======
-		opacityModifyRGB_ = YES;
-		colorUnmodified_ = ccWHITE;
->>>>>>> 3fceeaac
+		_opacityModifyRGB = YES;
+		_colorUnmodified = ccWHITE;
 
 		_blendFunc.src = CC_BLEND_SRC;
 		_blendFunc.dst = CC_BLEND_DST;
@@ -805,11 +799,7 @@
 #pragma mark CCSprite - RGBA protocol
 -(void) updateColor
 {
-<<<<<<< HEAD
-	ccColor4B color4 = {_color.r, _color.g, _color.b, _opacity};
-=======
 	ccColor4B color4 = {_displayedColor.r, _displayedColor.g, _displayedColor.b, _displayedOpacity};
->>>>>>> 3fceeaac
 
 	_quad.bl.colors = color4;
 	_quad.br.colors = color4;
@@ -831,61 +821,32 @@
 
 -(void) setOpacity:(GLubyte)opacity
 {
-<<<<<<< HEAD
-	return _opacity;
-}
-
--(void) setOpacity:(GLubyte) anOpacity
-{
-	_opacity			= anOpacity;
-
-	// special opacity for premultiplied textures
-	if( _opacityModifyRGB )
-		[self setColor: _colorUnmodified];
-=======
     [super setOpacity:opacity];
 	// special opacity for premultiplied textures
-	if ( opacityModifyRGB_ ) {
-		[self setColor: colorUnmodified_];
+	if ( _opacityModifyRGB ) {
+		[self setColor: _colorUnmodified];
     }
->>>>>>> 3fceeaac
 
 	[self updateColor];
 }
 
 - (ccColor3B) color
 {
-<<<<<<< HEAD
-	if(_opacityModifyRGB)
+	if ( _opacityModifyRGB ) {
 		return _colorUnmodified;
-
-	return _color;
-=======
-	if ( opacityModifyRGB_ ) {
-		return colorUnmodified_;
     }
 
 	return super.color;
->>>>>>> 3fceeaac
 }
 
 -(void) setColor:(ccColor3B)color3
 {
-<<<<<<< HEAD
-	_color = _colorUnmodified = color3;
+	_colorUnmodified = color3;
 
 	if( _opacityModifyRGB ){
-		_color.r = color3.r * _opacity/255.0f;
-		_color.g = color3.g * _opacity/255.0f;
-		_color.b = color3.b * _opacity/255.0f;
-=======
-	colorUnmodified_ = color3;
-
-	if( opacityModifyRGB_ ){
 		color3.r = color3.r * _displayedOpacity/255.0f;
 		color3.g = color3.g * _displayedOpacity/255.0f;
 		color3.b = color3.b * _displayedOpacity/255.0f;
->>>>>>> 3fceeaac
 	}
 
     [super setColor:color3];
