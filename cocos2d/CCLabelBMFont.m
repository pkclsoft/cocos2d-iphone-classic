/*
 * cocos2d for iPhone: http://www.cocos2d-iphone.org
 *
 * Copyright (c) 2008-2010 Ricardo Quesada
 * Copyright (c) 2011 Zynga Inc.
 *
 * Permission is hereby granted, free of charge, to any person obtaining a copy
 * of this software and associated documentation files (the "Software"), to deal
 * in the Software without restriction, including without limitation the rights
 * to use, copy, modify, merge, publish, distribute, sublicense, and/or sell
 * copies of the Software, and to permit persons to whom the Software is
 * furnished to do so, subject to the following conditions:
 *
 * The above copyright notice and this permission notice shall be included in
 * all copies or substantial portions of the Software.
 *
 * THE SOFTWARE IS PROVIDED "AS IS", WITHOUT WARRANTY OF ANY KIND, EXPRESS OR
 * IMPLIED, INCLUDING BUT NOT LIMITED TO THE WARRANTIES OF MERCHANTABILITY,
 * FITNESS FOR A PARTICULAR PURPOSE AND NONINFRINGEMENT. IN NO EVENT SHALL THE
 * AUTHORS OR COPYRIGHT HOLDERS BE LIABLE FOR ANY CLAIM, DAMAGES OR OTHER
 * LIABILITY, WHETHER IN AN ACTION OF CONTRACT, TORT OR OTHERWISE, ARISING FROM,
 * OUT OF OR IN CONNECTION WITH THE SOFTWARE OR THE USE OR OTHER DEALINGS IN
 * THE SOFTWARE.
 *
 * Portions of this code are based and inspired on:
 *   http://www.71squared.co.uk/2009/04/iphone-game-programming-tutorial-4-bitmap-font-class
 *   by Michael Daley
 *
 *
 * Use any of these editors to generate BMFonts:
 *   http://glyphdesigner.71squared.com/ (Commercial, Mac OS X)
 *   http://www.n4te.com/hiero/hiero.jnlp (Free, Java)
 *   http://slick.cokeandcode.com/demos/hiero.jnlp (Free, Java)
 *   http://www.angelcode.com/products/bmfont/ (Free, Windows only)
 */

#import "ccConfig.h"
#import "ccMacros.h"
#import "CCLabelBMFont.h"
#import "CCSprite.h"
#import "CCDrawingPrimitives.h"
#import "CCConfiguration.h"
#import "CCTextureCache.h"
#import "Support/CCFileUtils.h"
#import "Support/CGPointExtension.h"
#import "Support/uthash.h"

#pragma mark -
#pragma mark FNTConfig Cache - free functions

NSMutableDictionary *configurations = nil;
CCBMFontConfiguration* FNTConfigLoadFile( NSString *fntFile)
{
	CCBMFontConfiguration *ret = nil;
    
	if( configurations == nil )
		configurations = [[NSMutableDictionary dictionaryWithCapacity:3] retain];
    
	ret = [configurations objectForKey:fntFile];
	if( ret == nil ) {
		ret = [CCBMFontConfiguration configurationWithFNTFile:fntFile];
		if( ret )
			[configurations setObject:ret forKey:fntFile];
	}
    
	return ret;
}

void FNTConfigRemoveCache( void )
{
	[configurations removeAllObjects];
}

#pragma mark -
#pragma mark BitmapFontConfiguration

@interface CCBMFontConfiguration ()
-(NSMutableString *) parseConfigFile:(NSString*)controlFile;
-(void) parseCharacterDefinition:(NSString*)line charDef:(ccBMFontDef*)characterDefinition;
-(void) parseInfoArguments:(NSString*)line;
-(void) parseCommonArguments:(NSString*)line;
-(void) parseImageFileName:(NSString*)line fntFile:(NSString*)fntFile;
-(void) parseKerningEntry:(NSString*)line;
-(void) purgeKerningDictionary;
-(void) purgeFontDefDictionary;
@end

#pragma mark -
#pragma mark CCBMFontConfiguration

@implementation CCBMFontConfiguration
@synthesize characterSet=characterSet_;
@synthesize atlasName=atlasName_;

+(id) configurationWithFNTFile:(NSString*)FNTfile
{
	return [[[self alloc] initWithFNTfile:FNTfile] autorelease];
}

-(id) initWithFNTfile:(NSString*)fntFile
{
	if((self=[super init])) {
        
		kerningDictionary_ = NULL;
		fontDefDictionary_ = NULL;
    
		NSMutableString *validCharsString = [self parseConfigFile:fntFile];
		  
		if( ! validCharsString ) {
			[self release];
			return nil;
		}
    
		characterSet_ = [[NSCharacterSet characterSetWithCharactersInString:validCharsString] retain];
	}
	return self;
}

- (void) dealloc
{
	CCLOGINFO( @"cocos2d: deallocing %@", self);
	[characterSet_ release];
	[self purgeFontDefDictionary];
	[self purgeKerningDictionary];
	[atlasName_ release];
	[super dealloc];
}

- (NSString*) description
{
	return [NSString stringWithFormat:@"<%@ = %p | Glphys:%d Kernings:%d | Image = %@>", [self class], self,
			HASH_COUNT(fontDefDictionary_),
			HASH_COUNT(kerningDictionary_),
			atlasName_];
}


-(void) purgeFontDefDictionary
{	
	tCCFontDefHashElement *current, *tmp;
	
	HASH_ITER(hh, fontDefDictionary_, current, tmp) {
		HASH_DEL(fontDefDictionary_, current);
		free(current);
	}
}

-(void) purgeKerningDictionary
{
	tCCKerningHashElement *current;
    
	while(kerningDictionary_) {
		current = kerningDictionary_;
		HASH_DEL(kerningDictionary_,current);
		free(current);
	}
}

- (NSMutableString *)parseConfigFile:(NSString*)fntFile
{
	NSString *fullpath = [[CCFileUtils sharedFileUtils] fullPathFromRelativePath:fntFile];
	NSError *error;
	NSString *contents = [NSString stringWithContentsOfFile:fullpath encoding:NSUTF8StringEncoding error:&error];
  
	NSMutableString *validCharsString = [[NSMutableString alloc] initWithCapacity:512];
    
	if( ! contents ) {
		NSLog(@"cocos2d: Error parsing FNTfile %@: %@", fntFile, error);
		return nil;
	}
    
	// Move all lines in the string, which are denoted by \n, into an array
	NSArray *lines = [[NSArray alloc] initWithArray:[contents componentsSeparatedByString:@"\n"]];
    
	// Create an enumerator which we can use to move through the lines read from the control file
	NSEnumerator *nse = [lines objectEnumerator];
    
	// Create a holder for each line we are going to work with
	NSString *line;
    
	// Loop through all the lines in the lines array processing each one
	while( (line = [nse nextObject]) ) {
		// parse spacing / padding
		if([line hasPrefix:@"info face"]) {
			// XXX: info parsing is incomplete
			// Not needed for the Hiero editors, but needed for the AngelCode editor
//			[self parseInfoArguments:line];
		}
		// Check to see if the start of the line is something we are interested in
		else if([line hasPrefix:@"common lineHeight"]) {
			[self parseCommonArguments:line];
		}
		else if([line hasPrefix:@"page id"]) {
			[self parseImageFileName:line fntFile:fntFile];
		}
		else if([line hasPrefix:@"chars c"]) {
			// Ignore this line
		}
		else if([line hasPrefix:@"char"]) {
			// Parse the current line and create a new CharDef
			tCCFontDefHashElement *element = malloc( sizeof(*element) );
			
			[self parseCharacterDefinition:line charDef:&element->fontDef];
			
			element->key = element->fontDef.charID;
			HASH_ADD_INT(fontDefDictionary_, key, element);
      
			[validCharsString appendString:[NSString stringWithFormat:@"%C", element->fontDef.charID]];
		}
//		else if([line hasPrefix:@"kernings count"]) {
//			[self parseKerningCapacity:line];
//		}
		else if([line hasPrefix:@"kerning first"]) {
			[self parseKerningEntry:line];
		}
	}
	// Finished with lines so release it
	[lines release];
	
	return [validCharsString autorelease];
}

-(void) parseImageFileName:(NSString*)line fntFile:(NSString*)fntFile
{
	NSString *propertyValue = nil;
    
	// Break the values for this line up using =
	NSArray *values = [line componentsSeparatedByString:@"="];
    
	// Get the enumerator for the array of components which has been created
	NSEnumerator *nse = [values objectEnumerator];
    
	// We need to move past the first entry in the array before we start assigning values
	[nse nextObject];
    
	// page ID. Sanity check
	propertyValue = [nse nextObject];
	NSAssert( [propertyValue intValue] == 0, @"XXX: LabelBMFont only supports 1 page");
    
	// file
	propertyValue = [nse nextObject];
	NSArray *array = [propertyValue componentsSeparatedByString:@"\""];
	propertyValue = [array objectAtIndex:1];
	NSAssert(propertyValue,@"LabelBMFont file could not be found");
    
	// Supports subdirectories
	NSString *dir = [fntFile stringByDeletingLastPathComponent];
	atlasName_ = [dir stringByAppendingPathComponent:propertyValue];
    
	[atlasName_ retain];
}

-(void) parseInfoArguments:(NSString*)line
{
	//
	// possible lines to parse:
	// info face="Script" size=32 bold=0 italic=0 charset="" unicode=1 stretchH=100 smooth=1 aa=1 padding=1,4,3,2 spacing=0,0 outline=0
	// info face="Cracked" size=36 bold=0 italic=0 charset="" unicode=0 stretchH=100 smooth=1 aa=1 padding=0,0,0,0 spacing=1,1
	//
	NSArray *values = [line componentsSeparatedByString:@"="];
	NSEnumerator *nse = [values objectEnumerator];
	NSString *propertyValue = nil;
    
	// We need to move past the first entry in the array before we start assigning values
	[nse nextObject];
    
	// face (ignore)
	[nse nextObject];
    
	// size (ignore)
	[nse nextObject];
    
	// bold (ignore)
	[nse nextObject];
    
	// italic (ignore)
	[nse nextObject];
    
	// charset (ignore)
	[nse nextObject];
    
	// unicode (ignore)
	[nse nextObject];
    
	// strechH (ignore)
	[nse nextObject];
    
	// smooth (ignore)
	[nse nextObject];
    
	// aa (ignore)
	[nse nextObject];
    
	// padding (ignore)
	propertyValue = [nse nextObject];
	{
        
		NSArray *paddingValues = [propertyValue componentsSeparatedByString:@","];
		NSEnumerator *paddingEnum = [paddingValues objectEnumerator];
		// padding top
		propertyValue = [paddingEnum nextObject];
		padding_.top = [propertyValue intValue];
        
		// padding right
		propertyValue = [paddingEnum nextObject];
		padding_.right = [propertyValue intValue];
        
		// padding bottom
		propertyValue = [paddingEnum nextObject];
		padding_.bottom = [propertyValue intValue];
        
		// padding left
		propertyValue = [paddingEnum nextObject];
		padding_.left = [propertyValue intValue];
        
		CCLOG(@"cocos2d: padding: %d,%d,%d,%d", padding_.left, padding_.top, padding_.right, padding_.bottom);
	}
    
	// spacing (ignore)
	[nse nextObject];
}

-(void) parseCommonArguments:(NSString*)line
{
	//
	// line to parse:
	// common lineHeight=104 base=26 scaleW=1024 scaleH=512 pages=1 packed=0
	//
	NSArray *values = [line componentsSeparatedByString:@"="];
	NSEnumerator *nse = [values objectEnumerator];
	NSString *propertyValue = nil;
    
	// We need to move past the first entry in the array before we start assigning values
	[nse nextObject];
    
	// Character ID
	propertyValue = [nse nextObject];
	commonHeight_ = [propertyValue intValue];
    
	// base (ignore)
	[nse nextObject];
    
    
	// scaleW. sanity check
	propertyValue = [nse nextObject];
	NSAssert( [propertyValue intValue] <= [[CCConfiguration sharedConfiguration] maxTextureSize], @"CCLabelBMFont: page can't be larger than supported");
    
	// scaleH. sanity check
	propertyValue = [nse nextObject];
	NSAssert( [propertyValue intValue] <= [[CCConfiguration sharedConfiguration] maxTextureSize], @"CCLabelBMFont: page can't be larger than supported");
    
	// pages. sanity check
	propertyValue = [nse nextObject];
	NSAssert( [propertyValue intValue] == 1, @"CCBitfontAtlas: only supports 1 page");
    
	// packed (ignore) What does this mean ??
}
- (void)parseCharacterDefinition:(NSString*)line charDef:(ccBMFontDef*)characterDefinition
{
	// Break the values for this line up using =
	NSArray *values = [line componentsSeparatedByString:@"="];
	NSEnumerator *nse = [values objectEnumerator];
	NSString *propertyValue;
    
	// We need to move past the first entry in the array before we start assigning values
	[nse nextObject];
    
	// Character ID
	propertyValue = [nse nextObject];
	propertyValue = [propertyValue substringToIndex: [propertyValue rangeOfString: @" "].location];
	characterDefinition->charID = [propertyValue intValue];
    
	// Character x
	propertyValue = [nse nextObject];
	characterDefinition->rect.origin.x = [propertyValue intValue];
	// Character y
	propertyValue = [nse nextObject];
	characterDefinition->rect.origin.y = [propertyValue intValue];
	// Character width
	propertyValue = [nse nextObject];
	characterDefinition->rect.size.width = [propertyValue intValue];
	// Character height
	propertyValue = [nse nextObject];
	characterDefinition->rect.size.height = [propertyValue intValue];
	// Character xoffset
	propertyValue = [nse nextObject];
	characterDefinition->xOffset = [propertyValue intValue];
	// Character yoffset
	propertyValue = [nse nextObject];
	characterDefinition->yOffset = [propertyValue intValue];
	// Character xadvance
	propertyValue = [nse nextObject];
	characterDefinition->xAdvance = [propertyValue intValue];
}

-(void) parseKerningEntry:(NSString*) line
{
	NSArray *values = [line componentsSeparatedByString:@"="];
	NSEnumerator *nse = [values objectEnumerator];
	NSString *propertyValue;
    
	// We need to move past the first entry in the array before we start assigning values
	[nse nextObject];
    
	// first
	propertyValue = [nse nextObject];
	int first = [propertyValue intValue];
    
	// second
	propertyValue = [nse nextObject];
	int second = [propertyValue intValue];
    
	// second
	propertyValue = [nse nextObject];
	int amount = [propertyValue intValue];
    
	tCCKerningHashElement *element = calloc( sizeof( *element ), 1 );
	element->amount = amount;
	element->key = (first<<16) | (second&0xffff);
	HASH_ADD_INT(kerningDictionary_,key, element);
}

@end

#pragma mark -
#pragma mark CCLabelBMFont

@interface CCLabelBMFont ()

-(int) kerningAmountForFirst:(unichar)first second:(unichar)second;
-(void) updateLabel;
-(void) setString:(NSString*) newString updateLabel:(BOOL)update;

@end

#pragma mark -
#pragma mark CCLabelBMFont

@implementation CCLabelBMFont

@synthesize alignment = alignment_;
@synthesize cascadeColor = _cascadeColor, cascadeOpacity = _cascadeOpacity;

#pragma mark LabelBMFont - Purge Cache
+(void) purgeCachedData
{
	FNTConfigRemoveCache();
}

#pragma mark LabelBMFont - Creation & Init

+(id) labelWithString:(NSString *)string fntFile:(NSString *)fntFile
{
	return [[[self alloc] initWithString:string fntFile:fntFile width:kCCLabelAutomaticWidth alignment:kCCTextAlignmentLeft imageOffset:CGPointZero] autorelease];
}

+(id) labelWithString:(NSString*)string fntFile:(NSString*)fntFile width:(float)width alignment:(CCTextAlignment)alignment
{
    return [[[self alloc] initWithString:string fntFile:fntFile width:width alignment:alignment imageOffset:CGPointZero] autorelease];
}

+(id) labelWithString:(NSString*)string fntFile:(NSString*)fntFile width:(float)width alignment:(CCTextAlignment)alignment imageOffset:(CGPoint)offset
{
    return [[[self alloc] initWithString:string fntFile:fntFile width:width alignment:alignment imageOffset:offset] autorelease];
}

-(id) init
{
	return [self initWithString:nil fntFile:nil width:kCCLabelAutomaticWidth alignment:kCCTextAlignmentLeft imageOffset:CGPointZero];
}

-(id) initWithString:(NSString*)theString fntFile:(NSString*)fntFile
{
    return [self initWithString:theString fntFile:fntFile width:kCCLabelAutomaticWidth alignment:kCCTextAlignmentLeft];
}

-(id) initWithString:(NSString*)theString fntFile:(NSString*)fntFile width:(float)width alignment:(CCTextAlignment)alignment
{
	return [self initWithString:theString fntFile:fntFile width:width alignment:alignment imageOffset:CGPointZero];
}

// designated initializer
-(id) initWithString:(NSString*)theString fntFile:(NSString*)fntFile width:(float)width alignment:(CCTextAlignment)alignment imageOffset:(CGPoint)offset
{
	NSAssert(!configuration_, @"re-init is no longer supported");
	
	// if theString && fntfile are both nil, then it is OK
	NSAssert( (theString && fntFile) || (theString==nil && fntFile==nil), @"Invalid params for CCLabelBMFont");
	
	CCTexture2D *texture = nil;
    
	if( fntFile ) {
		CCBMFontConfiguration *newConf = FNTConfigLoadFile(fntFile);
		if(!newConf) {
			CCLOGWARN(@"cocos2d: WARNING. CCLabelBMFont: Impossible to create font. Please check file: '%@'", fntFile );
			[self release];
			return nil;
		}
        
		configuration_ = [newConf retain];
		fntFile_ = [fntFile copy];
        
		texture = [[CCTextureCache sharedTextureCache] addImage:configuration_.atlasName];
        
	} else
		texture = [[[CCTexture2D alloc] init] autorelease];
    
    
	if ( (self=[super initWithTexture:texture capacity:[theString length]]) ) {
        width_ = width;
        alignment_ = alignment;
<<<<<<< HEAD
        
		opacity_ = 255;
		color_ = ccWHITE;
		
		_contentSize = CGSizeZero;
=======

		_displayedOpacity = _realOpacity = 255;
		_displayedColor = _realColor = ccWHITE;
        _cascadeOpacity = YES;
        _cascadeColor = YES;

		contentSize_ = CGSizeZero;
>>>>>>> 3fceeaac
		
		_opacityModifyRGB = [[textureAtlas_ texture] hasPremultipliedAlpha];
		
		_anchorPoint = ccp(0.5f, 0.5f);
        
		imageOffset_ = offset;
        
		reusedChar_ = [[CCSprite alloc] initWithTexture:textureAtlas_.texture rect:CGRectMake(0, 0, 0, 0) rotated:NO];
		[reusedChar_ setBatchNode:self];

		[self setString:theString updateLabel:YES];
	}
    
	return self;
}

-(void) dealloc
{
	[string_ release];
    [initialString_ release];
	[configuration_ release];
    [fntFile_ release];
	[reusedChar_ release];
    
	[super dealloc];
}

#pragma mark LabelBMFont - Alignment

- (void)updateLabel
{	
    [self setString:initialString_ updateLabel:NO];
	
    if (width_ > 0){
        //Step 1: Make multiline
		
        NSString *multilineString = @"", *lastWord = @"";
        int line = 1, i = 0;
        NSUInteger stringLength = [self.string length];
        float startOfLine = -1, startOfWord = -1;
        int skip = 0;
        //Go through each character and insert line breaks as necessary
        for (int j = 0; j < [_children count]; j++) {
            CCSprite *characterSprite;
            int justSkipped = 0;
            while(!(characterSprite = (CCSprite *)[self getChildByTag:j+skip+justSkipped]))
                justSkipped++;
            skip += justSkipped;
			
            if (!characterSprite.visible)
				continue;
			
            if (i >= stringLength || i < 0)
                break;
			
            unichar character = [self.string characterAtIndex:i];
			
            if (startOfWord == -1)
                startOfWord = characterSprite.position.x - characterSprite.contentSize.width/2;
            if (startOfLine == -1)
                startOfLine = startOfWord;
			
            //Character is a line break
            //Put lastWord on the current line and start a new line
            //Reset lastWord
            if ([[NSCharacterSet newlineCharacterSet] characterIsMember:character]) {
                lastWord = [lastWord stringByTrimmingCharactersInSet:[NSCharacterSet whitespaceCharacterSet]];
                lastWord = [lastWord stringByPaddingToLength:[lastWord length] + justSkipped withString:[NSString stringWithFormat:@"%C", character] startingAtIndex:0];
                multilineString = [multilineString stringByAppendingString:lastWord];
                lastWord = @"";
                startOfWord = -1;
                line++;
                startOfLine = -1;
                i+=justSkipped;
				
                //CCLabelBMFont do not have a character for new lines, so do NOT "continue;" in the for loop. Process the next character
                if (i >= stringLength || i < 0)
                    break;
                character = [self.string characterAtIndex:i];
				
                if (startOfWord == -1)
                    startOfWord = characterSprite.position.x - characterSprite.contentSize.width/2;
                if (startOfLine == -1)
                    startOfLine = startOfWord;
            }
			
            //Character is a whitespace
            //Put lastWord on current line and continue on current line
            //Reset lastWord
            if ([[NSCharacterSet whitespaceCharacterSet] characterIsMember:character]) {
                lastWord = [lastWord stringByAppendingFormat:@"%C", character];
                multilineString = [multilineString stringByAppendingString:lastWord];
                lastWord = @"";
                startOfWord = -1;
                i++;
                continue;
            }
			
            //Character is out of bounds
            //Do not put lastWord on current line. Add "\n" to current line to start a new line
            //Append to lastWord
            if (characterSprite.position.x + characterSprite.contentSize.width/2 - startOfLine >  width_) {
                lastWord = [lastWord stringByAppendingFormat:@"%C", character];
                NSString *trimmedString = [multilineString stringByTrimmingCharactersInSet:[NSCharacterSet whitespaceCharacterSet]];
                multilineString = [trimmedString stringByAppendingString:@"\n"];
                line++;
                startOfLine = -1;
                i++;
                continue;
            } else {
                //Character is normal
                //Append to lastWord
                lastWord = [lastWord stringByAppendingFormat:@"%C", character];
                i++;
                continue;
            }
        }
		
        multilineString = [multilineString stringByAppendingFormat:@"%@", lastWord];
		
        [self setString:multilineString updateLabel:NO];
    }
	
    //Step 2: Make alignment
	
    if (self.alignment != kCCTextAlignmentLeft) {
		
        int i = 0;
        //Number of spaces skipped
        int lineNumber = 0;
        //Go through line by line
        for (NSString *lineString in [string_ componentsSeparatedByCharactersInSet:[NSCharacterSet newlineCharacterSet]]) {
            int lineWidth = 0;
			
            //Find index of last character in this line
            NSInteger index = i + [lineString length] - 1 + lineNumber;
            if (index < 0)
                continue;
			
            //Find position of last character on the line
            CCSprite *lastChar = (CCSprite *)[self getChildByTag:index];
			
            lineWidth = lastChar.position.x + lastChar.contentSize.width/2;
			
            //Figure out how much to shift each character in this line horizontally
            float shift = 0;
            switch (self.alignment) {
                case kCCTextAlignmentCenter:
                    shift = self.contentSize.width/2 - lineWidth/2;
                    break;
                case kCCTextAlignmentRight:
                    shift = self.contentSize.width - lineWidth;
                default:
                    break;
            }
			
            if (shift != 0) {
                int j = 0;
                //For each character, shift it so that the line is center aligned
                for (j = 0; j < [lineString length]; j++) {
                    index = i + j + lineNumber;
                    if (index < 0)
                        continue;
                    CCSprite *characterSprite = (CCSprite *)[self getChildByTag:index];
                    characterSprite.position = ccpAdd(characterSprite.position, ccp(shift, 0));
                }
            }
            i += [lineString length];
            lineNumber++;
        }
    }
}

#pragma mark LabelBMFont - Atlas generation

-(int) kerningAmountForFirst:(unichar)first second:(unichar)second
{
	int ret = 0;
	unsigned int key = (first<<16) | (second & 0xffff);
    
	if( configuration_->kerningDictionary_ ) {
		tCCKerningHashElement *element = NULL;
		HASH_FIND_INT(configuration_->kerningDictionary_, &key, element);
		if(element)
			ret = element->amount;
	}
    
	return ret;
}

-(void) createFontChars
{
	NSInteger nextFontPositionX = 0;
	NSInteger nextFontPositionY = 0;
	unichar prev = -1;
	NSInteger kerningAmount = 0;
    
	CGSize tmpSize = CGSizeZero;
    
	NSInteger longestLine = 0;
	NSUInteger totalHeight = 0;
    
	NSUInteger quantityOfLines = 1;
  
	NSCharacterSet *charSet	= configuration_.characterSet;
    
	NSUInteger stringLen = [string_ length];
	if( ! stringLen )
		return;
    
	// quantity of lines NEEDS to be calculated before parsing the lines,
	// since the Y position needs to be calcualted before hand
	for(NSUInteger i=0; i < stringLen-1;i++) {
		unichar c = [string_ characterAtIndex:i];
		if( c=='\n')
			quantityOfLines++;
	}
    
	totalHeight = configuration_->commonHeight_ * quantityOfLines;
	nextFontPositionY = -(configuration_->commonHeight_ - configuration_->commonHeight_*quantityOfLines);
    CGRect rect;
    ccBMFontDef fontDef;

	for(NSUInteger i = 0; i<stringLen; i++) {
		unichar c = [string_ characterAtIndex:i];
        
		if (c == '\n') {
			nextFontPositionX = 0;
			nextFontPositionY -= configuration_->commonHeight_;
			continue;
		}
    
		if(![charSet characterIsMember:c]){
			CCLOGWARN(@"CCLabelBMFont: Attempted to use character not defined in this bitmap: %C", c);
			continue;
		}
        
		kerningAmount = [self kerningAmountForFirst:prev second:c];
		
		tCCFontDefHashElement *element = NULL;
		
		// unichar is a short, and an int is needed on HASH_FIND_INT
		NSUInteger key = (NSUInteger)c;
		HASH_FIND_INT(configuration_->fontDefDictionary_ , &key, element);
		if( ! element ) {
			CCLOGWARN(@"cocos2d: LabelBMFont: characer not found %c", c);
			continue;
		}
        
        fontDef = element->fontDef;
        
        rect = fontDef.rect;
		rect = CC_RECT_PIXELS_TO_POINTS(rect);
		
		rect.origin.x += imageOffset_.x;
		rect.origin.y += imageOffset_.y;
        
		CCSprite *fontChar;

		BOOL hasSprite = YES;
		fontChar = (CCSprite*) [self getChildByTag:i];
		if( ! fontChar ) {
			if( 0 ) {
				/* WIP: Doesn't support many features yet.
				 But this code is super fast. It doesn't create any sprite.
				 Ideal for big labels.
				 */
				fontChar = reusedChar_;
				fontChar.batchNode = nil;
				hasSprite = NO;
			} else {
				fontChar = [[CCSprite alloc] initWithTexture:textureAtlas_.texture rect:rect];
				[self addChild:fontChar z:i tag:i];
				[fontChar release];
			}
		}

		// updating previous sprite
		[fontChar setTextureRect:rect rotated:NO untrimmedSize:rect.size];
		
		// restore to default in case they were modified
		fontChar.visible = YES;
		fontChar.opacity = 255;
        
		// See issue 1343. cast( signed short + unsigned integer ) == unsigned integer (sign is lost!)
		NSInteger yOffset = configuration_->commonHeight_ - fontDef.yOffset;
		CGPoint fontPos = ccp( (CGFloat)nextFontPositionX + fontDef.xOffset + fontDef.rect.size.width*0.5f + kerningAmount,
							  (CGFloat)nextFontPositionY + yOffset - rect.size.height*0.5f * CC_CONTENT_SCALE_FACTOR() );
        fontChar.position = CC_POINT_PIXELS_TO_POINTS(fontPos);
		
		// update kerning
		nextFontPositionX += fontDef.xAdvance + kerningAmount;
		prev = c;
        
		// Apply label properties
		[fontChar setOpacityModifyRGB:_opacityModifyRGB];
		// Color MUST be set before opacity, since opacity might change color if OpacityModifyRGB is on
#if CC_CASCADING_COLOR
		[fontChar setColor:fontChar.color];
#else 
		[fontChar setColor:fontChar.displayedColor];
#endif

		// only apply opacity if it is different than 255 )
		// to prevent modifying the color too (issue #610)
		if( _displayedOpacity != 255 ) {
#if CC_CASCADING_OPACITY
            [fontChar setOpacity: fontChar.opacity];
#else
            [fontChar setOpacity: _displayedOpacity];
#endif
        }

		if (longestLine < nextFontPositionX)
			longestLine = nextFontPositionX;
		
		if( ! hasSprite )
			[self updateQuadFromSprite:fontChar quadIndex:i];
	}
    
    // If the last character processed has an xAdvance which is less that the width of the characters image, then we need
    // to adjust the width of the string to take this into account, or the character will overlap the end of the bounding
    // box
    if (fontDef.xAdvance < fontDef.rect.size.width) {
        tmpSize.width = longestLine + fontDef.rect.size.width - fontDef.xAdvance;
    } else {
        tmpSize.width = longestLine;
    }
    tmpSize.height = totalHeight;
    
	[self setContentSize:CC_SIZE_PIXELS_TO_POINTS(tmpSize)];
}

#pragma mark LabelBMFont - CCLabelProtocol protocol
-(NSString*) string
{
	return string_;
}

-(void) setCString:(char*)label
{
	[self setString:[NSString stringWithUTF8String:label] ];
}

- (void) setString:(NSString*)newString
{
	[self setString:newString updateLabel:YES];
}

- (void) setString:(NSString*) newString updateLabel:(BOOL)update
{
    if( !update ) {
        [string_ release];
        string_ = [newString copy];
    } else {
        [initialString_ release];
        initialString_ = [newString copy];
    }
	
    CCSprite *child;
    CCARRAY_FOREACH(_children, child)
		child.visible = NO;
	
	[self createFontChars];
	
    if (update)
        [self updateLabel];
}

#pragma mark LabelBMFont - CCRGBAProtocol protocol

-(ccColor3B) color
{
	return _realColor;
}

-(ccColor3B) displayedColor
{
	return _displayedColor;
}

-(void) setColor:(ccColor3B)color
{
	_displayedColor = _realColor = color;

#if CC_CASCADING_COLOR
    if ([self.parent conformsToProtocol:@protocol(CCRGBAProtocol)]
        && ((id<CCRGBAProtocol>)self.parent).cascadeColor) {
        _displayedColor.r = _realColor.r * ((id<CCRGBAProtocol>)self.parent).displayedColor.r/255.0;
        _displayedColor.g = _realColor.g * ((id<CCRGBAProtocol>)self.parent).displayedColor.g/255.0;
        _displayedColor.b = _realColor.b * ((id<CCRGBAProtocol>)self.parent).displayedColor.b/255.0;
    }

	id<CCRGBAProtocol> item;
	CCARRAY_FOREACH(children_, item) {
        if ([item conformsToProtocol:@protocol(CCRGBAProtocol)]) {
            item.color=item.color;
        }
    }
#else
	CCSprite *child;
<<<<<<< HEAD
	CCARRAY_FOREACH(_children, child)
		[child setColor:color_];
=======
	CCARRAY_FOREACH(children_, child)
		[child setColor:color];
#endif

>>>>>>> 3fceeaac
}

-(GLubyte) opacity
{
<<<<<<< HEAD
	opacity_ = opacity;
    
	id<CCRGBAProtocol> child;
	CCARRAY_FOREACH(_children, child)
		[child setOpacity:opacity_];
=======
	return _realOpacity;
>>>>>>> 3fceeaac
}

-(GLubyte) displayedOpacity
{
	return _displayedOpacity;
}

/** Override synthesized setOpacity to recurse items */
- (void) setOpacity:(GLubyte)opacity
{
	_displayedOpacity = _realOpacity = opacity;
#if CC_CASCADING_OPACITY
    if ([self.parent conformsToProtocol:@protocol(CCRGBAProtocol)]
        && ((id<CCRGBAProtocol>)self.parent).cascadeOpacity) {
        _displayedOpacity = _realOpacity * ((id<CCRGBAProtocol>)self.parent).displayedOpacity/255.0;
    }

	id<CCRGBAProtocol> item;
	CCARRAY_FOREACH(children_, item) {
        if ([item conformsToProtocol:@protocol(CCRGBAProtocol)]) {
            item.opacity = item.opacity;
        }
    }
#else
    id<CCRGBAProtocol> item;
	CCARRAY_FOREACH(children_, item) {
        item.opacity = displayedOpacity_;
    }
#endif

}

-(void) setOpacityModifyRGB:(BOOL)modify
{
	_opacityModifyRGB = modify;
    
	id<CCRGBAProtocol> child;
	CCARRAY_FOREACH(_children, child)
		[child setOpacityModifyRGB:modify];
}

-(BOOL) doesOpacityModifyRGB
{
	return _opacityModifyRGB;
}

#pragma mark LabelBMFont - AnchorPoint
-(void) setAnchorPoint:(CGPoint)point
{
	if( ! CGPointEqualToPoint(point, _anchorPoint) ) {
		[super setAnchorPoint:point];
		[self createFontChars];
	}
}

#pragma mark LabelBMFont - Alignment
- (void)setWidth:(float)width {
    width_ = width;
    [self updateLabel];
}

- (void)setAlignment:(CCTextAlignment)alignment {
    alignment_ = alignment;
    [self updateLabel];
}

#pragma mark LabelBMFont - FntFile
- (void) setFntFile:(NSString*) fntFile
{
	if( fntFile != fntFile_ ) {
		
		CCBMFontConfiguration *newConf = FNTConfigLoadFile(fntFile);
		
		NSAssert( newConf, @"CCLabelBMFont: Impossible to create font. Please check file: '%@'", fntFile );
		
		[fntFile_ release];
		fntFile_ = [fntFile retain];
		
		[configuration_ release];
		configuration_ = [newConf retain];
        
		[self setTexture:[[CCTextureCache sharedTextureCache] addImage:configuration_.atlasName]];
		[self createFontChars];
	}
}

- (NSString*) fntFile
{
    return fntFile_;
}

#pragma mark LabelBMFont - Debug draw
#if CC_LABELBMFONT_DEBUG_DRAW
-(void) draw
{
	[super draw];
    
	CGSize s = [self contentSize];
	CGPoint vertices[4]={
		ccp(0,0),ccp(s.width,0),
		ccp(s.width,s.height),ccp(0,s.height),
	};
	ccDrawPoly(vertices, 4, YES);
}
#endif // CC_LABELBMFONT_DEBUG_DRAW
@end<|MERGE_RESOLUTION|>--- conflicted
+++ resolved
@@ -509,21 +509,13 @@
 	if ( (self=[super initWithTexture:texture capacity:[theString length]]) ) {
         width_ = width;
         alignment_ = alignment;
-<<<<<<< HEAD
-        
-		opacity_ = 255;
-		color_ = ccWHITE;
-		
-		_contentSize = CGSizeZero;
-=======
 
 		_displayedOpacity = _realOpacity = 255;
 		_displayedColor = _realColor = ccWHITE;
         _cascadeOpacity = YES;
         _cascadeColor = YES;
 
-		contentSize_ = CGSizeZero;
->>>>>>> 3fceeaac
+		_contentSize = CGSizeZero;
 		
 		_opacityModifyRGB = [[textureAtlas_ texture] hasPremultipliedAlpha];
 		
@@ -918,35 +910,22 @@
     }
 
 	id<CCRGBAProtocol> item;
-	CCARRAY_FOREACH(children_, item) {
+	CCARRAY_FOREACH(_children, item) {
         if ([item conformsToProtocol:@protocol(CCRGBAProtocol)]) {
             item.color=item.color;
         }
     }
 #else
 	CCSprite *child;
-<<<<<<< HEAD
 	CCARRAY_FOREACH(_children, child)
-		[child setColor:color_];
-=======
-	CCARRAY_FOREACH(children_, child)
 		[child setColor:color];
 #endif
 
->>>>>>> 3fceeaac
 }
 
 -(GLubyte) opacity
 {
-<<<<<<< HEAD
-	opacity_ = opacity;
-    
-	id<CCRGBAProtocol> child;
-	CCARRAY_FOREACH(_children, child)
-		[child setOpacity:opacity_];
-=======
 	return _realOpacity;
->>>>>>> 3fceeaac
 }
 
 -(GLubyte) displayedOpacity
@@ -965,15 +944,15 @@
     }
 
 	id<CCRGBAProtocol> item;
-	CCARRAY_FOREACH(children_, item) {
+	CCARRAY_FOREACH(_children, item) {
         if ([item conformsToProtocol:@protocol(CCRGBAProtocol)]) {
             item.opacity = item.opacity;
         }
     }
 #else
     id<CCRGBAProtocol> item;
-	CCARRAY_FOREACH(children_, item) {
-        item.opacity = displayedOpacity_;
+	CCARRAY_FOREACH(_children, item) {
+        item.opacity = _displayedOpacity;
     }
 #endif
 
