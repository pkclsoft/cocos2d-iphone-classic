/*
 * cocos2d for iPhone: http://www.cocos2d-iphone.org
 *
 * Copyright (c) 2008-2010 Ricardo Quesada
 * Copyright (c) 2011 Zynga Inc.
 * 
 * Permission is hereby granted, free of charge, to any person obtaining a copy
 * of this software and associated documentation files (the "Software"), to deal
 * in the Software without restriction, including without limitation the rights
 * to use, copy, modify, merge, publish, distribute, sublicense, and/or sell
 * copies of the Software, and to permit persons to whom the Software is
 * furnished to do so, subject to the following conditions:
 * 
 * The above copyright notice and this permission notice shall be included in
 * all copies or substantial portions of the Software.
 * 
 * THE SOFTWARE IS PROVIDED "AS IS", WITHOUT WARRANTY OF ANY KIND, EXPRESS OR
 * IMPLIED, INCLUDING BUT NOT LIMITED TO THE WARRANTIES OF MERCHANTABILITY,
 * FITNESS FOR A PARTICULAR PURPOSE AND NONINFRINGEMENT. IN NO EVENT SHALL THE
 * AUTHORS OR COPYRIGHT HOLDERS BE LIABLE FOR ANY CLAIM, DAMAGES OR OTHER
 * LIABILITY, WHETHER IN AN ACTION OF CONTRACT, TORT OR OTHERWISE, ARISING FROM,
 * OUT OF OR IN CONNECTION WITH THE SOFTWARE OR THE USE OR OTHER DEALINGS IN
 * THE SOFTWARE.
 *
 * Portions of this code are based and inspired on:
 *   http://www.71squared.co.uk/2009/04/iphone-game-programming-tutorial-4-bitmap-font-class
 *   by Michael Daley
 *
 *
 * Use any of these editors to generate BMFonts:
 *   http://glyphdesigner.71squared.com/ (Commercial, Mac OS X)
 *   http://www.n4te.com/hiero/hiero.jnlp (Free, Java)
 *   http://slick.cokeandcode.com/demos/hiero.jnlp (Free, Java)
 *   http://www.angelcode.com/products/bmfont/ (Free, Windows only)
 */

#import "ccConfig.h"
#import "ccMacros.h"
#import "CCLabelBMFont.h"
#import "CCSprite.h"
#import "CCDrawingPrimitives.h"
#import "CCConfiguration.h"
#import "Support/CCFileUtils.h"
#import "Support/CGPointExtension.h"
#import "Support/uthash.h"

#pragma mark -
#pragma mark FNTConfig Cache - free functions

NSMutableDictionary *configurations = nil;
CCBMFontConfiguration* FNTConfigLoadFile( NSString *fntFile)
{
	CCBMFontConfiguration *ret = nil;
	
	if( configurations == nil )
		configurations = [[NSMutableDictionary dictionaryWithCapacity:3] retain];
	
	ret = [configurations objectForKey:fntFile];
	if( ret == nil ) {
		ret = [CCBMFontConfiguration configurationWithFNTFile:fntFile];
		[configurations setObject:ret forKey:fntFile];
	}
	
	return ret;
}

void FNTConfigRemoveCache( void )
{
	[configurations removeAllObjects];
}

#pragma mark - Hash Element

// Equal function for targetSet.
typedef struct _KerningHashElement
{	
	int				key;		// key for the hash. 16-bit for 1st element, 16-bit for 2nd element
	int				amount;
	UT_hash_handle	hh;
} tKerningHashElement;

#pragma mark -
#pragma mark BitmapFontConfiguration


@interface CCBMFontConfiguration (Private)
-(void) parseConfigFile:(NSString*)controlFile;
-(void) parseCharacterDefinition:(NSString*)line charDef:(ccBMFontDef*)characterDefinition;
-(void) parseInfoArguments:(NSString*)line;
-(void) parseCommonArguments:(NSString*)line;
-(void) parseImageFileName:(NSString*)line fntFile:(NSString*)fntFile;
-(void) parseKerningCapacity:(NSString*)line;
-(void) parseKerningEntry:(NSString*)line;
-(void) purgeKerningDictionary;
@end

#pragma mark -
#pragma mark CCBMFontConfiguration

@implementation CCBMFontConfiguration

+(id) configurationWithFNTFile:(NSString*)FNTfile
{
	return [[[self alloc] initWithFNTfile:FNTfile] autorelease];
}

-(id) initWithFNTfile:(NSString*)fntFile
{
	if((self=[super init])) {
		
		kerningDictionary_ = NULL;
        
		[self parseConfigFile:fntFile];
	}
	return self;
}

- (void) dealloc
{
	CCLOGINFO( @"cocos2d: deallocing %@", self);
	[self purgeKerningDictionary];
	[atlasName_ release];
	[super dealloc];
}

- (NSString*) description
{
	return [NSString stringWithFormat:@"<%@ = %08X | Kernings:%d | Image = %@>", [self class], self,
			HASH_COUNT(kerningDictionary_),
			atlasName_];
}


-(void) purgeKerningDictionary
{
	tKerningHashElement *current;
	
	while(kerningDictionary_) {
		current = kerningDictionary_; 
		HASH_DEL(kerningDictionary_,current);
		free(current);
	}
}

- (void)parseConfigFile:(NSString*)fntFile
{	
	NSString *fullpath = [CCFileUtils fullPathFromRelativePath:fntFile];
	NSError *error;
	NSString *contents = [NSString stringWithContentsOfFile:fullpath encoding:NSUTF8StringEncoding error:&error];
    
	NSAssert1( contents, @"cocos2d: Error parsing FNTfile: %@", error);
	
	
	// Move all lines in the string, which are denoted by \n, into an array
	NSArray *lines = [[NSArray alloc] initWithArray:[contents componentsSeparatedByString:@"\n"]];
	
	// Create an enumerator which we can use to move through the lines read from the control file
	NSEnumerator *nse = [lines objectEnumerator];
	
	// Create a holder for each line we are going to work with
	NSString *line;
	
	// Loop through all the lines in the lines array processing each one
	while( (line = [nse nextObject]) ) {
		// parse spacing / padding
		if([line hasPrefix:@"info face"]) {
			// XXX: info parsing is incomplete
			// Not needed for the Hiero editors, but needed for the AngelCode editor
            //			[self parseInfoArguments:line];
		}
		// Check to see if the start of the line is something we are interested in
		else if([line hasPrefix:@"common lineHeight"]) {
			[self parseCommonArguments:line];
		}
		else if([line hasPrefix:@"page id"]) {
			[self parseImageFileName:line fntFile:fntFile];
		}
		else if([line hasPrefix:@"chars c"]) {
			// Ignore this line
		}
		else if([line hasPrefix:@"char"]) {
			// Parse the current line and create a new CharDef
			ccBMFontDef characterDefinition;
			[self parseCharacterDefinition:line charDef:&characterDefinition];
            
			// Add the CharDef returned to the charArray
			BMFontArray_[ characterDefinition.charID ] = characterDefinition;
		}
		else if([line hasPrefix:@"kernings count"]) {
			[self parseKerningCapacity:line];
		}
		else if([line hasPrefix:@"kerning first"]) {
			[self parseKerningEntry:line];
		}
	}
	// Finished with lines so release it
	[lines release];
}

-(void) parseImageFileName:(NSString*)line fntFile:(NSString*)fntFile
{
	NSString *propertyValue = nil;
    
	// Break the values for this line up using =
	NSArray *values = [line componentsSeparatedByString:@"="];
	
	// Get the enumerator for the array of components which has been created
	NSEnumerator *nse = [values objectEnumerator];
	
	// We need to move past the first entry in the array before we start assigning values
	[nse nextObject];
	
	// page ID. Sanity check
	propertyValue = [nse nextObject];
	NSAssert( [propertyValue intValue] == 0, @"XXX: LabelBMFont only supports 1 page");
	
	// file 
	propertyValue = [nse nextObject];
	NSArray *array = [propertyValue componentsSeparatedByString:@"\""];
	propertyValue = [array objectAtIndex:1];
	NSAssert(propertyValue,@"LabelBMFont file could not be found");
	
	// Supports subdirectories
	NSString *dir = [fntFile stringByDeletingLastPathComponent];
	atlasName_ = [dir stringByAppendingPathComponent:propertyValue];
    
	[atlasName_ retain];
}

-(void) parseInfoArguments:(NSString*)line
{
	//
	// possible lines to parse:
	// info face="Script" size=32 bold=0 italic=0 charset="" unicode=1 stretchH=100 smooth=1 aa=1 padding=1,4,3,2 spacing=0,0 outline=0
	// info face="Cracked" size=36 bold=0 italic=0 charset="" unicode=0 stretchH=100 smooth=1 aa=1 padding=0,0,0,0 spacing=1,1
	//
	NSArray *values = [line componentsSeparatedByString:@"="];
	NSEnumerator *nse = [values objectEnumerator];	
	NSString *propertyValue = nil;
	
	// We need to move past the first entry in the array before we start assigning values
	[nse nextObject];
	
	// face (ignore)
	[nse nextObject];
	
	// size (ignore)
	[nse nextObject];
    
	// bold (ignore)
	[nse nextObject];
    
	// italic (ignore)
	[nse nextObject];
	
	// charset (ignore)
	[nse nextObject];
    
	// unicode (ignore)
	[nse nextObject];
    
	// strechH (ignore)
	[nse nextObject];
    
	// smooth (ignore)
	[nse nextObject];
	
	// aa (ignore)
	[nse nextObject];
	
	// padding (ignore)
	propertyValue = [nse nextObject];
	{
		
		NSArray *paddingValues = [propertyValue componentsSeparatedByString:@","];
		NSEnumerator *paddingEnum = [paddingValues objectEnumerator];
		// padding top
		propertyValue = [paddingEnum nextObject];
		padding_.top = [propertyValue intValue];
		
		// padding right
		propertyValue = [paddingEnum nextObject];
		padding_.right = [propertyValue intValue];
        
		// padding bottom
		propertyValue = [paddingEnum nextObject];
		padding_.bottom = [propertyValue intValue];
		
		// padding left
		propertyValue = [paddingEnum nextObject];
		padding_.left = [propertyValue intValue];
		
		CCLOG(@"cocos2d: padding: %d,%d,%d,%d", padding_.left, padding_.top, padding_.right, padding_.bottom);
	}
    
	// spacing (ignore)
	[nse nextObject];	
}

-(void) parseCommonArguments:(NSString*)line
{
	//
	// line to parse:
	// common lineHeight=104 base=26 scaleW=1024 scaleH=512 pages=1 packed=0
	//
	NSArray *values = [line componentsSeparatedByString:@"="];
	NSEnumerator *nse = [values objectEnumerator];	
	NSString *propertyValue = nil;
	
	// We need to move past the first entry in the array before we start assigning values
	[nse nextObject];
	
	// Character ID
	propertyValue = [nse nextObject];
	commonHeight_ = [propertyValue intValue];
	
	// base (ignore)
	[nse nextObject];
	
	
	// scaleW. sanity check
	propertyValue = [nse nextObject];	
	NSAssert( [propertyValue intValue] <= [[CCConfiguration sharedConfiguration] maxTextureSize], @"CCLabelBMFont: page can't be larger than supported");
	
	// scaleH. sanity check
	propertyValue = [nse nextObject];
	NSAssert( [propertyValue intValue] <= [[CCConfiguration sharedConfiguration] maxTextureSize], @"CCLabelBMFont: page can't be larger than supported");
	
	// pages. sanity check
	propertyValue = [nse nextObject];
	NSAssert( [propertyValue intValue] == 1, @"CCBitfontAtlas: only supports 1 page");
	
	// packed (ignore) What does this mean ??
}
- (void)parseCharacterDefinition:(NSString*)line charDef:(ccBMFontDef*)characterDefinition
{	
	// Break the values for this line up using =
	NSArray *values = [line componentsSeparatedByString:@"="];
	NSEnumerator *nse = [values objectEnumerator];	
	NSString *propertyValue;
	
	// We need to move past the first entry in the array before we start assigning values
	[nse nextObject];
	
	// Character ID
	propertyValue = [nse nextObject];
	propertyValue = [propertyValue substringToIndex: [propertyValue rangeOfString: @" "].location];
	characterDefinition->charID = [propertyValue intValue];
	NSAssert(characterDefinition->charID < kCCBMFontMaxChars, @"BitmpaFontAtlas: CharID bigger than supported");
    
	// Character x
	propertyValue = [nse nextObject];
	characterDefinition->rect.origin.x = [propertyValue intValue];
	// Character y
	propertyValue = [nse nextObject];
	characterDefinition->rect.origin.y = [propertyValue intValue];
	// Character width
	propertyValue = [nse nextObject];
	characterDefinition->rect.size.width = [propertyValue intValue];
	// Character height
	propertyValue = [nse nextObject];
	characterDefinition->rect.size.height = [propertyValue intValue];
	// Character xoffset
	propertyValue = [nse nextObject];
	characterDefinition->xOffset = [propertyValue intValue];
	// Character yoffset
	propertyValue = [nse nextObject];
	characterDefinition->yOffset = [propertyValue intValue];
	// Character xadvance
	propertyValue = [nse nextObject];
	characterDefinition->xAdvance = [propertyValue intValue];
}

-(void) parseKerningCapacity:(NSString*) line
{
	// When using uthash there is not need to parse the capacity.
    
    //	NSAssert(!kerningDictionary, @"dictionary already initialized");
    //	
    //	// Break the values for this line up using =
    //	NSArray *values = [line componentsSeparatedByString:@"="];
    //	NSEnumerator *nse = [values objectEnumerator];	
    //	NSString *propertyValue;
    //	
    //	// We need to move past the first entry in the array before we start assigning values
    //	[nse nextObject];
    //	
    //	// count
    //	propertyValue = [nse nextObject];
    //	int capacity = [propertyValue intValue];
    //	
    //	if( capacity != -1 )
    //		kerningDictionary = ccHashSetNew(capacity, targetSetEql);
}

-(void) parseKerningEntry:(NSString*) line
{
	NSArray *values = [line componentsSeparatedByString:@"="];
	NSEnumerator *nse = [values objectEnumerator];	
	NSString *propertyValue;
	
	// We need to move past the first entry in the array before we start assigning values
	[nse nextObject];
	
	// first
	propertyValue = [nse nextObject];
	int first = [propertyValue intValue];
	
	// second
	propertyValue = [nse nextObject];
	int second = [propertyValue intValue];
	
	// second
	propertyValue = [nse nextObject];
	int amount = [propertyValue intValue];
    
	tKerningHashElement *element = calloc( sizeof( *element ), 1 );
	element->amount = amount;
	element->key = (first<<16) | (second&0xffff);
	HASH_ADD_INT(kerningDictionary_,key, element);
}

@end

#pragma mark -
#pragma mark CCLabelBMFont

@interface CCLabelBMFont (Private)
-(NSString*) atlasNameFromFntFile:(NSString*)fntFile;

-(int) kerningAmountForFirst:(unichar)first second:(unichar)second;

-(void) updateLabel;
-(void) setString:(NSString*) newString fromUpdate:(bool)fromUpdate;

@end

#pragma mark -
#pragma mark CCLabelBMFont

@implementation CCLabelBMFont

@synthesize initialString = initialString_, width = width_, alignment = alignment_;
@synthesize opacity = opacity_, color = color_;


#pragma mark LabelBMFont - Purge Cache
+(void) purgeCachedData
{
	FNTConfigRemoveCache();
}

#pragma mark LabelBMFont - Creation & Init

+(id) labelWithString:(NSString *)string fntFile:(NSString *)fntFile
{
	return [[[self alloc] initWithString:string fntFile:fntFile] autorelease];
}

+(id) labelWithString:(NSString*)string fntFile:(NSString*)fntFile width:(float)width alignment:(CCTextAlignment)alignment
{
    return [[[self alloc] initWithString:string fntFile:fntFile width:width alignment:alignment] autorelease];
}

-(id) initWithString:(NSString*)theString fntFile:(NSString*)fntFile
{
    return [self initWithString:theString fntFile:fntFile width:-1 alignment:CCTextAlignmentLeft];
}

-(id) initWithString:(NSString*)theString fntFile:(NSString*)fntFile width:(float)width alignment:(CCTextAlignment)alignment
{	
	
	[configuration_ release]; // allow re-init
    
	configuration_ = FNTConfigLoadFile(fntFile);
	[configuration_ retain];
    
	NSAssert( configuration_, @"Error creating config for LabelBMFont");
    
	
	if ((self=[super initWithFile:configuration_->atlasName_ capacity:[theString length]])) {
        
        initialString_ = [theString copy];
        width_ = width;
        alignment_ = alignment;
        
		opacity_ = 255;
		color_ = ccWHITE;
        
		contentSize_ = CGSizeZero;
		
		opacityModifyRGB_ = [[textureAtlas_ texture] hasPremultipliedAlpha];
        
		anchorPoint_ = ccp(0.5f, 0.5f);
        
        
        
		[self setString:theString];
        
        [self updateLabel];
	}
    
	return self;
}

-(void) dealloc
{
	[string_ release];
    [initialString_ release], initialString_ = nil;
	[configuration_ release];
	[super dealloc];
}

#pragma mark LabelBMFont - Alignment

- (void)updateLabel {
    
    [self setString:initialString_ fromUpdate:YES];
    
    if (width_ > 0){
        //Step 1: Make multiline
        
        NSString *multilineString = @"", *lastWord = @"";
        int line = 1, i = 0;
        NSUInteger stringLength = [self.string length];
        float startOfLine = -1, startOfWord = -1;
        int skip = 0;
        //Go through each character and insert line breaks as necessary
        for (int j = 0; j < [children_ count]; j++) {
            CCSprite *characterSprite;
            
            while(!(characterSprite = (CCSprite *)[self getChildByTag:j+skip]))
                skip++;
            
            if (!characterSprite.visible) continue;
            
            if (i >= stringLength || i < 0)
                break;
            
            unichar character = [self.string characterAtIndex:i];
            
            if (startOfWord == -1)
                startOfWord = characterSprite.position.x - characterSprite.contentSize.width/2;
            if (startOfLine == -1)
                startOfLine = startOfWord;
            
            //Character is a line break
            //Put lastWord on the current line and start a new line
            //Reset lastWord
            if ([[NSCharacterSet newlineCharacterSet] characterIsMember:character]) {
                lastWord = [[lastWord stringByTrimmingCharactersInSet:[NSCharacterSet whitespaceCharacterSet]] stringByAppendingFormat:@"%C", character];
                multilineString = [multilineString stringByAppendingString:lastWord];
                lastWord = @"";
                startOfWord = -1;
                line++;
                startOfLine = -1;
                i++;
                
                //CCLabelBMFont do not have a character for new lines, so do NOT "continue;" in the for loop. Process the next character
                if (i >= stringLength || i < 0)
                    break;
                character = [self.string characterAtIndex:i];
                
                if (startOfWord == -1)
                    startOfWord = characterSprite.position.x - characterSprite.contentSize.width/2;
                if (startOfLine == -1)
                    startOfLine = startOfWord;
            }
            
            //Character is a whitespace
            //Put lastWord on current line and continue on current line
            //Reset lastWord
            if ([[NSCharacterSet whitespaceCharacterSet] characterIsMember:character]) {
                lastWord = [lastWord stringByAppendingFormat:@"%C", character];
                multilineString = [multilineString stringByAppendingString:lastWord];
                lastWord = @"";
                startOfWord = -1;
                i++;
                continue;
            }
            
            //Character is out of bounds
            //Do not put lastWord on current line. Add "\n" to current line to start a new line
            //Append to lastWord
            if (characterSprite.position.x + characterSprite.contentSize.width/2 - startOfLine > self.width) {
                lastWord = [lastWord stringByAppendingFormat:@"%C", character];
                NSString *trimmedString = [multilineString stringByTrimmingCharactersInSet:[NSCharacterSet whitespaceCharacterSet]];
                multilineString = [trimmedString stringByAppendingString:@"\n"];
                line++;
                startOfLine = -1;
                i++;
                continue;
            } else {
                //Character is normal
                //Append to lastWord
                lastWord = [lastWord stringByAppendingFormat:@"%C", character];
                i++;
                continue;
            }
        }
        
        multilineString = [multilineString stringByAppendingFormat:@"%@", lastWord];
        
        [self setString:multilineString fromUpdate:YES];
    }
    
    //Step 2: Make alignment
    
    if (self.alignment != CCTextAlignmentLeft) {
        
        int i = 0;
        //Number of spaces skipped
        int lineNumber = 0;
        //Go through line by line
        for (NSString *lineString in [string_ componentsSeparatedByCharactersInSet:[NSCharacterSet newlineCharacterSet]]) {
            int lineWidth = 0;
            
            //Find index of last character in this line
            NSInteger index = i + [lineString length] - 1 + lineNumber;
            if (index < 0)
                continue;
            
            //Find position of last character on the line
            CCSprite *lastChar = (CCSprite *)[self getChildByTag:index];
            
            lineWidth = lastChar.position.x + lastChar.contentSize.width/2;
            
            //Figure out how much to shift each character in this line horizontally
            float shift = 0;
            switch (self.alignment) {
                case CCTextAlignmentCenter:
                    shift = self.contentSize.width/2 - lineWidth/2;
                    break;
                case CCTextAlignmentRight:
                    shift = self.contentSize.width - lineWidth;
                default:
                    break;
            }
            
            if (shift != 0) {
                int j = 0;
                //For each character, shift it so that the line is center aligned
                for (j = 0; j < [lineString length]; j++) {
                    index = i + j + lineNumber;
                    if (index < 0)
                        continue;
                    CCSprite *characterSprite = (CCSprite *)[self getChildByTag:index];
                    characterSprite.position = ccpAdd(characterSprite.position, ccp(shift, 0));
                }
            }
            i += [lineString length];
            lineNumber++;
        }
    }
}

#pragma mark LabelBMFont - Atlas generation

-(int) kerningAmountForFirst:(unichar)first second:(unichar)second
{
	int ret = 0;
	unsigned int key = (first<<16) | (second & 0xffff);
	
	if( configuration_->kerningDictionary_ ) {
		tKerningHashElement *element = NULL;
		HASH_FIND_INT(configuration_->kerningDictionary_, &key, element);		
		if(element)
			ret = element->amount;
	}
    
	return ret;
}

-(void) createFontChars
{
	NSInteger nextFontPositionX = 0;
	NSInteger nextFontPositionY = 0;
	unichar prev = -1;
	NSInteger kerningAmount = 0;
	
	CGSize tmpSize = CGSizeZero;
    
	NSInteger longestLine = 0;
	NSUInteger totalHeight = 0;
	
	NSUInteger quantityOfLines = 1;
    
	NSUInteger stringLen = [string_ length];
	if( ! stringLen )
		return;
    
	// quantity of lines NEEDS to be calculated before parsing the lines,
	// since the Y position needs to be calcualted before hand
	for(NSUInteger i=0; i < stringLen-1;i++) {
		unichar c = [string_ characterAtIndex:i];
		if( c=='\n')
			quantityOfLines++;
	}
	
	totalHeight = configuration_->commonHeight_ * quantityOfLines;
	nextFontPositionY = -(configuration_->commonHeight_ - configuration_->commonHeight_*quantityOfLines);
	
	for(NSUInteger i = 0; i<stringLen; i++) {
		unichar c = [string_ characterAtIndex:i];
		NSAssert( c < kCCBMFontMaxChars, @"LabelBMFont: character outside bounds");
		
		if (c == '\n') {
			nextFontPositionX = 0;
			nextFontPositionY -= configuration_->commonHeight_;
			continue;
		}
        
		kerningAmount = [self kerningAmountForFirst:prev second:c];
		
		ccBMFontDef fontDef = configuration_->BMFontArray_[c];
		
		CGRect rect = fontDef.rect;
		rect = CC_RECT_PIXELS_TO_POINTS(rect);
		
		CCSprite *fontChar;
		
		fontChar = (CCSprite*) [self getChildByTag:i];
		if( ! fontChar ) {
			fontChar = [[CCSprite alloc] initWithBatchNode:self rect:rect];
			[self addChild:fontChar z:0 tag:i];
			[fontChar release];
		}
		else {
			// reusing fonts
			[fontChar setTextureRect:rect rotated:NO untrimmedSize:rect.size];
			
			// restore to default in case they were modified
			fontChar.visible = YES;
			fontChar.opacity = 255;
		}
		
		float yOffset = configuration_->commonHeight_ - fontDef.yOffset;
        CGPoint fontPos = ccp( (float)nextFontPositionX + fontDef.xOffset + fontDef.rect.size.width*0.5f + kerningAmount, (float)nextFontPositionY + yOffset - rect.size.height*0.5f );
        fontChar.position = CC_POINT_PIXELS_TO_POINTS(fontPos);

		// update kerning
		nextFontPositionX += configuration_->BMFontArray_[c].xAdvance + kerningAmount;
		prev = c;
        
		// Apply label properties
		[fontChar setOpacityModifyRGB:opacityModifyRGB_];
		// Color MUST be set before opacity, since opacity might change color if OpacityModifyRGB is on
		[fontChar setColor:color_];
        
		// only apply opacity if it is different than 255 )
		// to prevent modifying the color too (issue #610)
		if( opacity_ != 255 )
			[fontChar setOpacity: opacity_];
        
		if (longestLine < nextFontPositionX)
			longestLine = nextFontPositionX;
	}
    
	tmpSize.width = longestLine;
	tmpSize.height = totalHeight;

	[self setContentSize:CC_SIZE_PIXELS_TO_POINTS(tmpSize)];
}

#pragma mark LabelBMFont - CCLabelProtocol protocol
- (void) setString:(NSString*) newString
{
    [self setString:newString fromUpdate:NO];
}

- (void) setString:(NSString*) newString fromUpdate:(bool)fromUpdate
{	
    if (fromUpdate) {
        [string_ release];
        string_ = [newString copy];
    } else {
        [initialString_ release];
        initialString_ = [newString copy];
    }
    
<<<<<<< HEAD
    if (fromUpdate)
        [self removeAllChildrenWithCleanup:YES];
    else {
        CCNode *child;
        CCARRAY_FOREACH(children_, child)
			child.visible = NO;
    }
=======
    CCSprite *child;
    CCARRAY_FOREACH(children_, child)
    child.visible = NO;
>>>>>>> 34a94e50
    
	[self createFontChars];
    
    if (!fromUpdate)
        [self updateLabel];
}

-(NSString*) string
{
	return string_;
}

-(void) setCString:(char*)label
{
	[self setString:[NSString stringWithUTF8String:label]];
}

#pragma mark LabelBMFont - CCRGBAProtocol protocol

-(void) setColor:(ccColor3B)color
{
	color_ = color;
	
	CCSprite *child;
	CCARRAY_FOREACH(children_, child)
    [child setColor:color_];
}

-(void) setOpacity:(GLubyte)opacity
{
	opacity_ = opacity;
    
	id<CCRGBAProtocol> child;
	CCARRAY_FOREACH(children_, child)
    [child setOpacity:opacity_];
}
-(void) setOpacityModifyRGB:(BOOL)modify
{
	opacityModifyRGB_ = modify;
	
	id<CCRGBAProtocol> child;
	CCARRAY_FOREACH(children_, child)
    [child setOpacityModifyRGB:modify];
}

-(BOOL) doesOpacityModifyRGB
{
	return opacityModifyRGB_;
}

#pragma mark LabelBMFont - AnchorPoint
-(void) setAnchorPoint:(CGPoint)point
{
	if( ! CGPointEqualToPoint(point, anchorPoint_) ) {
		[super setAnchorPoint:point];
		[self createFontChars];
	}
}

#pragma mark LabelBMFont - Alignment
- (void)setWidth:(float)width {
    width_ = width;
    [self updateLabel];
}

- (void)setAlignment:(CCTextAlignment)alignment {
    alignment_ = alignment;
    [self updateLabel];
}

#pragma mark LabelBMFont - Debug draw
#if CC_LABELBMFONT_DEBUG_DRAW
-(void) draw
{
	[super draw];
    
	CGSize s = [self contentSize];
	CGPoint vertices[4]={
		ccp(0,0),ccp(s.width,0),
		ccp(s.width,s.height),ccp(0,s.height),
	};
	ccDrawPoly(vertices, 4, YES);
}
#endif // CC_LABELBMFONT_DEBUG_DRAW
@end<|MERGE_RESOLUTION|>--- conflicted
+++ resolved
@@ -778,19 +778,9 @@
         initialString_ = [newString copy];
     }
     
-<<<<<<< HEAD
-    if (fromUpdate)
-        [self removeAllChildrenWithCleanup:YES];
-    else {
-        CCNode *child;
-        CCARRAY_FOREACH(children_, child)
-			child.visible = NO;
-    }
-=======
     CCSprite *child;
     CCARRAY_FOREACH(children_, child)
-    child.visible = NO;
->>>>>>> 34a94e50
+		child.visible = NO;
     
 	[self createFontChars];
     
