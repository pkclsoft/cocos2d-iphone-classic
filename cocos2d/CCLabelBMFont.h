--- conflicted
+++ resolved
@@ -177,15 +177,9 @@
 	CCBMFontConfiguration	*configuration_;
     
 	// texture RGBA
-<<<<<<< HEAD
-	GLubyte		opacity_;
-	ccColor3B	color_;
-	BOOL _opacityModifyRGB;
-=======
 	GLubyte		_displayedOpacity, _realOpacity;
 	ccColor3B	_displayedColor, _realColor;
-	BOOL opacityModifyRGB_;
->>>>>>> 3fceeaac
+	BOOL		_opacityModifyRGB;
 	
 	// offset of the texture atlas
 	CGPoint			imageOffset_;
