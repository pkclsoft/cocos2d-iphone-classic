
version 2.0-alpha XX-Ago-2011
. [NEW] Action: Added new CallBlockO action
. [NEW] AtlasNode: added init method
. [NEW] ccGLState: added helper functions that keeps the GL state in order to prevent setters/getters
. [NEW] CProgressTimer: 
            - Convenience class constructor now passes in CCSprite (this gives developers easier access to timer with CCSpriteFrames, CCSprites, etc)
            - Reduced the progress timer types to just radial and bar - added in reverse, midpoint, barChangeRate to be have more flexible options to modify the progress.
			- Supports Tint + Color
. [NEW] Director: Removed Fast, FastThreaded and NSTimer director. The only one available is DisplayLink.
. [NEW] Director: Orientations are no longer supported. Only Portrait mode is supported. Use a ViewController to rotate the EAGL view.
. [NEW] Macros: ccgl* replaced with ccGL*
. [NEW] Math: Using kazmath for matrix and projection operations, and matrix GL stack
. [NEW] Math: Using NEON Matrix Multiplication from Oolong project
. [NEW] OpenGL ES: Added support for OpenGL ES 2.0. OpenGL ES 1.1 is no longer supported
. [NEW] Templates: Removed Xcode3 templates. Updated Xcode4 templates.
. [NEW] Tests: All tests use RootViewController
. [NEW] Tests: FontTest uses  "bundle" fonts instead of FontLabel
. [NEW] Tests: Removed HelloWorld* tests
. [NEW] Tests: TextureTest has TextureCache#asyncWithBlock test
. [NEW] Texture: Uses NPOT textures (gles20 already supports them)
. [NEW] TextureCache: Added asyncWithBlock method
. [NEW] Tiled: cc_vertexz property is no longer supported. Will raise exception if found.
. [FIX] All: Removed deprecated methods and classes that were scheduled for removal post 1.0
. [FIX] CCProgressTimer: reverse renamed to reverseDirection in order to prevent possible collision with action#reverse
. [FIX] TextureCache: Uses "self" instead of "CCTextureCache" in shared instance
. [FIX] Xcode: cocosLive: Removed. Use OpenFeint or GameCenter instead
. [FIX] Xcode: FontLabel: Removed since in iOS 4 you can load custom TTF
. [FIX] Xcode: TouchJSON: Removed. No longer needed since cocosLive was removed
. [FIX] Xcode: Tremor / vorbis: Removed. Experimental sound engine is no longer supported
. [FIX] Xcode: iOS 4 is minimun required to run

version 1.1 - XX-Ago-2011
. [NEW] FileUtils: Added iPad / RetinaDisplay extension. To use it, call [CCFileUtils setiPadSuffix:@"-ipad"] or setRetinaDisplaySuffix
. [NEW] FileUtils: Added xxxFileExistAtPath for iPad and RetinaDisplay resources
. [NEW] ccConfig: Removed CC_RETINA_DISPLAY_FILENAME_SUFFIX. Use CCFileUtils API instead
. [NEW] ccConfig: Removed CC_RETINA_DISPLAY_SUPPORT. It is always enabled.
. [FIX] FileUtils: Loads -hd resources even if the sd resource is not present (issue #1179)
<<<<<<< HEAD
=======
. [FIX] FileUtils: renamed ccRemoveSuffixFromFile to +[CCFileUtils removeSuffixFromFile:];
>>>>>>> 138f6ee4

version 1.0.1 - 28-July-2011
. [FIX] All: Implicit atomic properties converted to nonatomic
. [FIX] All: Removed deprected code
. [FIX] CCArray: copyWithZone fixed
. [FIX] Director: frames -> totalFrames, and it works as expected. Value is not being reset.
. [FIX] Menu: If any ancestor is invisible, then touches won't be accepted
. [FIX] Node: vertexZ returns points, not "pixels"
. [FIX] LabelTTF: don't crash when calling description after dealloc
. [FIX] Tests: [window release] instead of [window dealloc]
. [FIX] Texture: TextureCache#dump reports the right info (issue #1205)
. [FIX-MAC] CocosDenshion: Cleanup buffers to prevent noise

version 1.0.0 - 13-July-2011
. [NEW] ccpSegmentIntersect & ccpPointIntersect: Added helper functions for ccpLineIntersect (issue #1193)
. [NEW] ccConfig: Added possibility to define the configuration as preprocessor macros
. [NEW] Director: frames is a readonly property
. [NEW] Menu: MenuItemFont can change size and font from instance (issue #1192)
. [NEW] Scheduler: Added isTargetPaused method
. [NEW] Sprite: Debugging draw for texture (issue #879)
. [NEW] Textures: PVR supports NPOT textures
. [FIX] CCArray: ForEach prepends "__" to inner variables to prevent conflict
. [FIX] ccpLineIntersect works as expected. Improved performance (issue #1174, #1193)
. [FIX] cocosLive: fixed memory leak in ScoreServerPost
. [FIX] Director: Added asserts to prevent calling startAnimation twice.
. [FIX] EAGLView: Fixed leak when using multisampling and resizing the layer (issue #1198)
. [FIX] Menu: Column aligment is centered. Removed the +10 pixels padding.
. [FIX] Node: Node#Draw calls super#draw
. [FIX] Tests: Fixed memory leak in ParticleTest
. [FIX] Tests: Fixed memory leak in cocosLiveTest
. [FIX] Tiles: Worked around memory leak in NSXMLParser (issue #1197)
. [FIX] TouchDispatcher: added setPriority (issue #757)
. [FIX] Xcode: cocos2d compiles OK with Xcode 4.2 + llvm 3.0
. [3RD] Chipmunk: updated to v5.3.5

version 1.0-rc3 - 31-May-2011
. [NEW] Actions: Added SkewTo and SkewBy actions
. [NEW] LabelTTF: Added support for LineBreakMode. Mac only supports Word-Break.
. [NEW] Node / Sprite: Added support for SkewX and SkewY properties
. [NEW] Tests: Added skewX, skewY tests for sprites and actions. Added linebreak tests for LabelTTF.
. [NEW] TextureCache: Added dumpCachedTextureInfo method. Shows the RAM used by the cached textures (issue #1154)
. [FIX] cocosLive: Fixed memory leaks in NSURLConnection
. [FIX] Sprites: DisplayedFrame returns the correct frame (issue #1182)
. [FIX] Templates: Supports spaces in project name (issue #1158)
. [FIX] TextureCache: Textures are autoreleased to prevent a crash in multi-threading environments
. [FIX] TexturePVR: clean glError() before creating textures
. [FIX] TMX Maps: Consume less memory (only what is needed), faster loading times (issue #1175)
. [FIX-MAC] Tests: Added test case for issue #1071
. [FIX-MAC] Director: Doesn't crash when entering fullscreen if window is not Key (issue #1185)

version 1.0-rc2 - 03-May-2011
. [NEW] CCArray: Added reduceMemoryFootprint and reverseObject (issue #1167)
. [NEW] Director: Use small dt when the game is being debugged.
. [NEW] Label: TTF supports new LA88 texture format instead of RGBA8888. A8 is still the default one.
. [NEW] Particles: Added support for ParticleDesigner 1.3.60 (spinning support)
. [NEW] Tests: Added test case for bug 1159
. [FIX] Particles: TTL is always >= 0.
. [FIX] Particles: texture coordinates are being used correctly when texture is NPOT.
. [FIX] Scheduler: Fixed possible crash when unscheduling a sibling (issue #1144)
. [FIX] Templates: Use NS_BLOCK_ASSERTIONS and NDEBUG in Release Mode to remove asserts
. [FIX] Templates: Xcode 3 templates fixed. Removed unused files in cocos2d lib. Added missing files from TouchJSON
. [FIX] Templates: ARMv6 devices uses "none" autorotation to improve speed
. [FIX] Templates: Added Xcode 4 "File" templates both for iOS and Mac OS X
. [FIX] Templates: Uses CFBundleIconFiles in Info.plist instead of "Icon Files" (issue #1151)
. [FIX] Templates: Xcode 4 templates generates "sub groups"
. [FIX] Templates: Xcode 4 Mac templates include CocosDenshion
. [FIX] TextureAtlas: Render "static" VBO batches between 6~10 % faster (issue #1150)
. [FIX-MAC] Templates: Generates by default an RGBA8 color buffer instead of an RGBA16

version 1.0-rc - 29-Mar-2011
. [NEW] Actions: Added the possibility to create a CCSpawn and CCSequence with an NSArray
. [NEW] CCArray: Added exchangeObject & exchangeObjectAtIndex (issue #1085)
. [NEW] Templates: Added Xcode4 templates for cocos2d, cocos2d+box2d, cocos2d+chipmunk both for iOS and Mac OS X
. [NEW] Templates: Possibility to run the installer from any directory
. [NEW] Tests: Added DirectorTest
. [NEW] Tests: Added Texture2d subtest for an unsupported PVR pixel format
. [NEW] TextureAtlas: added possibility to draw the quads in parts
. [FIX] All: Removed many deprecated methods and classes that were scheduled for removal on v1.0
. [FIX] Actions: Instant, "base" actions, ReverseTime, Spawn and Sequence don't leak memory if actions are reused
. [FIX] ccpLineIntersect: doesn't produce false positives for collisions (issue #962)
. [FIX] Director: convertToUI works OK in RetinaDisplay mode
. [FIX] Documentation: Drawing primitives fixed syntax error (issue #1127)
. [FIX] Documentation: onExit doxystring improved (issue #1135)
. [FIX] MenuItemToggle: Don't scale up if it is pressed several times (issue #948)
. [FIX] ProgressTimer: fixed underflow in setPercentage() (issue #1123)
. [FIX] RenderTexture: Only enable default GL states, without disabling them (mitigated issue #1145)
. [FIX] StreakMotion: fixed flicker introduced in v0.99.x (issue #1075)
. [FIX] Templates: Don't generate analyze warnings in Xcode4 (issue #1142)
. [FIX] Xcode: TexturePVR compiles when using cocos2d as an external library (issue #1132)
. [FIX] Xcode: Added SKIP_INSTALL=YES in libraries for Xcode4 (issue #1137)
. [FIX-MAC] All: Code is 64-bit friendly. No more warnings when casting from 64 to 32 bits
. [FIX-MAC] Director: Compiles in Mac when "slow" FPS are selected (issue #1126)
. [FIX-MAC] Director: Fullscreen reuses the OpenGL view.
. [3RD] FontLabel: Fixes issues with wrapping and apostraphes and hyphens (issue #1124)
. [3RD] TouchJSON: Updated to "master" from March, 5 2011 (issue #1128)
. [3RD] uthash / utlist: Updated to version 1.9.3

version 1.0-beta - 01-Mar-2011
. [NEW] Actions: Repeat and RepeatForEver has getter/setter for the inner action (issue #1110)
. [NEW] LayerGradient: Added "compressed interpolation" (default mode) in order to display all graident's colors in any vector
. [NEW-MAC] Added CC_DIRECTOR_INIT(). It is possible to create a Mac Window programatically
. [NEW-MAC] EventDispatcher: Added support for Touch events
. [FIX] CocosDenshion: Improved logging
. [FIX] CocosDenshion: Fixed excessively large or negative gain values cause distorted audio in the simulator.
. [FIX] CocosDenshion: Added guards to prevent memory corruption caused by invalid parameters
. [FIX] CocosDenshion: Define some constants for defaults, make const parameter on buffer asynch load method
. [FIX] CCArray: insertObjectAtIndex checks bounds (issue #1121)
. [FIX] Director: Fixed possible crash when purging the TextureCache
. [FIX] Layer: CCMultiplexLayer deprecated. New name is CCLayerMultiplex
. [FIX] Particles: consumes less memory (12 bytes less per particle) and are a bit faster
. [FIX] ProgressTimer: Consumes less memory
. [FIX] RenderTexture: Added possibility to save buffer in any place (issue #1100)
. [FIX] RenderTexture: re-added getUIImageFromBuffer method. Supports RetinaDisplay
. [FIX] Sprite: flipx/flipy don't modify the contentSize (issue #1073)
. [FIX] SpriteFrame: setRect sets pixels too. setRectInPixels sets points too (issue #1088)
. [FIX] Templates: ItunesArtwork renamed to iTunesArtwork (issue #1092)
. [FIX] Templates: HelloWorld -> HelloWorldLayer and other improvements (issue #873)
. [FIX] TextureCache: asyncObject#dealloc uses CCLOGINFO instead of CCLOG (issue #1096)
. [FIX] TiledMap: TMX maps work with zlib compression (Tiled v0.6)
. [FIX-MAC] Director: runLoop enables NSTimers events (issue #1107)
. [FIX-MAC] EventDispatcher: flagsChanged is triggered correctly (issue #1066)
. [FIX-MAC] EventDispatcher: queue & dispatch events are synced (issue #1083)
. [FIX-MAC] LabelTTF: alignment works OK (issue #1073)
. [FIX-MAC] Menu: Menu doesn't hang up with invisible menus (issue #1070)
. [FIX-MAC] Menu: Tracking "touches" works as expected (issue #1114)
. [FIX-MAC] Templates includes AudioToolbox and OpenAL frameworks

version 0.99.5 - 16-Dec-2010
. [NEW] All: small performance improvements in all the code
. [NEW] Layer: Added gradient layer
. [NEW] MenuItem: it also supports class methods
. [NEW] SpriteFrameCache: added method to load a plist file with a texture file name
. [NEW] Texture: It is possible to use a subclass like MutableTexture without modifying the code
. [NEW-MAC] Added Mac templates
. [NEW-MAC] Added "flagsChanged" keyboard event
. [NEW-MAC] Added support for Fullscreen / window mode
. [NEW-MAC] Added support for AutoScale if the window is resized / fullscreen (EXPERIMENTAL)
. [FIX] All: Misc cleanups in the code
. [FIX] Action: Blink restores doesn't set as invisible the frame when the action is done (issue #1061)
. [FIX] Camera: uses points intead of pixels. Works OK in RetinaDisplay mode (issue #1023)
. [FIX] CCArray: fixed possible crash
. [FIX] Configuration: checks for possible glErrors. Only ask for max samples if iOS >= 4 (issue #1041)
. [FIX] Director: Fixed possible memory leak when popping a scene.
. [FIX] FileUtils: loads .gz / .ccz files correctly in RetinaDisplay mode (issue #1037)
. [FIX] FileUtils: fixed big memory leaks on .ccz inflater
. [FIX] FileUtils: removes -hd suffix if the filename already has it (issue #1040)
. [FIX] Node: udpated doxygen strings regarding default anchorPoint (issue #1049)
. [FIX] Sprite: updateTransform can be overriden (issue #824)
. [FIX] Sprite: Assert if an sprite initialized with a batchnode and it is not using it (issue #1053)
. [FIX] Sprite: correctly overrides setIsRelativeAnchorPoint (issue #1055)
. [FIX] SpriteFrameCache: textureFileName is relative to path (issue #1044)
. [FIX] Particles: QuadParticle uses Points (issue #1057)
. [FIX] Templates: removeStartup compiles (issue #1059)
. [FIX] Texture: PVR with non-square mipmaps generates a warning log in debug mode (issue #1052)
. [FIX-MAC] Display Link thread: async images works as expected. Enabled by default.
. [FIX-MAC] MacGLView: VSync is enabled when the view is loaded from the NIB
. [TEST] Added Glyph Designer test case
. [TEST] Added LayerGradient test
. [TEST-MAC] Added cocos2d icon to Mac tests
. [TEST-MAC] Added EventTest
. [3RD] Chipmunk: Updated to v5.3.4
. [3RD] libpng: don't compile pngtest.c (issue #1058)

 
version 0.99.5-rc1 - 15-Nov-2010
. [NEW] Director: setProjection calls "updateProjection" delegate if "custom" projection is used
. [NEW] Label: The CCLabelProtocol implements the -(NSString*)string method.
. [NEW] Particles: Added a new type kCCPositionTypeRelative. Useful for "trail" particles. Added Test.
. [NEW] Textures: Added support for pvz.ccz and pvr.gz formats
. [NEW] Textures: TextureCache has a method to test if a texture is already cached (issue #793)
. [NEW] ZipUtils: Added generic functions to uncompress any .gz or .ccz file (issue #1016)
. [FIX] Actions: OrbitCamera doesn't crash on Simulator
. [FIX] CCArray: fastRemoveObjectAtIndex works as expected (issue #1024)
. [FIX] CocosDenshion: Fixed possible loss of audio on iOS 4.2
. [FIX] config: CC_FONT_LABEL_SUPPORT is again, enabled by default
. [FIX] Configuration: removed main bundle from CCConfiguration (issue #839 issue #773)
. [FIX] Director: projection is doubled in RetinaDisplay mode
. [FIX] DrawingPrimitives: don't modify the buffer in RetinaDisplay (issue #995)
. [FIX] EAGLView: Doesn't crash in multithread environment (re-fixed issue #350)
. [FIX] Label: BMFontLabel simplified loading of atlas. Doesn't use CCFileUtils (issue #1031)
. [FIX] Label: setString copies the string, and not retain it (issue #1034)
. [FIX] Mac: Events are dispatched when CC_DIRECTOR_MAC_USE_DISPLAY_LINK_THREAD is used
. [FIX] Menu: MenuItems can draw its children (issue #458)
. [FIX] Menu: MenuItems positions can be controlled manually (issue #1013)
. [FIX] Menu: Menus uses touch priority kCCMenuTouchPriority (-128) (issue #1033)
. [FIX] Node: convertToAR method fixed (issue #1017)
. [FIX] Node: vertexZ works OK in RetinaDisplay mode
. [FIX] Particles: Improved doxygen documentation (issue #1026)
. [FIX] Particles: centerOfGravity renamed to sourcePosition (issue #1026)
. [FIX] RenderTexture: removed unneeded and dangerous assert in getUIImageAsDataFromBuffer
. [FIX] RenderTexture: fixed important memory leak when saving images
. [FIX] SpriteBatchNode: improved performance when drawing the batch (issue #824)
. [FIX] SpriteBatchNode: children sprites use the visible property correctly (issue #665)
. [FIX] TextureCache: Improved loading time of cached PVR images (issue #998)
. [FIX] Texture2D: addPVRTCImage: -> addPVRImage: since it also loads non-compressed PVR images
. [FIX] Texture2D: Use 32-bit textures when creating labels on ARM_NEON hardware. Performance improvement.
		To enable it, edit ccConfig and set CC_USE_RGBA32_LABELS_ON_NEON_ARCH = 1
. [FIX] Texture2D: Improved creation time of texts. It's not so expensive to create ZFont labels (issue #971)
. [FIX] Tiled: images can be relative to source map (issue #787)
. [FIX] Tiled: TMXLayer checks for correct GID (issue #742)

version 0.99.5-rc0 - 25-Oct-2010
. [NEW] AnimationCache: New class. It deprecates the CCSprite#animation methods (issue #848)
. [NEW] Animation: simplified API. Name is no longer needed. Deprecated API that uses name.
. [NEW] Animation: Animation has its own file: CCAnimation.m
. [NEW] CocosDenshion: Added duration, freq and size queries for buffers
. [NEW] Director: Added "hook" for notifications or any other kind of object like CCNotifications
. [NEW] Director: Added "enableRetinaDisplay:(BOOL)enabled"
. [NEW] EAGLView: Added support for multisampling
. [NEW] EAGLView: Added support sharegroup
. [NEW] Templates: Install HD, iPad and spotlight icons
. [FIX] Blocks: Actions and MenuItems copy the blocks instead of retaining it (issue #1007)
. [FIX] config: CC_FONT_LABEL_SUPPORT is disabled by default since it performs really bad on iOS >= 4.0
. [FIX] Layer: register accelerometer onEnterTransitionDidFinsih (issue #624)
. [FIX] Node: converToNodeSpace works on RetinaDisplay (issue #1000)
. [FIX] Node: all transform methods uses Points instead of Pixels (issue #999)
. [FIX] Node: onEnterTransitionDidFinsih is also called when added a node to a running node (issue #1018)
. [FIX] Node: addChild returns void, and not self in order to simplify the API
. [FIX] Node: Initializes parent_ to nil at init time
. [FIX] Node: Performance improvement in insertChild (issue #909)
. [FIX] RenderTexture: improved performance, improved logic, no more glMaskColor() bugs (issue #1012)
. [FIX] Sprite: setPositionInPixels set to dirty when called (issue #1001)
. [FIX] Templates: Fixed startup flicker (issue #947)
. [FIX] Templates: Installs @2x, iPad and spotlight icons
. [FIX] Tests: Touch Tests works on RetinaDisplay (issue #1000)
. [FIX] Tests: box2d tests work with RetinaDisplay
. [FIX] Transitions: PageTurnTransition re-fixed. No more artifacts. This time is for real (issue #751)
. [3RD] Chipmunk: Using version 5.3.2

version 0.99.5-beta3 23-Sep-2010
 . [NEW] RetinaDisplay supported automatically:
	Director: winSize returns size in Points. Use winSizeInPixels for pixels
	Node: position is in Points. Use positionInPixels for pixles
	Node: contentSize is in Points. Use contentSizeInPixels for pixels
	Node: boundingBox is in Points. Use boundingBoxInPixels for pixels
	Texture2d: contentSize is in Points. Use contentSizeInPixels for pixels
	FileUtils: Will try to load the file with the suffix "-hd" if RetinaDisplay is enabled, unless the "-hd" suffix is already present
	The following objects were enhanced to work with points:
		TMXTileMap, Sprite, SpriteFrame, Node, ParticleSystem, LabelBMFont, LabelTTF, Menu, MenuItem,
		ColorLayer, RenderTexture, MotionStreak, Transitions, Actions, LabelAtlas, AtlasNode
		and the drawing primitives
	The nodes that weren't updated is because there was no need to update them.
 . [NEW] SpriteFrameCache:	Added a way to remove from the SpriteFrameCache frames given a dictionary, file or texture (issue #953)
 . [FIX] CCArray: improved speed in inserting and deleting elements
 . [FIX] ParticleSystem: fixed memory leak when using ParticleDesigner (issue #986)
 . [FIX] RenderTexture: creates a POW texture, but this doesn't mean that it should be an squared texture (issue #993)
 . [FIX] Templates: Default SDK is 4.1
 . [FIX] Texture2d: Fixed possible crash in NPOT PVR images
 . [FIX] Texture2d: If Text in context can't be created return nil (prevent possible crash)
 . [FIX] Texture2d: Optimized loading time of PVR images
 . [FIX] Transitions: PageTurn3D transition has fewer visible artifacts (issue #751)
 
version 0.99.5-beta2 31-Ago-2010
 . [NEW] Actions: files renamed: CCXXXAction.[hm] -> CCActionXXX.[hm]
 . [NEW] Actions: Using new naming convetion:
			CCInstantAction -> CCActionInstant
			CCIntervalAction -> CCActionInterval
			CCEaseAction -> CCActionEase
			CCCameraAction -> CCActionCamera
 . [NEW] Action: CCPropertyAction renamed to CCActionTween
 . [NEW] Director: New naming convention: CCnameDirector -> CCDirectorName
 . [NEW] Director: DirectorIOS is responsible for swapping buffers
 . [NEW] Label: CCLabelAtlas#labelAtlasWithString: -> labelWithString. Old method deprecated
 . [NEW] Label: CCBitmapFontAtlas deprecated. Use CCLabelBMFont instead.
 . [NEW] Label: CCBitmapFontAtlas#bitmapFontAtlasWithString -> labelWithString. Old method deprecated.
 . [NEW] Label: CCLabel renamed to CCLabelTTF
 . [NEW] Mac: cocos2d works on Mac. All objects works with the following exceptions:
			- CCParticleSystemPoint is not supported. Use CCParticleSystemQuad instead
			- CCRenderTexture doesn't save textures to images
			- ZLabel (FontLabel) is not supported
			- Mmm... probably a bit more.
 . [NEW] Particles: New naming convention:
			CCPointParticleSystem -> CCParticleSystemPoint
			CCQuadParticleSystem -> CCParticleSystemQuad
 . [NEW] Transitions: new transition naming convention (issue #946)
 . [FIX] Actions: ivars 'duration', 'elapsed', 'tag' now have the '_' suffix in their names.
 . [FIX] Artifact fixer is a compile time option in ccConfig. Disabled by default
 . [FIX] ccCArray: off-by-1 offset, and lastObject fixed (issue #960 and #961)
 . [FIX] ccTypes: using GL types for CC GL structures. Prevents possible errors on 64-bit machines
 . [FIX] CocosDenshion: Added SDK4.0 compile check in CDAudioManager
 . [FIX] CocosDenshion: panning does not work correctly on iOS4 (issue #949)
 . [FIX] Director: Works with Fast FPS disabled (issue #954)
 . [FIX] Director: it's possible to set a custom projection before setting the openGL view (issue #952)
 . [FIX] Label: BitmapFontAtlas supports empty strings (issue #950)
 . [FIX] Label: LabelAtlas doesn't crash if the texture file can't be found (issue #965)
 . [FIX] Layer: ivars isTouchEnabled / isAccelerometerEnabled have the '_' suffix in their names
 . [FIX] Menu: Disabled possible menuItem on onExit (issue #969)
 . [FIX] Sprite: little optimization when using BatchNode + children
 . [FIX] Templates: Added missing keys in Info.plist (issue #939)
 . [FIX] Tools: mkatlas supports artifact removal (issue #549)
 . [FIX] Tools: mkatlas supports spaces in the name (issue #618)
 . [3RD] Chipmunk: updated to Chipmunk v5.3 and Chipmunk Demos
 
version 0.99.5-beta 30-Jul-2010 - AKA 'CJ the artifact killer'
 . [NEW] BitmapFontAtlas: added support for multilines labels
 . [NEW] BitmapFontAtlas: added optional setCString method
 . [NEW] Configuration: added a helper method to obtain the iOS version
 . [NEW] Config: added CC_OPTIMIZE_BLEND_FUNC_FOR_PREMULTIPLIED_ALPHA. Enabled by default.
 . [NEW] Texture Atlas & Particles: Uses VBO on ARMv7 and iPhone Simulator.
			Uses a vertex array list on ARMv6. Performance improvment.
 . [NEW] Sprite: Added support for Zwoptex v1.0 (issue #913)
 . [NEW] SpriteFrameCache: Added support for Zwoptex name aliases (issue #935)
 . [NEW] SpriteSheet is deprecatd. Use SpriteBatchNode instead.
 . [NEW] Support/ccUtils.h: added new file that contains some useful functions like nextPOT
 . [NEW] RenderTexture: default blend function compatible with premultiplied alpha (issue #937)
 . [NEW] Tests: Zwoptex Test added
 . [NEW] Texture2D: Added support for Non compressed PVR images. New supported formats:
			RGBA_8888, BGRA_8888, RGBA_4444, RGBA_5551, RGB_565, A_8, AI_88, I_8
 . [NEW] Texture2D: PVR images can be treated as having alpha premultiplied with:
		+(void) PVRImagesHavePremultipliedAlpha:(BOOL)
 . [FIX] CCArray: conforms to NSCopying protocol (issue #934)
 . [FIX] CocosDenshion: Improved sound interruption code (issue #928)
 . [FIX] Particles: Built-in particles use QuadParticles when compiled in ARMv7,
                and PointParticles when compiled in ARMv6
 . [FIX] Sprites: No artifacts when using spritehsheets (issue #938)
 . [FIX] Templates & Tests: call CC_DIRECTOR_END() on AppDelegate Terminate
 . [FIX] Templates: Use LLVM-GCC as default compiler
 . [FIX] Tests: AtlasTest renamed to LabelTest
 . [FIX] Tests: CocosLive Demo: added requestRank tests
 . [FIX] TextureCache: JPEG workaround (issue #866) is only applied on iOS >= 4 (issue #932)
 . [3RD] libpng: updated to v1.2.44 (libpng is only used by a cocos2d test)
 
version 0.99.4 - 14-Jul-2010
 . [NEW] CocosDenshion: switching between background and foreground music (issue #928)
 . [FIX] CocosDenshion: fixed memory leak weak reallocing buffers (issue #919)
 . [FIX] CocosDenshion: SimpleAudioEngine's enable works as expected (issue #927)
 . [FIX] ccCArray: ccCArrayAppendValueWithResize fixed function signature (issue #926)
 . [FIX] Director: 2d projection + HighRes works OK (issue #918)
 . [FIX] Director: purgeCachedData doesn't purge the SpriteFrameCache (issue #922)
 . [FIX] EAGLView: removed unused 'delegate_' ivar
 . [FIX] EAGLView: it is possible to resize the view (issue #914)
 . [FIX] EAGLView: projection is recalculated after view is resized (issue #924)
 . [FIX] GLES-Render: solid objects' colors synced with box2d repository
 . [FIX] Scheduler: Doesn't reschedule already scheduled method. It only updates the interval.
 . [FIX] Templates & Tests: added App Delegate foreground & background callbacks
 
 version 0.99.4-rc3 - 01-Jul-2010
 . [FIX] All: Import ccCArray instead of ccArray (compiles in case sentive file system)
 . [FIX] CCArray: fixed overflow (issue #901)
 . [FIX] CocosDenshion: Fixed bug in CDBufferManager, added test case to FadeToGrey, fixed Info.plist
 . [FIX] RenderTexture: works in HiRes mode (issue #898)
 . [FIX] Director: Avoid re-scale initial issue (issue #899, issue #350)
 . [FIX] Director: convertToUI works as expected (issue #902)
 . [FIX] Director: renamed mainLoop -> drawScene
 . [FIX] Director: appended '_' to ivars (eg: FPSLabel -> FPSLabel_)

version 0.99.4-rc2 - 24-Jun-2010
 . [NEW] CCArray: Internally uses CCARRAY_FOREACH. Improved performance (issue #353)
 . [NEW] Templates: BaseSDK 4.0. Deploy OS Target: 3.0
 . [FIX] CocosDenshion: compiles with LLVM v1.5
 . [FIX] Removed artifacts from PageTurnTransition (issue #751)
 . [FIX] Templates: calls Director#purgeCachedData on memory warning
 . [FIX] Templates: sets CD_DEBUG=1 in debug configuration
 . [FIX] Texture2D: JPEG images are displayed correctly in iOS4 (issue #886)

version 0.99.4-rc - 22-Jun-2010
 . [NEW] Director: supports "setContentScaleFactor" (high-res support natively)
 . [FIX] Effects: Creates correct color buffer
 . [FIX] Director: Sets correctly portrait upside-down orientation
 . [FIX] Sprites: flipX/Y works with offsets (issue #732)
 . [FIX] Templates: Bundle Version is 1.0 (issue #871)

version 0.99.4-beta - 14-Jun-2010
 . [NEW] CDSoundEngine loadBufferFromData method added for loading custom buffer data.
 . [NEW] CDSoundEngine channel groups renamed source groups to make function clearer.
 . [NEW] CDSoundEngine source groups can be dynamically modified using defineSourceGroups.
 . [NEW] CDSoundSource new object oriented sound API
 . [NEW] CDSoundEngine added soundSourceForSound method to create CDSoundSource objects
 . [NEW] CDSoundEngine buffers are automatically increased as needed (no more CD_MAX_BUFFERS)
 . [NEW] CDPropertyModifier class for modifying properties such as pitch and gain over time
 . [NEW] CDXPropertyModifierAction class for modifying properties such as pitch and gain using cocos2d actions
 . [NEW] Convenience methods for fading volume of background music, sound effects and CDSoundSource objects
 . [NEW] SimpleAudioEngine soundSourceForFile method for creating CDSoundSource objects
 . [NEW] SimpleAudioEngine rewrote buffer management code using new CDBufferManager class
 . [NEW] CDBufferManager - class for associating buffer ids with a file name
 . [NEW] CDAudioManager simplified initialisation. Now by default creates a single source group containing all sources
 . [NEW] CDAudioInterruptProtocol - implemented by classes that can be muted or enabled such as CDAudioManager
 . [NEW] Mute now works like television mute i.e. audio continues but is silenced use the enabled property to disable sound.
 . [NEW] CDAudioTransportProtocol - implemented by classes that can be played, paused, stopped and rewound.
 . [NEW] CDAudioInterruptTargetGroup container for objects that implement CDAudioInterruptProtocol so that groups of objects can be set mute/enabled.
 . [NEW] CCArray: added high performance array. Used by CCNode, CCSpriteSheet
 . [NEW] Director: added support for high-res resolutions
 . [NEW] EAGLView: renderer is an object. EAGLView creates a ES1Renderer object (issue #883)
 . [NEW] EAGLView: it's possible to create a EAGLView manually, or by using Interface Builder
 . [NEW] Particle: QuadParticle supports subrects (issue #870)
 . [NEW] TextureCache: Added removeTextureForKey: instance method
 . [NEW] Tests: Added PerformanceNodeChildren performance test
 . [FIX] Particle: Added support for ParticleDesigner 1.2
 . [FIX] Particle: QuadParticle renders the image correctly (not upside-down) (issue #872)
 . [FIX] Particle: ParticleSamples are subclass of 'quad' particle and not 'point' particle
 . [FIX] Tests: removed ParticleView, AccelViewPortDemo since they were deprecated
 . [FIX] Tests: fixed some tests so they look OK on the ipad
 . [FIX] Xcode: default family is: iPhone/iPad

version 0.99.3 - 25-May-2010
 . [NEW] Animation: added 2 methods to create the Animation without delay (updated samples)
 . [NEW] Director: added 'purgeCachedData' method. Should be called on memory-warning event.
 . [FIX] ActionManager: Improved API, with better names (issue #835)
 . [FIX] Action CCCallFunc: supports class methods (issue #868)
 . [FIX] BitmapFontAtlas: Improved loading times (issue #833)
 . [FIX] Node: Improved performance when rendering at the cost of 64 bytes more per node (issue #830)
 . [FIX] Particle: Kill the particle if timeToLive < 0 before updating it.
 . [FIX] Templates: Define DEBUG in Debug configurations

version 0.99.3-rc - 18-May-2010
 . [NEW] License: Using MIT license
 . [NEW] Node: added removeFromParentAndCleanup:(BOOL) (issue #566)
 . [NEW] Particle: Added support for modes: "gravity mode" (old behavior) and "radial movement" mode
 . [NEW] Particle: Added support Particle Designer (issue #XXX)
 . [NEW] Scheduler: supports pause/resume/'update' with priority (issue #439)
 . [FIX] ActionManager: using uthash instead of ccHashSet (easier to use)
 . [FIX] Actions: CallFuncND can pass any void ptr, even 0 or 1.
 . [FIX] BitmapFontAtlas: using uthash instead of ccHashSet (easier to use)
 . [FIX] Grid: Fixed memory leak (issue #853)
 . [FIX] Menu: If items are disabled or invisible, touch is not consumed (issues #779, #866)
 . [FIX] Particles: Removed unnecesary assert (issue #851)
 . [FIX] Particles: QuadParticle works with NPOT textures (issue #863)
 . [FIX] Scheduler: Improved performance (issue #492)
 . [FIX] Templates: Using uthash instead of ccHashSet (issue #860)
 . [FIX] Templates: templates can be installed in user directory (issue #856)
 
version 0.99.2 - 28-Apr-2010
 . [FIX] ActionManager: removeByTag doesn't crash if action is also running (issue #841)
 . [FIX] cocos2d/*.m: fixed several memory leaks in cases where initXXX failed (issue #XXX)
 . [FIX] Director: fixed start-up flicker (issue #350)
 . [FIX] EAGLView: If discard-framebuffer is supported and using depthBuffer, then discard it before swapping (SDK4.0 only) (issue #XXX)
 . [FIX] Grid: simplied code, easier to maintain, added support for flipped textures (part of issue #448)
 . [FIX] Sprite/SpriteSheet: reorderChild works as expected when using subchildren (issue #767)
 . [FIX] Templates: installer has better error messages and checks the installer conditions in a better way (issue #842)
 . [FIX] Xcode: compiles OK with LLVM Compiler SDK 4.0beta2
 . [3RD] Box2d: Updatd to SVN r100 (v2.1.2)

version 0.99.2-rc - 15-Apr-2010
 . [NEW] Actions: Added blocks actions via PLBlocks: CCCallBlock and CCCallBlockN (issue #699)
 . [NEW] Actions: Added CCFollow, an action that follows a CCNode (issue #738)
 . [NEW] Actions: Added CCPropertyAction, a generic way to update properties using an action (issue #491)
 . [NEW] MenuItem: MenuItems supports blocks via PLBlocks (issue #699)
 . [NEW] Texture2D: added support for NPOT textures where available (issue #818)
 . [NEW] Templates: file templates for CCLayer, CCNode, CCSprite (issue #XXX)
 . [NEW] TMXMaps: added support for per-tile properties (issue #606)
 . [NEW] ProfilingTimer: new class to test performance (issue #724)
 . [NEW] Xcode: added "build all tests" target (issue #XXX)
 . [FIX] Box2d: GLES-DebugDraw draws non-solid circles as non-solid circles (issue #831)
 . [FIX] Director: FPSLabel uses RGBA4444 texture to reduce possible performance impact (issue #658)
 . [FIX] EAGLView: swapBuffers doesn't bind the color buffer. It assumes it is already bound (issue #XXX)
 . [FIX] Particles: constants stars with kCC (issue #809)
 . [FIX] Particles: Asserts if start/end size is <0 or >64
 . [FIX] Protocols: CCAnimationProtocol removed. Merged into CCAnimation (issue #XXX)
 . [FIX] Protocols: CCFrameProtocol removed. Merged into CCSprite (issue #XXX)
 . [FIX] Ribbon: fixed memory corruption bug (issue #XXX)
 . [FIX] Ribbon/RenderTexture: use objective-c like ivars (part of issue #733)
 . [FIX] Templates: Improved logic in template installer (issue #XXX)
 . [FIX] Templates: Generates optimized binaries. ARMv7 binaries have thumb-2 enabled (issue #XXX)
 . [FIX] SpriteSheet: Improved doxygen documentation (issue #827)
 . [FIX] SpriteFrameCache: logs warning if frame is not found
 . [FIX] Xcode: uses optimized binary. ARMv7 binary has thumb-2 enabled (issue #XXX)
 . [3RD] Box2d: updated to SVN r91 (v2.1.1)
 
version 0.99.1 - 19-Mar-2010
 . [FIX] Menu: If menu is not visible it doesn't receive touches (issue #88)
 . [FIX] Menu: MenuItemLabel restores the scale property (issue #500)
 . [FIX] SpriteFrameCache: set singleton to nil when it is purged (issue #814)
 . [FIX] Templates: thumb-compilation turned off at project settings (already off in target settings) (issue #772)
 . [FIX] Texture2D allocs the right texturememory when using the non-premultiplied alg.(issue #813)
 . [FIX] Texture2D supports A8 textures (issue #816)
 . [3RD] Libpng: updated to v1.2.43 (libpng is only used by a cocos2d test)

version 0.99.1-rc - 12-Mar-2010
 . [NEW] Actions: new added actions: CCProgressTo, CCProgressFromTo (issue #783)
 . [NEW] CGPointExtensions: new add functions:  CGPointExtension like: clampf, ccpClamp, ccpFromSize,
			ccpCompOp, ccpLerp, ccpFuzzyEqual, ccpCompMult, ccpAngleSigned, ccpAngle,
			ccpRotateByAngle, ccpLineIntersect (issue #783)
 . [NEW] Macros: added CCLOGINFO() and CCLOGERROR(). CCLOGINFO() disabled by default (issue #799)
 . [NEW] SpriteFrameCache: added support for Zwoptex Desktop version (issue #812)
 . [NEW] TMX: if layer contains cc_vertezx=automatic, tiles will use vertexZ and GL_ALPHA_TEST (issue #780)
 . [NEW] TMX: TMXLayer supports Tiled offset property (issue #616)
 . [NEW] TMX: Added support for .tsx tilesets (issue #619)
 . [NEW] Transition: new added transitions: CCRadialCCWTransition, CCRadialCWTransition (issue #783)
 . [FIX] All: cocos2d constants start with kCC. Change is backward compatible (issue #809)
 . [FIX] Actions: CCRepeat works smoothly, without jerks (re-fixed issue #390)
 . [FIX] Actions: CCAnimate frame calculation is more precise (issue #758)
 . [FIX] CocosDenshion: Fixed mute (issue #789)
 . [FIX] RenderTexture: removed limit when saving images (issue #782)
 . [FIX] RenderTexture: doesn't use GL_DITHER and restores glColorMask() (issue #796)
 . [FIX] Sprite, LabelAtlas, TiledMap: opactiy + color works even when the texture is premultiplied (issue #668)
 . [FIX] TMX: TMXTileMap supports any kind of objects, like CCSprite (issue #700, #765)
 . [FIX] TMX: TMXLayer uses the opacity defined for the layer (issue #785)
 . [FIX] TMX: TMXLayer raises exception if it receives the addChild message (issue #808)
 . [FIX] Texture2D: removed NSLog when image was NULL (issue #802)
 . [FIX] Xcode: hardware requirements in .plist: doesn't contain disabled features (issue #769)
 . [3RD] Box2d: udpated to r66 (issue #795)
 . [3RD] Chipmunk: updated to v5.2 (issue #784)

version 0.99.0 - 18-Feb-2010
 . CocosDenshion: background music can loop (issue #774)
 . CocosDenshion: allow audio session category to be changed (issue #775)
 . CocosDenshion: can be initialized before cocos2d (issue #777, #773)

version 0.99.0-final - 15-Feb-2010
 . Box2d: updated to r58 (issue #494)
 . Director: Only send "cleanup" when the scene is replaced (re fixed issue #709)
 . CocosDenshion: SimpleAudioEngine incorrectly accessing CDAudioManager (issue #748)
 . CocosDenshion: added support for 22Khz OpenAL (issue #594)
 . CocosDenshion: fixed wrong error check in CocosDenshion (issue #678)
 . CocosDenshion: added shutdown method (issue #688)
 . CocosDenshion: allow usage of alBufferDataStatic (issue #753)
 . CocosDenshion: added stopAllSounds (issue #756)
 . CocosDenshion: fixed small leak in background music file name string (issue #644)
 . CocosDenshion: CDAudioManager support for multiple AVAudioPlayers (issue #764)
 . Compatiblity: TextureNode is subclass of CCSprite (issue #755)
 . Node: only uses bits as bools, when they are not properties (fixed issue #743)
 . Node: relativeAnchorPoint renamed to isRelativeAnchorPoint (issue #749)
 . Node: improved doxygen string in rotation (issue #761)
 . Sprite: use correct blending functions (issue #728)
 . Sprite: supports CGImageRef with key (issue #349)
 . Sprite: when texture is nil, supports opacity & color (issue #741)
 . Sprite: setTextureRect() and setColor() works OK with subchildren (issue #763)
 . SpriteFrameCache: removed @syncronized() (issue #663)
 . Template: box2d template treats warnings as erros, uses unroll loops for performance (issue #750)
 . Template: Info.plist uses UIRequiredDeviceCapabilities (issue #769)
 . Tests: SpriteTest uses GL_ALPHA_TEST is zVertex test (issue #XXX)
 . TMX: filling empty tiles doesn't crash (issue #740)
 . TMX: if compression is not "gzip", abort (tiled 0.4 feature) (issue #XXX)
 
version 0.99.0-rc - 31-Jan-2010
 . All: Default OpenGL state is: GL_TEXTURE_2D, GL_VERTEX_ARRAY, GL_COLOR_ARRAY, GL_TEXTURE_COORD_ARRAY (issue #718)
 . Action: Improved CCSequence performance (issue #XXX)
 . BitmapFontAtlas: huge performance boost in update/create time (issue #730)
 . Box2d: updated to r39 (issue #494)
 . Camera: Offset fixed in landscape mode (issue #378)
 . Camera: It's possible to orbit around any point (issue #438)
 . Camera: Doesn't reset affine matrix (issue #XXX)
 . Chipmunk: Using Chipmunk v5.1.0 (issue #664)
 . Configuration: added object that knows GL capabilities and other misc stuff (issue #712)
 . Director/Particles/Grid: removed hardcoded display size values. Using variable (issue #XXX)
 . Director: send "cleanup" message to root scene when it is being replaced (issue #709)
 . Effects: works independently of the display resolution (issue #XXX)
 . Grid: optimized code. Only call camera.locate if it is dirty (issue #XXX)
 . Node: Uses cached Affine matrix to transform the nodes (2 GL calls vs. 5 GL calls) (issue #XXX)
 . Node: uses bits instead of bools when compiled with SDK >= 3_0 (issue #726)
 . Node: uses "_" suffix for ivars (children_, isRunning_, tag_, etc..) (issue #733)
 . Scheduler: removed support of repeats. Postponed for v0.99.1 (rolling back issue #630)
 . Singletons: removed @syncronized() since cocos2d is not thread safe (issue #663)
 . SpriteSheet: reorder updates descendants. Added test for this case (issue #708)
 . Sprite: can create sprite from SpriteSheet. deprecated creation method from SpriteSheet (issue #657)
 . Sprite: optimized rendering when using spriteSheet and subchildren (issue #XXX)
 . Sprite: flip only flips the texture (not the anchor point and children) (issue #725)
 . Templates: Updated to support v0.99, Chipmunk v5.1 and Box2D r39
 . Templates: install_template.sh supports custom directory (issue #736)
 . Templates: box2d+cocos2d template doesn't generate warnings... well only 2 warnings (issue #739)
 . Tests: Works independently of the display resolution
 . TextureNode: Removed Node. Superseded by Sprite
 . TMXMaps: objectGroup support offsets (issue #689)
 . TMXMaps: objectGroup: Simplified object creation. All objects are NSDictionaries. For custom objects, subclass TMXTiledMap (issue #636)
 . TMXMaps: groupNamed renamed to objectGroupNamed (issue #XXX)
 . TouchDispatcher: StandardTouchHandler returns void (not BOOL). They are executed after the TargetedHandlers (issue #710)
 . Xcode: doxygen scripts runs with spaces in subdirectories (issue #684)
 
version 0.9.0-beta2 - 11-Jan-2010
 . Actions: added 2 new instant actions: FlipX and FlipY (counter-rollback of part issue #620)
 . Actions: uses FLT_EPSILON constant (issue #701)
 . Actions: prevent jerk in Repeat and RepeatForEver (issue #390)
 . Actions: RotateTo can be repeated without losing information (issue #705)
 . BitmapFontAtlas: doesn't override color when using setString (issue #610)
 . Chipmunk: removed compiler warning on chipmunk demo (issue #680)
 . CocosLive: added sanity checks on demo (issue #681)
 . Director: removed compile warning on DisplayLink director (issue #682)
 . Particles: prevent possible memory corruption when autoRemove is ON (issue #703)
 . Scheduler: Supports repeat-number-of-times in scheduled selectors (issue #630)
 . Sprite: anchor + offset + scale works  (issue #671)
 . Sprite: can create subclasses with an SpriteFrameName (issue #XXX)
 . Sprite: flip works as scale * -1 (issue #690)
 . Sprite: easier to subclass. [self init] is called (issue #485)
 . Sprite: isFrameDisplayed works OK with offsets (issue #707)
 . SpriteFrame: removed support for flipX and flipY  (rollback of a part issue #620)
 . SpriteFrameCache: If originalSize is not present, display warning (issue #670)
 . SpriteSheet: adding grand-children doesn't crash (issue #676)
 . SpriteSheet: child and children work OK with negative scales (issue #677)
 . SpriteSheet: It is easier to subclass (issue #397)
 . Templates: uses rfc1034identifier (issue #685)
 . Texture2D: simulator treats pre-multiplied alpha images correctly (issue #697)
 . TextureCache: doesn't crash when file not found. log error insted (issue #695)
 . TMXTiledMap: added support for object and objectgroup (issue #636)
 . TMXTiledMap: TMXLayer and TMXObjectGroup on it's own files (part of issue #636)
 . TMXTiledMap: doesn't generate descendants when not necessary (works as fast as in v0.8.2)
 . TMXTiledMap: removeChild works without corrupting the tilemap (issue #XXX)
 
version 0.9.0-beta - 14-Dic-2009
 . ActionManager: fixed leak (issue #635)
 . Actions: using [self class]. Easier to subclass (issue #655)
 . Box2d: updated to r31 (pre 2.1.0) (issue #494)
 . Chipmunk: updated to v5.0 (issue #664)
 . CocosDenshion: support for detecting ringer/mute switch state (issue #593)
 . CocosDenshion: doesn't crash when file has no extension (issue #595)
 . ColorLayer: supports Blend Protocol (issue #597)
 . Node: vertexZ is translated just once (issue #641)
 . Director: call schedulers before glClear in mainLoop (part of issue #533)
 . Director: "global" NSBundle to facilitate the integration of more than 1 game (issue #654)
 . Particles: code easier to mantain, same performance
 . Particles: small performance improvement (issue #661)
 . SpriteSheet: supports any level of sub-children (issue #346, issue #665)
 . Sprite: supports "honor parent transform" (issue #643)
 . Sprite: displayFrame renamed to displayedFrame (issue #XXX)
 . Sprite: fixed zwoptex offset & anchorPoint (issue #653)
 . Sprite: setDisplayFrame works OK with different texture sizes (issue #666)
 . Templates: using SDK 3.0 as base SDK
 . Textures: supports mipmap generation (issue #632)
 . Texture Atlas: uses VBO instead of vertex array list (issue #581)
 . TextureCache: don't use autorelease pool to load images (issue #XXX)
 . Tiles: TMX maps supports sub-directories (issue #539)
 . Transition: added CrossFadeTransition (issue #646)

version 0.9.0-alpha - 18-Nov-2009
 . All: using CC namespace (issue #520)
 . All: prevents warnings with Static Analizer (issue #613)
 . All: cocos protocols renamed to avoid confusion (part of issue #520)
 . All: Added compatibility with v0.8 (part of issue #520)
 . Animation: supports duration and reverse (issue #627)
 . Tests: Performance Tests re-integrated to main Xcode project (issue #XXX)
 . BitmapFontAtlas: works with subdirectories (issue #612)
 . Box2d: updated to r26 (pre 2.1.0) (issue #494)
 . CocosLive: Uses CL namespace (part of issue #520)
 . CocosLive: Uses ASCII encoder (issue #617)
 . Sprite: Sprite and AtlasSprite merged in just one class (issue #620)
 . Sprite: AtlasSpriteManager renamed to SpriteSheet (issue #620)
 . Sprite: Sprite Frames and animations supports flipx / flipy (issue #620)
 . SpriteFrameCache: added an easier way to create animations and sprites (issue #620)
 . Templates: updated (part of issue #520 and issue #620)
 . Templates: includes cocos2d and CocosDenshion licences files
 . TextureMgr: renamed to TextureCache (part of issue #620)
 . Xcode: textures files in 1 Xcode group (Texture2d, PVRTexture, TextureAltas, TextureCache)

version 0.8.2 - 19-Oct-2009
 . Actions: Animate copy restoreOriginalFrame parameter (issue #602)
 . ChipmunkTest: uses new API to set director type (issue #XXX)
 . CocosLive: doesn't use deprecated methods (issue #604)
 . MenuItem: added isSelected property (issue #601)
 . Tests: removed copyrighted fonts (part of issue #596)
 
version 0.8.2-rc1 - 14-Oct-2009
 . Actions: start/stop sets the target (issue #489 and issue #589)
 . Actions: Compound actions call "inner" stop (issue #489 and #issue #589)
 . Actions: Fixed BezierBy reverse. BezierBy doesn't use startPosition (issue #586)
 . Actions: added BezierTo (issue #562)
 . Actions: RotateTo uses min distance (issue #584)
 . Actions: JumpBy/To uses parabolic function (issue #324)
 . BitmapFontAtlas: added limited unicode support (issue #596)
 . Director: Rolling back buffer format. Default buffer format is RGB565.
 . FontLabel: updates version from git 2009-10-07 (issue #582)
 . Particles: FreeMovement uses World-Coordinates (issue #241)
 . Tests: Added Particle + Parallax test (part of issue #241)
 . TileMap: TMXLayers work without tiles (issue #587)
 . TileMap: TMX maps HUGE performance boost (issue #574)
 
version 0.8.2-rc0 - 5-Oct-2009
 . Actions: Added EaseBack family actios (issue #568)
 . AtlasSprite: set atlasIndex to invalid on remove (issue #569)
 . Box2d: using google code r22 (pre v2.1.0) (issue #494)
 . CocosNode: Better message error on scale (issue #556)
 . Effects: [effect copy] works (issue #573)
 . Effects: restore orignal director projection (issue #573)
 . Extras: added Joystick / ProximityManager (issue #XXX)
 . FontLabel: updates version from git (issue #582)
 . Macros: CCLOG uses the "cocos2d:" prefix (issue #XXX)
 . Parallax: fixed limit of 5 children (issue #565)
 . Templates: works with FontLabel (part of issue #534)
 . Templates: added cocos2d+chipmunk template (issue #XXX)
 . TextureAtlas: insertQuad fixed signed math (issue #575)
 
version 0.8.2-beta - 23-Sept-2009
 . All: ccConfig.h file added (issue #551)
 . Actions: added Ease Elastic actions (issue #530)
 . Actions: added Ease Bounce actions (issue #546)
 . Actions: added PageTurn3D action (issue #522)
 . BitmapFontAtlas: fixed contentSize (issue #536, #538)
 . BitmapFontAtlas: fixed offset/width (issue #537)
 . BitmapFontAtlas: only supports Latin 1 chars (issue #517)
 . Box2d: using google code r21 (pre v2.1.0) (issue #494)
 . CocosDenshion: muted property in SimpleAudioEngine (issue #526)
 . CocosDenshion: added preloadBackgroundMusic and willBackgroundMusicPlay to SimpleAudioEngine (issue #545)
 . CocosNode: improved doxygen documentation (issue #XXX)
 . CocosNode: added boundingBox method (issue #528)
 . Director: added convertToUI and renamed convertCoordinate to convertToGL (issue #531)
 . Director: fixed 2 leaks on Director#end (issue #524)
 . Director: Added a threaded FastDirector (issue #560)
 . Director: Added a CADisplayLink Director (issue #560)
 . Director: buffer default pixel format is RGBA_8888
 . Documentation: doxygen builds OK when there are spaces in the path (issue #540)
 . Label / Texture2D: Supports any .ttf via FontLabel (issue #534)
 . LabelAtlas: works with 256 different chars (issue #516)
 . RenderTexture: added RenderTexture test (issue #191)
 . Resources: improved directory structure (issue #552)
 . Template: using removeUnusedTextures (issue #550)
 . TileMap: TMX supports multiple tilesets (1 tileset per layer) (issue #510)
 . TileMap: TMX raises expection if map is not encoded and/or gzipped (issue #559)
 . Transition: ease actions can be overriden (issue #548)
 . Transition: added PageTurnTransition (issue #522)
 
version 0.8.1 - 26-Ago-2009
 . ActionManager: doesn't delete running actions (issue #481)
 . Box2d: using google code r10 (pre v2.1.0) (issue #494)
 . CocosDenshion: resumeBackground music (issue #513)
 . MultiplexLayer: removes child using cleanup:YES (issue #466)
 . Particles: no negative size (issue #514)
 . Resources: added new cocos2d logos (issue #521)
 . Template: added Icon.png and Default.png (part of issue #469)
 . Texture2D: using CCLOG instead of NSLog+#ifdef (issue #519)

version 0.8.1-rc - 19-Ago-2009
 . All: Using nonatomic properties (issue #509)
 . ActionManager: fixed crash (issue #490)
 . Actions: RotateTo always rotates to shortest angle fix (issue #499)
 . Box2d: using google code r8 (issue #494)
 . Box2d: added box2dTestBed (part of issue #494)
 . CocosDenshion: correct channel in SimpleAudioEngine (issue #465)
 . CocosDenshion: update buffer status after deletion ( issue #486)
 . CocosDenshion: SimpleAudioEngine can stop sounds (issue #498)
 . Parallax: update children at draw (issue #471)
 . TileMap: TMX maps starts at 0,0 position (part of issue #462)
 . TileMap: TMX getter/setters works OK with async maps (issue #506)
 . TileMap: anchorPoint works OK (issue #508)
 . Xcode: COCOS2D_DEBUG used instead of DEBUG (issue #507)
 
version 0.8.1-beta - 10-Ago-2009
 . BitmapFontAtlas: .png image can be in subfolders (issue #464)
 . Box2d: possibility to call world.DrawDebugData() from draw (issue #493)
 . Box2d: updated box2d repository. using r228 (issue #494)
 . CocosNode: parent is set to nil only after calling onExit (issue #476)
 . CocosNode: added user data (issue #482)
 . CocosLive: added support to request current ranking (issue #495)
 . MotionStreak: moved from experimental to stable. uses v0.8 API (issue #484)
 . MotionStreak: by default uses GL_SRC_ALPHA blend function (issue #405)
 . ParticleView: integrated Particle visual editor (issue #480)
 . Parallax: more precise absolute coords (issue #471)
 . RenderTexture: let's you render CocosNode objects into a texture (issue #XXX)
 . Template: added Xcode cocos2d Template (issue #469)
 . TextureMgr: Async reuses EAGL context (issue #472)
 . tools: added mkatlas.pl script (issue #483)
 . TiledMap: Added support for the TMX format: iso, ortho and hex maps (issue #462)
 . TouchDispatcher: don't dispatch empty touches (issue #468)

version 0.8 - 27-Jul-2009
 . Action: Speed#stop calls other's stop (issue #460)
 . BitmapFontAtlas: opacity and color work as expected (issue #463)
 . CocosNode: setRelativeAnchorPoint error (issue #461)
 . Director: convertCoordinate roundoff error (issue #453)
 
version 0.8-rc2 - 21-Jul-2009
 . Actions: Repeat repeats OK (issue #424)
 . Actions: Prevents division by 0 when duration==0 (issue #452)
 . ActionManager: 5% increase in performance (issue #451)
 . CocosDenshion: fixed clicking on looped waves sounds (issue #440)
 . CocosDenshion: Added properties in SimpleAudioEngine (issue #454)
 . CocosLive: using the deprecated CString API (issue #441)
 . CocosLive: send-score object can be reused (issue #417)
 . CocosNode: children is an explicit "property" (issue #411)
 . CocosNode: relativeTransformAnchor -> relativeAnchorPoint (part of issue #303)
 . ColorLayer: uses floats instead of ints for its size (issue #339)
 . ColorLayer: updates contentSize when when size is used (issue #443)
 . Demos: added basic template to start new projects (issue #447)
 . Director: FastDirector with fast events or not at compile time (issue #449)
 . FileUtils: Absolute paths are not converted (issue #352)
 . Menu: MenuItems works with anchorPoint correctly (issue #412)
 . Menu: ItemLabel disabled color is configurable. color is saved (issue #366)
 . Particle: VBO update only the needed particles (issue #367)
 . TextureMgr: new (and recommended) way to add CGImages (issue #349)
 . TouchDispatcher: retains/releases the delegates (issue #422)
 . Transitions: Fixed artifacts in Slide transitions (issue #442)
 
version 0.8-rc - 13-Jul-2009
 . ActionManager: actions logic were removed from CocosNode (issue #437)
 . Actions/Scheduler: the 1st time a Timer or Action is fired, is with dt=0 (issue #429)
 . Actions: CallFuncND doesn't leak if reused (issue #336)
 . AtlasSpriteManager: fixed blend function (part of issue #125)
 . AtlasSprite: render in subpixel by default (issue #414, issue #399)
 . BitmapFontAtlas: opacity and color are applied (issue #425)
 . BitmapFontAtlas: cache the configuration. FASTER loading times (issue #382)
 . CocosDenshion: improvements (issues #415, #431, #432, #433)
 . CocosNode: RGBA protocol setColor new API (issue #273)
 . CocosNode: removeAllChildren unschedules the timers correctly (issue #435)
 . Director: added isPaused property (issue #375)
 . Director: fixed memory leak in FPSLabel (issue #370)
 . Layer: possibility to hook / unkook touches/Accelerometer in runtime (issue #164)
 . ParallaxNode: uses world coordinates (issue #373)
 . Particles: support for auto-remove-on-finish (issue #385)
 . Scheduler: it's possible to scale the time (issue #236)
 . Scheduler: removed unused API (issue #427)
 . Scheduler: Added a way to remove all scheduled Timers (issue #421)
 . Tests: ParticleTest tests 'free' and 'grouped' emitter (part of issue #241)
 . TextureMgr: supports loading images asynchronously (issue #420)

version 0.8-beta - 17-Jun-2009
 . Actions: Added BezierBy action (issue #313)
 . Actions: improved performance when running Actions (issue #301)
 . Actions: fixed Repeat skipping when duration not an integer (issue #394)
 . All: removed deprecated classes/methods (issue #326)
 . AtlasSprite: supports flipX and flipY properties (issue #343)
 . BitmapFontAtlas: new features (issue #317)
 . box2d: Integrated box2d physics engine (issue #406)
 . CocosDenshion: new sound engine in experimental (issue #407)
 . CocosNode: actions don't retain the target (issue #150)
 . CocosNode: support real openGL Z vertex (issue #355)
 . CocosNode: faster transforming of local/world coordinates (issue #263)
 . CocosNode: anchorPoint uses normalized coords (0,0) to (1,1) (issue #303)
 . Director: supports PortraitUpsideDown and Right orientation (issue #351)
 . LabelAtlas: don't render in subpixel (issue #135)
 . Menu: All MenuItems supports CocosNodeRGBA protocol (issue #347)
 . Menu: Support for BitmapFontAtlas (or any other Label) (issue #365)
 . Menu: Support for Sprite and AtlasSprite (or any other CocosNodeRGBA node) (issue #383)
 . ParallaxNode: parallax code refactored (issue #358)
 . Particles: Added QuadParticleSystem. renamed ParticleSystem to PointParticleSystem (issue #245)
 . Particles: added support for endSize and endSizeVar (issue #241)
 . Particles: added support for start/end/var spinning (issue #335)
 . Particles: support for World/Local coordinates (issue #241)
 . Primitives: added bezier path support (issue #380)
 . Tests: Added PerformanceParticleTest (issue #331)
 . Tests: Added TouchTest (issue #211, #402)
 . Texture2D: new alias/antialias API (issue #226)
 . Texture2D: supports 16-bit textures RGB4 and RGB5A1 (issue #356)
 . Texture2D: blending mode varies according to texture (issue #125)
 . Texture2D: Supports images up to 1024x1024. Assert if bigger (issue #396)
 . TextureAtlas: uses interleaved vertex array (issue #359)
 . TextureMgr: added method that removes unused textures (issue #117)
 . Transition: onEnterTransitionDidFinsih added. OnExit and onEnter only once (issue #172)
 . Types: types follows OpenGL "standards" (issue #360)
 . Touch Events: support for Targeted touches (issue #211)
 . Touch Events: menu uses new touch dispatcher (issue #362)
 . Touch Events: supports priority (issue #307)
 . Xcode: fixed compile error when keyboard registry is enabled (issue #387)

 version 0.7.3 - 18-May-2009
 . Actions: Sequence works when 1st action is an InstantAction. InstantActions are reversible (issue #348)
 . CocosLive: Demo shows world rankings (issue #342)
 . Director: "new" Fast Director. Attach/Detach, auto-lock, SDK 3.0 works (issue #145, #issue #239, issue #340)
 . Texture2D: supports 16-bit textures RGB4 and RGB5A1 (issue #356)
 . Support: CGPointExtension compatible with c++ (issue #369)

version 0.7.2 - 23-Apr-2009
 . All: removed chipmunk macros. using CG macros (issue #290)
 . Actions: Added TintTo and TintBy (issue #204)
 . AtlasSprite: don't overwrite index 0 (issue #283)
 . AtlasSprite: Supports Z-order (issue #275)
 . AtlasSprite & Sprite: don't auto center sprite when setting frame (issue #281)
 . AtlasSprite: don't render in subpixels (issue #135)
 . AtlasSpriteManager: supports transformations (issue #308)
 . AtlasSpriteManager: fixes in removeChild (issue #296)
 . AtlasSpriteManager: works with capacity=1 (issue #305)
 . CocosNode: CocosNodeExtras merged into CocosNode (issue #292)
 . CocosNode: improved runAction/stopAction (issue #300)
 . CocosNode: possible memory leak when running actions (issue #298)
 . CocosNode: dont execute an already running action (issue #299)
 . CocosNode: children referring to deallocated parent (issue #297)
 . CocosNode: fixed "already scheduled exception" (issue #251)
 . CocosNode: don't render in subpixels (issue #135)
 . Demos: AtlasSprite with z-order (issue #275)
 . Demos: ParticleDemo uses touches to move the center of the emitter (issue #138)
 . Demos: organized tests folder (issue #280)
 . Demos: Atlas and Sprites uses TintBy and TintTo (issue #204)
 . Demos: Menu shows how to use padding / dynamic toggle items (part of issue #249, issue #224)
 . Demos: added drawing primitives excample (part of issue #322)
 . Director: Attach uses 'bounds' not 'frame' (issue #233)
 . Director: runWithScene / end doesn't crash/leak anymore (issue #325)
 . Director / Transitions: pushScene with Transitions works (issue #267)
 . Documentation: API doc documents free functions (issue #314)
 . Menu: an empty menu can be crated (issue #277)
 . Menu: align supports padding (issue #249)
 . Menu: align takes into account scale (issue #248)
 . Menu: MenuToggleItem supports add/remove items in runtime (issue #224)
 . Particles: Use by default fire.pvr (issue #276)
 . Particles: resetSystem actually resets the system (issue #252)
 . Particles: texture is a property (issue #282)
 . Particles: colors and vertices in 1 VBO (issue #246)
 . Primitives: deprecated all functions. New functions uses CGPoint (issue #322)
 . Scheduler: improved timer performance (issue #309)
 . SoundSupport: supports vorbis codec (issue #321)
 . ccArray: a fast alternative to NSMutableArray (issue #304)
 . TextureAtlas: fixed colorarray memory leak (issue #272)
 . TextureAtlas: support for insert,remove,reorder (issue #275)
 . TextureAtlas: free indices correctly when out of memory (issue #293)
 . TextureAtlas: resizeCapacity returns BOOL instead of raise exception (issue #294)
 . TextureAtlas: prevent crash when not enough memory while allocating color (issue #295)
 . TextureNode: texture is "retain" not "assign" (issue #230 and issue #274)
 . TileMapAtlas: supports fullpath (issue #220)
 . TileMapAtlas: don't render in subpixels (issue #135)
 . Xcode project: added class model (issue #312)
 
version 0.7.1 - 20-Mar-2009
 . Actions: added tags to actions (issue #222)
 . Actions: Spawns can be Speeded (issue #257)
 . Actions: Speed can be altered in runtime (part of issue #236)
 . AtlasSprite: Sprite sheet implementation (issue #238)
 . Chipmunk: cpVect is defined as a CGPoint (issue #260)
 . CocosNode: Camera is lazy alloced (issue #94)
 . CocosNode: addChild, removeChild:cleanup, getChildByTag family functions (issue #253)
 . CocosNode: added better comments, cleanup code (issue #219)
 . CocosNode: added RGB protocol: Atlas,Texture & ColorLayer conforms it (issue #234)
 . CocosNode: fixed memory leak when removeAndStop a node with children with actions (issue #254)
 . CocosNode: added transform local to world coordinates that supports rotation,scale & position (issue #207)
 . CocosNode: removed scale ivar (issue #231)
 . CocosNode: improved handling of nil parameters (issue #262)
 . CocosLive: filter by device id (issue #223)
 . CocosLive: category is UTF8'ized (issue #227)
 . CocosLive: using cc_playername instead of usr_playername (issue #242)
 . CocosLive: supports "update score" (issue #250)
 . Demos: added performance test (issue #243)
 . Director: FastDirector doesn't leak autoreleased objects (issue #221)
 . Director: prevents calling startAnimation twice in a row (issue #215)
 . Menu: can be aligned in columns / rows. Updated menu example (issue #206)
 . Menu: MenuItem supports LabelAtlas (issue #235)
 . Menu: MenuItemFont fixed memory leak (issue #232)
 . Menu: MenuItem improved hit testing (issue #214)
 . Scheduler: if signature is not correct Assert (issue #218)
 . Sprite: correct transform anchor point (issue #216)
 . TextureAtlas: support for texture2D (issue #161)
 . Tools: Added perf-test results (issue #243)

version 0.7.0 - 19-Feb-2009
 . Action: elapsed is a property (issue #203)
 . Actions: EaseIn/Out added. Cubic/Quad removed (issue #195)
 . Atlas: Fixed black line (issue #135 and issue #47)
 . Atlas: Works when GL_CULL_FACE is enabled (issue #179)
 . Atlas: updateAltasValues renamed to updateAtlasValues (issue #198)
 . CocosLive: added client and example that uses the CocosLive service (issue #175)
 . CocosNode: children is a property (issue #185)
 . CocosNode: rotate before scale (issue #217)
 . Demos: Creating Window and attaching cocos2d to it (issue #180)
 . Demos: Texture2dDemo shows how to load PVR images and PVR Mipmap images (issue #112)
 . Demos: Added AttachDemo (issue #180)
 . Demos: Added EffectsDemo and EffectsAdvancedDemo (issue #183)
 . Director: OpenGLview is attached to a given UIView/UIWindow (issue #180)
 . Director: winSize returns a CGSize (not a CGRect) (issue #159)
 . Director: added FastDirector (issue #145)
 . Director: dispatch missing events in main loop (issue #146)
 . Director: renamed runScene with runWithScene (issue #194)
 . Director: SignificantTimeChange fixed (issue #6)
 . Effects: Added Effects support (Grid and TiledGrid) (issue #183)
 . Effects: Basic: StopGrid, ReuseGrid (issue #183)
 . Effects: Grid: Waves3D, FlipX3D, FlipY3D, Lens3D, Ripple3D, Liquid, Shaky3D, Waves
            Twirl (issue #183)
 . Effects: Tiled: ShakyTiles3D, ShatteredTiles3D, ShuffleTiles, FadeOutTRTiles, FadeOutBLTiles,
            FadeOutUpTiles, FadeOutDownTiles, TurnOffTiles, WavesTiles3D, JumpTiles3D
            SplitRows, SplitCols (issue #183)
 . Experimental: Added StreakDemo (issue #171)
 . Menu: aligItemsVerticallyOld removed. (issue #196)
 . MenuItemFont: can be changed in runtime (issue #202)
 . MenuItemFont: assign correct size and documented isEnabled (issue #132)
 . Particle: Buffers updated on update (issue #163)
 . Sprite: initWithPVRTCFile is deprecated. will be removed in v0.8 (issue #197)
 . Texture: Support for full PVRTC (issue #112)
 . Texture: Easier to set Alias and/or AntiAlias texture parameters (issue #135 and issue #47)
 . TileMapAtlas: it is readable / writeable now (issue #200)
 . Transitions: added new Effects transitions
                SplitRowsTransition, SplitColsTransition, TurnOffTilesTransition,
                FadeTRTransition, FadeBLTransition, FadeUpTransition, FadeDownTransition (issue #187)
  . Xcode: treat warnings as errors (issue #201)

 
version 0.6.3 - 28-Jan-2009
 . Actions: ScaleTo & ScaleBy supports X and Y factors (issue #156)
 . Actions: Added collections of Ease Actions (issue #157)
 . Chipmunk: cpFlaot is a float, not a double (issue #130)
 . CocosNode: fixed absolutePosition (issue #140)
 . CocosNode: unschedule timers only when running (issue #142)
 . CocosNode: prevents crash under certain circumstances while executing actions (issue #141)
 . Demos: Added Texture2dDemo example (issue #169)
 . Demos: SpritesDemo has an improved Accelerate example (issue #168)
 . Demos: ParticlesDemo has the Rain Particle example (issue #136)
 . Demos: Added EaseDemo showing all the ease capabilities (issue #158)
 . Director: allow cleanup when deallocing the director (issue #144)
 . Director: avoid useless GL commands when displaying FPS (issue #162)
 . Director: possibility to change the DepthBuffer size (issue #160)
 . Label: possibility to create Label without dimensions and aligment (issue #154)
 . Menu: MenuItemToggle supports assigning the selectedIndex (issue #152)
 . Menu: aligment takes into account if status bar is present (issue #131)
 . MenuItem: improved compiler warning (issue #147)
 . Misc: added 'f' to numbers so they are floats, not doubles (issue #130)
 . Particles: added ParticleRain (issue #136)
 . Particles: center of emitter can be moved independently from position (issue #138)
 . Sprites: fixed possible memory leaks (issue #139)
 . Texture2D: prevent allocating more memory than needed (issue #154)
 . TextureMgr: supports directories withing the image name (issue #151)
 . TileMapAtlas: fixed bug when using TGA files (issue #124)
 . TileMapAtlas: supports up to 255 chars (issue #153)

version 0.6.2 - 24-Dec-2008
 . Actions: Accelerate & Speed ratios can be modified at runtime (issue #127)
 . CocosNode: added absolutePosition (issue #9 & issue #122)
 . CocosNode: tag is propagated when adding children (issue #118)
 . CocosNode: change change z-order at runtime (issue #59)
 . Demos: Chipmunk_Accel supports multiple touches (issue #129)
 . Demos: fixed typo in MenuTest (issue #111)
 . Demos: shows how to set multiple Touches and other options (issue #116)
 . Director: Touches work fast again (issue #126)
 . License: removed "GNU LGPL" from sources files (issue #115)
 . License: fixed grammar errors (issue #120)
 . Sprite & Animation: can be created from Texture2D, updated SpriteDemo example (issue #113)
 . TextureMgr: Avois duplicate cache (issue #121)
 . Transitions: FadeTransition supports variable color. Updated TransitionsDemo (issue #129)
 
version 0.6.1 - 08-Dec-2008
 . Documentation: Generation of doc fixes (issue #105)
 . Primitives: drawLine prototype fixed (issue #103)
 . Xcode: all projects have "thumb compilation" turned off (issue #104)
 
version 0.6.0 - 05-Dec-2008
 . Actions: Sequences of Repeats fixes (issue #80)
 . Actions: Added RepeatForEver. Added example in SpritesDemo example (issue #93)
 . Actions: Repeat can be reversed (issue #92)
 . Actions: Memory leaks detected by static analyzer. (issue #90)
 . CocosNode: added support for Parallax scroller. Created ParallaxDemo example (issue #89)
 . CocosNode: removed deprecated 'named' methods (issue #91)
 . CocosNode: lazy allocations with timers, children & actions (issue #94)
 . CocosNode: added removeAndStop, removeAndStopByTag and removeAndStopAll (issue #101)
 . Demos: fixed memory leaks in AnchorDemo, SpritesDemo and RotateWorld (related to issue #90)
 . Director: propagation of Touch events can be stopped (issue #96)
 . Documentation: properties are documented (issue #100)
 . Menu: conforms to CocosNodeSize protocol (issue #99)
 . Menu: support both vertical & horizontal alignment (issue #97)
 . Menu: added MenuItemToggle (issue #83)
 . Particle: Added ParticleSnow (issue #102)
 . Texture2D: creates the textures with clamp to edge and mag filter to linear (issue #95)

version 0.5.3 - 18-Nov-2008
 . Actions: Repeat fixes (issue #81)
 . CocosNode: added numberOfRunningActions (issue #72)
 . CocosNode: removeAll fixes (issue #74)
 . CocosNode: stopAction fix (issue #82)
 . CocosNode: supports flipX and flipY (issue #53)
 . CocosNode: supports scaleX and scaleY (issue #54) 
 . Layer: isTouchEnabled, isAccelerometerEnabled are properties (issue #70)
 . Menu: supports CocosNodeOpacity protocol (issue #76)
 . MultiplexLayer: added switchToAndReleaseMe (issue #71)
 . OpenGLSupport: performance improvements (issue #84)
 . Particles: ParticleCount is a property (issue #68)
 . Texture2D: images & RGBA8 fixes (issue #86)
 . TextureMgr: Simulator supports PVRTC images (issue #75)
 . TextureMgr: removeTexture fixed (issue #85)
 . TextureMgr: supports CGImageRef (issue #87)
 . TileMapAtlas: supports TGA RLE format (issue #38)

version 0.5.2 - 04-Nov-2008
 . All: assign [super init] to self (issue #61)
 . Documentation: Add AUTHORS file with the cocos2d's contributors (issue #62)
 . CocosNode: added tags (getByTag, removeByTag)  (issue #52)
 . CocosNode: fixed big memory leak (issue #67)
 . Director: able to remove event enabled nodes (issue #56)
 . Director: can be hidden / unhidden (issue #55)
 . License: Explicit paragraphs that allows cocos2d + closed source projects (issue #57)
 . MenuItemImage: able to modify inner sprites (issue #58)
 . OpenGLSupport: added PowerVR Texture Compression (PVRTC) format support (issue #66)
 . Transitions: don't flicker (issue #60)

version 0.5.1 - 20-Oct-2008
 . Actions: Animation has restoreOriginalFrame argument (issue #46)
 . Actions: CallFunc retains target (issue #42)
 . AtlasNode: renders some artifacts (partially fixed issue #47)
 . Demos: Updated Chipmunks demos (issue #43)
 . Demos: Elasticity fixed in Chipmunk_Accel (issue #45)
 . Director: fps_images.png consumes much less texture memory (issue #49)
 . Documentation: included LICENSE.artwork (issue #51)
 . LabelAtlas: works with NxM size images (issue #50)
 . MenuItem: supports enable/disable (issue #22)
 . Particle system: exports more variables (issue #48)
 
version 0.5.0 - 05-Oct-2008
 . Actions: copy protocol fixed on some actions (issue #27)
 . Chipmunk: using newest version from svn (issue #34)
 . CocosNode: Nodes not being dealloced with active actions (issue #25)
 . CocosNode: Doxygen API reference fixed (issue #29)
 . Demo: added test/example of the new Atlas feature (issue #40)
 . Director: Doxygen API reference fixed (issue #29)
 . Director: Display FPS are rendered 10 times per second (issue #37)
 . LabelAtlas: Fast render update Label (issue #36) (*NEW_FEATURE*)
 . MenuItem: sending correct 'self' as argument (issue #19)
 . Misc: improved cocos2d icon and default image (issue #33)
 . TextureAtlas: Object to render indexed vertex arrays from 1 texture (issue #32) (*NEW_FEATURE*)
 . TileMapAtlas: Tile Map renderer (issue #35) (*NEW_FEATURE*)
 . TextureMgr: added removeAllTextures (issue #31)
 . Scheduler: retain arguments (issue #28)
 . Scheduler: passes correct delta time (issue #26)
 . Sprite: replaced xxxFromFile with xxxWithFile (issue #39) (*API_CHANGED*)

version 0.4.3 - 19-Sept-2008
 . Demo: AccelViewPort using code without the VirtualAccelerometer
 . Demo: TransitionDemo shows the 6 new transitions
 . Demo: Updated Icon.png & Default.png files
 . MenuItem: MenuItemFont are 3 pixels heigher.
 . Transitions: all Flip transitions have orientation: Left<->Right, Up<-->Down (6 new transitions)

version 0.4.2 - 10-Sept-2008
 . Action: FadeOut reverse fixed
 . Demo: AnchorDemo using back, restart, forward arrows
 . MenuItem: callback receives the sender as its argument (issue 14)
 . Particles: added initWithTotalParticles method.
 . Transitions: Fixed HUGE memory leak
 . Transitions: Timing fix. Slide transitions don't show "black" space

version 0.4.1 - 08-Sept-2008
 . Actions: commented an NSLog()
 . CocosNode: added removeAll (by Codemattic)
 . CocosNode: implementation file reorganized
 . CocosNode: added stopAction method (to remove just 1 one action)
 . CocosNode: sanity check when removing actions
 . Demo: ClickAndMove demo working again (issue 12)
 . Demo: SpritesDemo using back, restart & forward arrows
 . Demo: TransitionsDemo using back, restart & forward arrows
 . Demo: ParticleDemo using back, restart & forward arrows
 . Director: added eventsEnabled. You can enable/disabled touch events globally (eg: Transitions want this feature)
 . Director: implementation file reorganized
 . Director: drawScene renamed to mainLoop
 . Director: FPS are shown in the very bottom-left corner
 . Transitions: Added new ZoomFlipXTransition transition.
 . Transitions: Added new ZoomFlipYTransition transition.
 . Transitions: Added new ZoomFlipAngularTransition transition.
 
version 0.4.0 - 30-Ago-2008
 . CocosNode: private methods are private
 . CocosNode: stop renamed to stopAllActions
 . CocosNode: children does not use a auxiliar array (by Codemattic)
 . Director: private methods are private
 . Menu: removed setOffsetY
 . Menu: can be positioned like any other CocosNode using the position property
 . MenuItem: renamed to MenuItemFont
 . MenuItem: added MenuItemImage
 . MenuItem: uses target/selector, not receiver/selector
 . MenuItem: MenuItemFont restore scale to 1.0 after being invoked (by Codemattic)
 . MenuItem: can be positioned on runtime. 
 . TextureNode: renamed setR:g:b: to setRGB:::

version 0.3.3 - 23-Ago-2008
 . Action: Added CallFuncND. Like CallFuncN but accepts data
 . CocosNode: actions can schedule actions [FIXED CRASH]
 . CocosNode: added default capacity to actions, children, & schedulers
 . CocosNode: relativeTrasnformAnchor is property
 . CocosNode: childrenAnchor removed (It wasn't working and it wasn't very useful)
 . CocosNode: negative z-order working
 . Demos: removed playgroud
 . Demos: added AnchorDemo
 . Demos: removed unused code from MenuTest
 . Demos: removed TcpAccelClient (deprecated)
 . Demos: AccelViewPort using VirtualAccelerometer
 . Director: fixed memory leak. First scene wasn't released
 . Director: fixed issue #6. Delta Time is never negative, and if a "Significant Time Change" is present, then DeltaTime will be 0.

version 0.3.2 - 14-Ago-2008
 . Action: Animate was using the wrong index. Possible crash fixed
 . ColorLayer: added support to change width & height at runtime
 . Demos: IntervalDemo using relative path for plist.info file
 . Demos: added filter to TcpAccelClient & Chipmunk_Accel demos (by Brian Hammond)
 . Director: propagates TouchEvents to all registered layers
 . Misc: Removed sound support. Not part of cocos2d
 . Misc: Moved OpenGLSupport inside the cocos2d directory. cocos2d.h includes OpenGLSupport headers
 . Misc: added getCocos2dVersion() function
 . Particles: It was (mistakenly) using Z coordinate
 . Sprite: added setDisplayFrame selector


version 0.3.1 - 30-Jul-2008
 . All: methods that receives target/selector, are named:Target selector (unified API)
 . All: added "cocos2d.h". applications should only import this file.
 . Demos: added resume/pause to application
 . Demos: chipmunk_accel is frame independent
 . Demos: added IntervalDemo demo. Shows how to uses interval timers, and how pause/resume works
 . Demos: removed JumpingSisters demo
 . Demos: new Default.png
 . Director: when paused don't consume CPU. Only renders the screen at 4 FPS.
 . Particles: don't uses draw to update, uses scheduled step. (pause/resume works)
 . Scheduler: added interval timers
 . Transitions: they don't flickr (bug introduced in v0.3.0)
 . Types: created ccTime type (float or double) used to calculate delta time
 . Types: older types have the prefix "cc" (cocos)

 
version 0.3.0 - 27-Jul-2008
 . Actions: they are not cloned. If you want to reuse them, clone them manually using the method 'copy'
 . Actions: CallFunc, CallFuncN using performSelector instead of NSInvocator
 . Actions: added CallFuncN action. First argument is the target node
 . Core: Using own scheduler to schedule timers/etc.
 . Demos: Added OrbitCamera demo in SpritesDemo project
 . Director: can initialize the view with pixel format RGBA8 or RGB565 (default)
 . Director: if in landscape mode, tells the application to be in landscape mode too
 . Director: landscape mode is LEFT again, since "Touch fighter" (apple game) uses left landscape
 . Director: setFPS, FPS renamed to setDisplayFPS, displayFPS
 . Director: added pause/resume support
 . Label: supports changing it's string
 . Menu: added support for y-offset
 . MenuItem: font size and font name are customizables
 . MenuItems: doesn't have "artifacts"
 . Texture Node: Added FadeIn/FadeOut support
 . Texture Node: Added transform anchor support
 . Texture Node: Added color suppport
 . Texture Node: Added new cocos2d node. Base class of Sprite and Label
 

version 0.2.1 - 21-Jul-2008
 . Director: landscape can be RIGHT or LEFT (at compile time)
 . Director: proxies touchesCancelled
 . Particle System: added smoke particle.
 . Particle System: fire example improved.
 . Particle System: supports for additive and blend colors
 . Particle System: splited in 2 files: particle.[hm] and ParticleSystems.[hm]
 . Particle System: doesn't iterate over dead particles
 . Particle System: fire.png uses white color, so "blend" mode works ok. fire.png is smaller (less resources)


version 0.2 - 5-Jul-2008
 . Replaced CGPoint with chipmunk's vector (cpVect) in CocosNode
 . Added particle system.
    . uses VBO + POINT_SPRITES
    . Built-in systems: Fire, Fireworks, Sun, Galaxy, Flower, Meteor, Spiral, Explosion
    . supports: system duration, paticle duration, gravity, radial, tangential, color, size, texture, direction, spread (all of them with its variation)
 . added support to display FPS


version 0.1 - 25-jun-2008:

25-jun-2008:
 . renamed MoveBy:actionWithDuration:delta to MoveBy:actionWithDuration:position
 . added Animation, Animate classes to animates sprites
 . removed box2d and related stuff to box2d
 . added and ported Chipmunk Demo
 . added primitives like drawCircle(), drawPoly(), drawLine(), drawPoint()

24-jun-2008:
 . moved all main.c and other tests files to tests/
 . moved plists, sounds and images to Resources/
 . removed unused images
 . Using only one plist file in Resources
 . cocos2d-port renamed to trunk
 . Imported code from Assembla<|MERGE_RESOLUTION|>--- conflicted
+++ resolved
@@ -36,10 +36,7 @@
 . [NEW] ccConfig: Removed CC_RETINA_DISPLAY_FILENAME_SUFFIX. Use CCFileUtils API instead
 . [NEW] ccConfig: Removed CC_RETINA_DISPLAY_SUPPORT. It is always enabled.
 . [FIX] FileUtils: Loads -hd resources even if the sd resource is not present (issue #1179)
-<<<<<<< HEAD
-=======
 . [FIX] FileUtils: renamed ccRemoveSuffixFromFile to +[CCFileUtils removeSuffixFromFile:];
->>>>>>> 138f6ee4
 
 version 1.0.1 - 28-July-2011
 . [FIX] All: Implicit atomic properties converted to nonatomic
