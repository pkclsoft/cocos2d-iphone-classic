<<<<<<< HEAD
version 2.0-alpha XX-Jul-2011
. [NEW] Action: Added new CallBlockO action
. [NEW] AtlasNode: added init method
. [NEW] ccGLState: added helper functions that keeps the GL state in order to prevent setters/getters
. [NEW] CProgressTimer: 
            - Convenience class constructor now passes in CCSprite (this gives developers easier access to timer with CCSpriteFrames, CCSprites, etc)
            - Reduced the progress timer types to just radial and bar - added in reverse, midpoint, barChangeRate to be have more flexible options to modify the progress.
			- Supports Tint + Color
. [NEW] Director: Removed Fast, FastThreaded and NSTimer director. The only one available is DisplayLink.
. [NEW] Director: Orientations are no longer supported. Only Portrait mode is supported. Use a ViewController to rotate the EAGL view.
. [NEW] Macros: ccgl* replaced with ccGL*
. [NEW] Math: Using kazmath for matrix and projection operations, and matrix GL stack
. [NEW] Math: Using NEON Matrix Multiplication from Oolong project
. [NEW] OpenGL ES: Added support for OpenGL ES 2.0. OpenGL ES 1.1 is no longer supported
. [NEW] Templates: Removed Xcode3 templates. Updated Xcode4 templates.
. [NEW] Tests: All tests use RootViewController
. [NEW] Tests: FontTest uses  "bundle" fonts instead of FontLabel
. [NEW] Tests: Removed HelloWorld* tests
. [NEW] Tests: TextureTest has TextureCache#asyncWithBlock test
. [NEW] Texture: Uses NPOT textures (gles20 already supports them)
. [NEW] TextureCache: Added asyncWithBlock method
. [NEW] Tiled: cc_vertexz property is no longer supported. Will raise exception if found.
. [NEW] Types: ccColor*B replaced with ccColor*UB
. [FIX] All: Removed deprecated methods and classes that were scheduled for removal post 1.0
. [FIX] CCProgressTimer: reverse renamed to reverseDirection in order to prevent possible collision with action#reverse
. [FIX] TextureCache: Uses "self" instead of "CCTextureCache" in shared instance
. [FIX] Xcode: cocosLive: Removed. Use OpenFeint or GameCenter instead
. [FIX] Xcode: FontLabel: Removed since in iOS 4 you can load custom TTF
. [FIX] Xcode: TouchJSON: Removed. No longer needed since cocosLive was removed
. [FIX] Xcode: Tremor / vorbis: Removed. Experimental sound engine is no longer supported
. [FIX] Xcode: iOS 4 is minimun required to run

version 1.0.1 - XX-Ago-2011
=======
version 1.0.1 - 28-July-2011
>>>>>>> cf6ceee5
. [FIX] All: Implicit atomic properties converted to nonatomic
. [FIX] All: Removed deprected code
. [FIX] CCArray: copyWithZone fixed
. [FIX] Director: frames -> totalFrames, and it works as expected. Value is not being reset.
. [FIX] Menu: If any ancestor is invisible, then touches won't be accepted
. [FIX] Node: vertexZ returns points, not "pixels"
. [FIX] LabelTTF: don't crash when calling description after dealloc
. [FIX] Tests: [window release] instead of [window dealloc]
. [FIX] Texture: TextureCache#dump reports the right info (issue #1205)
. [FIX-MAC] CocosDenshion: Cleanup buffers to prevent noise

version 1.0.0 - 13-July-2011
. [NEW] ccpSegmentIntersect & ccpPointIntersect: Added helper functions for ccpLineIntersect (issue #1193)
. [NEW] ccConfig: Added possibility to define the configuration as preprocessor macros
. [NEW] Director: frames is a readonly property
. [NEW] Menu: MenuItemFont can change size and font from instance (issue #1192)
. [NEW] Scheduler: Added isTargetPaused method
. [NEW] Sprite: Debugging draw for texture (issue #879)
. [NEW] Textures: PVR supports NPOT textures
. [FIX] CCArray: ForEach prepends "__" to inner variables to prevent conflict
. [FIX] ccpLineIntersect works as expected. Improved performance (issue #1174, #1193)
. [FIX] cocosLive: fixed memory leak in ScoreServerPost
. [FIX] Director: Added asserts to prevent calling startAnimation twice.
. [FIX] EAGLView: Fixed leak when using multisampling and resizing the layer (issue #1198)
. [FIX] Menu: Column aligment is centered. Removed the +10 pixels padding.
. [FIX] Node: Node#Draw calls super#draw
. [FIX] Tests: Fixed memory leak in ParticleTest
. [FIX] Tests: Fixed memory leak in cocosLiveTest
. [FIX] Tiles: Worked around memory leak in NSXMLParser (issue #1197)
. [FIX] TouchDispatcher: added setPriority (issue #757)
. [FIX] Xcode: cocos2d compiles OK with Xcode 4.2 + llvm 3.0
. [3RD] Chipmunk: updated to v5.3.5

version 1.0-rc3 - 31-May-2011
. [NEW] Actions: Added SkewTo and SkewBy actions
. [NEW] LabelTTF: Added support for LineBreakMode. Mac only supports Word-Break.
. [NEW] Node / Sprite: Added support for SkewX and SkewY properties
. [NEW] Tests: Added skewX, skewY tests for sprites and actions. Added linebreak tests for LabelTTF.
. [NEW] TextureCache: Added dumpCachedTextureInfo method. Shows the RAM used by the cached textures (issue #1154)
. [FIX] cocosLive: Fixed memory leaks in NSURLConnection
. [FIX] Sprites: DisplayedFrame returns the correct frame (issue #1182)
. [FIX] Templates: Supports spaces in project name (issue #1158)
. [FIX] TextureCache: Textures are autoreleased to prevent a crash in multi-threading environments
. [FIX] TexturePVR: clean glError() before creating textures
. [FIX] TMX Maps: Consume less memory (only what is needed), faster loading times (issue #1175)
. [FIX-MAC] Tests: Added test case for issue #1071
. [FIX-MAC] Director: Doesn't crash when entering fullscreen if window is not Key (issue #1185)

version 1.0-rc2 - 03-May-2011
. [NEW] CCArray: Added reduceMemoryFootprint and reverseObject (issue #1167)
. [NEW] Director: Use small dt when the game is being debugged.
. [NEW] Label: TTF supports new LA88 texture format instead of RGBA8888. A8 is still the default one.
. [NEW] Particles: Added support for ParticleDesigner 1.3.60 (spinning support)
. [NEW] Tests: Added test case for bug 1159
. [FIX] Particles: TTL is always >= 0.
. [FIX] Particles: texture coordinates are being used correctly when texture is NPOT.
. [FIX] Scheduler: Fixed possible crash when unscheduling a sibling (issue #1144)
. [FIX] Templates: Use NS_BLOCK_ASSERTIONS and NDEBUG in Release Mode to remove asserts
. [FIX] Templates: Xcode 3 templates fixed. Removed unused files in cocos2d lib. Added missing files from TouchJSON
. [FIX] Templates: ARMv6 devices uses "none" autorotation to improve speed
. [FIX] Templates: Added Xcode 4 "File" templates both for iOS and Mac OS X
. [FIX] Templates: Uses CFBundleIconFiles in Info.plist instead of "Icon Files" (issue #1151)
. [FIX] Templates: Xcode 4 templates generates "sub groups"
. [FIX] Templates: Xcode 4 Mac templates include CocosDenshion
. [FIX] TextureAtlas: Render "static" VBO batches between 6~10 % faster (issue #1150)
. [FIX-MAC] Templates: Generates by default an RGBA8 color buffer instead of an RGBA16

version 1.0-rc - 29-Mar-2011
. [NEW] Actions: Added the possibility to create a CCSpawn and CCSequence with an NSArray
. [NEW] CCArray: Added exchangeObject & exchangeObjectAtIndex (issue #1085)
. [NEW] Templates: Added Xcode4 templates for cocos2d, cocos2d+box2d, cocos2d+chipmunk both for iOS and Mac OS X
. [NEW] Templates: Possibility to run the installer from any directory
. [NEW] Tests: Added DirectorTest
. [NEW] Tests: Added Texture2d subtest for an unsupported PVR pixel format
. [NEW] TextureAtlas: added possibility to draw the quads in parts
. [FIX] All: Removed many deprecated methods and classes that were scheduled for removal on v1.0
. [FIX] Actions: Instant, "base" actions, ReverseTime, Spawn and Sequence don't leak memory if actions are reused
. [FIX] ccpLineIntersect: doesn't produce false positives for collisions (issue #962)
. [FIX] Director: convertToUI works OK in RetinaDisplay mode
. [FIX] Documentation: Drawing primitives fixed syntax error (issue #1127)
. [FIX] Documentation: onExit doxystring improved (issue #1135)
. [FIX] MenuItemToggle: Don't scale up if it is pressed several times (issue #948)
. [FIX] ProgressTimer: fixed underflow in setPercentage() (issue #1123)
. [FIX] RenderTexture: Only enable default GL states, without disabling them (mitigated issue #1145)
. [FIX] StreakMotion: fixed flicker introduced in v0.99.x (issue #1075)
. [FIX] Templates: Don't generate analyze warnings in Xcode4 (issue #1142)
. [FIX] Xcode: TexturePVR compiles when using cocos2d as an external library (issue #1132)
. [FIX] Xcode: Added SKIP_INSTALL=YES in libraries for Xcode4 (issue #1137)
. [FIX-MAC] All: Code is 64-bit friendly. No more warnings when casting from 64 to 32 bits
. [FIX-MAC] Director: Compiles in Mac when "slow" FPS are selected (issue #1126)
. [FIX-MAC] Director: Fullscreen reuses the OpenGL view.
. [3RD] FontLabel: Fixes issues with wrapping and apostraphes and hyphens (issue #1124)
. [3RD] TouchJSON: Updated to "master" from March, 5 2011 (issue #1128)
. [3RD] uthash / utlist: Updated to version 1.9.3

version 1.0-beta - 01-Mar-2011
. [NEW] Actions: Repeat and RepeatForEver has getter/setter for the inner action (issue #1110)
. [NEW] LayerGradient: Added "compressed interpolation" (default mode) in order to display all graident's colors in any vector
. [NEW-MAC] Added CC_DIRECTOR_INIT(). It is possible to create a Mac Window programatically
. [NEW-MAC] EventDispatcher: Added support for Touch events
. [FIX] CocosDenshion: Improved logging
. [FIX] CocosDenshion: Fixed excessively large or negative gain values cause distorted audio in the simulator.
. [FIX] CocosDenshion: Added guards to prevent memory corruption caused by invalid parameters
. [FIX] CocosDenshion: Define some constants for defaults, make const parameter on buffer asynch load method
. [FIX] CCArray: insertObjectAtIndex checks bounds (issue #1121)
. [FIX] Director: Fixed possible crash when purging the TextureCache
. [FIX] Layer: CCMultiplexLayer deprecated. New name is CCLayerMultiplex
. [FIX] Particles: consumes less memory (12 bytes less per particle) and are a bit faster
. [FIX] ProgressTimer: Consumes less memory
. [FIX] RenderTexture: Added possibility to save buffer in any place (issue #1100)
. [FIX] RenderTexture: re-added getUIImageFromBuffer method. Supports RetinaDisplay
. [FIX] Sprite: flipx/flipy don't modify the contentSize (issue #1073)
. [FIX] SpriteFrame: setRect sets pixels too. setRectInPixels sets points too (issue #1088)
. [FIX] Templates: ItunesArtwork renamed to iTunesArtwork (issue #1092)
. [FIX] Templates: HelloWorld -> HelloWorldLayer and other improvements (issue #873)
. [FIX] TextureCache: asyncObject#dealloc uses CCLOGINFO instead of CCLOG (issue #1096)
. [FIX] TiledMap: TMX maps work with zlib compression (Tiled v0.6)
. [FIX-MAC] Director: runLoop enables NSTimers events (issue #1107)
. [FIX-MAC] EventDispatcher: flagsChanged is triggered correctly (issue #1066)
. [FIX-MAC] EventDispatcher: queue & dispatch events are synced (issue #1083)
. [FIX-MAC] LabelTTF: alignment works OK (issue #1073)
. [FIX-MAC] Menu: Menu doesn't hang up with invisible menus (issue #1070)
. [FIX-MAC] Menu: Tracking "touches" works as expected (issue #1114)
. [FIX-MAC] Templates includes AudioToolbox and OpenAL frameworks

version 0.99.5 - 16-Dec-2010
. [NEW] All: small performance improvements in all the code
. [NEW] Layer: Added gradient layer
. [NEW] MenuItem: it also supports class methods
. [NEW] SpriteFrameCache: added method to load a plist file with a texture file name
. [NEW] Texture: It is possible to use a subclass like MutableTexture without modifying the code
. [NEW-MAC] Added Mac templates
. [NEW-MAC] Added "flagsChanged" keyboard event
. [NEW-MAC] Added support for Fullscreen / window mode
. [NEW-MAC] Added support for AutoScale if the window is resized / fullscreen (EXPERIMENTAL)
. [FIX] All: Misc cleanups in the code
. [FIX] Action: Blink restores doesn't set as invisible the frame when the action is done (issue #1061)
. [FIX] Camera: uses points intead of pixels. Works OK in RetinaDisplay mode (issue #1023)
. [FIX] CCArray: fixed possible crash
. [FIX] Configuration: checks for possible glErrors. Only ask for max samples if iOS >= 4 (issue #1041)
. [FIX] Director: Fixed possible memory leak when popping a scene.
. [FIX] FileUtils: loads .gz / .ccz files correctly in RetinaDisplay mode (issue #1037)
. [FIX] FileUtils: fixed big memory leaks on .ccz inflater
. [FIX] FileUtils: removes -hd suffix if the filename already has it (issue #1040)
. [FIX] Node: udpated doxygen strings regarding default anchorPoint (issue #1049)
. [FIX] Sprite: updateTransform can be overriden (issue #824)
. [FIX] Sprite: Assert if an sprite initialized with a batchnode and it is not using it (issue #1053)
. [FIX] Sprite: correctly overrides setIsRelativeAnchorPoint (issue #1055)
. [FIX] SpriteFrameCache: textureFileName is relative to path (issue #1044)
. [FIX] Particles: QuadParticle uses Points (issue #1057)
. [FIX] Templates: removeStartup compiles (issue #1059)
. [FIX] Texture: PVR with non-square mipmaps generates a warning log in debug mode (issue #1052)
. [FIX-MAC] Display Link thread: async images works as expected. Enabled by default.
. [FIX-MAC] MacGLView: VSync is enabled when the view is loaded from the NIB
. [TEST] Added Glyph Designer test case
. [TEST] Added LayerGradient test
. [TEST-MAC] Added cocos2d icon to Mac tests
. [TEST-MAC] Added EventTest
. [3RD] Chipmunk: Updated to v5.3.4
. [3RD] libpng: don't compile pngtest.c (issue #1058)

 
version 0.99.5-rc1 - 15-Nov-2010
. [NEW] Director: setProjection calls "updateProjection" delegate if "custom" projection is used
. [NEW] Label: The CCLabelProtocol implements the -(NSString*)string method.
. [NEW] Particles: Added a new type kCCPositionTypeRelative. Useful for "trail" particles. Added Test.
. [NEW] Textures: Added support for pvz.ccz and pvr.gz formats
. [NEW] Textures: TextureCache has a method to test if a texture is already cached (issue #793)
. [NEW] ZipUtils: Added generic functions to uncompress any .gz or .ccz file (issue #1016)
. [FIX] Actions: OrbitCamera doesn't crash on Simulator
. [FIX] CCArray: fastRemoveObjectAtIndex works as expected (issue #1024)
. [FIX] CocosDenshion: Fixed possible loss of audio on iOS 4.2
. [FIX] config: CC_FONT_LABEL_SUPPORT is again, enabled by default
. [FIX] Configuration: removed main bundle from CCConfiguration (issue #839 issue #773)
. [FIX] Director: projection is doubled in RetinaDisplay mode
. [FIX] DrawingPrimitives: don't modify the buffer in RetinaDisplay (issue #995)
. [FIX] EAGLView: Doesn't crash in multithread environment (re-fixed issue #350)
. [FIX] Label: BMFontLabel simplified loading of atlas. Doesn't use CCFileUtils (issue #1031)
. [FIX] Label: setString copies the string, and not retain it (issue #1034)
. [FIX] Mac: Events are dispatched when CC_DIRECTOR_MAC_USE_DISPLAY_LINK_THREAD is used
. [FIX] Menu: MenuItems can draw its children (issue #458)
. [FIX] Menu: MenuItems positions can be controlled manually (issue #1013)
. [FIX] Menu: Menus uses touch priority kCCMenuTouchPriority (-128) (issue #1033)
. [FIX] Node: convertToAR method fixed (issue #1017)
. [FIX] Node: vertexZ works OK in RetinaDisplay mode
. [FIX] Particles: Improved doxygen documentation (issue #1026)
. [FIX] Particles: centerOfGravity renamed to sourcePosition (issue #1026)
. [FIX] RenderTexture: removed unneeded and dangerous assert in getUIImageAsDataFromBuffer
. [FIX] RenderTexture: fixed important memory leak when saving images
. [FIX] SpriteBatchNode: improved performance when drawing the batch (issue #824)
. [FIX] SpriteBatchNode: children sprites use the visible property correctly (issue #665)
. [FIX] TextureCache: Improved loading time of cached PVR images (issue #998)
. [FIX] Texture2D: addPVRTCImage: -> addPVRImage: since it also loads non-compressed PVR images
. [FIX] Texture2D: Use 32-bit textures when creating labels on ARM_NEON hardware. Performance improvement.
		To enable it, edit ccConfig and set CC_USE_RGBA32_LABELS_ON_NEON_ARCH = 1
. [FIX] Texture2D: Improved creation time of texts. It's not so expensive to create ZFont labels (issue #971)
. [FIX] Tiled: images can be relative to source map (issue #787)
. [FIX] Tiled: TMXLayer checks for correct GID (issue #742)

version 0.99.5-rc0 - 25-Oct-2010
. [NEW] AnimationCache: New class. It deprecates the CCSprite#animation methods (issue #848)
. [NEW] Animation: simplified API. Name is no longer needed. Deprecated API that uses name.
. [NEW] Animation: Animation has its own file: CCAnimation.m
. [NEW] CocosDenshion: Added duration, freq and size queries for buffers
. [NEW] Director: Added "hook" for notifications or any other kind of object like CCNotifications
. [NEW] Director: Added "enableRetinaDisplay:(BOOL)enabled"
. [NEW] EAGLView: Added support for multisampling
. [NEW] EAGLView: Added support sharegroup
. [NEW] Templates: Install HD, iPad and spotlight icons
. [FIX] Blocks: Actions and MenuItems copy the blocks instead of retaining it (issue #1007)
. [FIX] config: CC_FONT_LABEL_SUPPORT is disabled by default since it performs really bad on iOS >= 4.0
. [FIX] Layer: register accelerometer onEnterTransitionDidFinsih (issue #624)
. [FIX] Node: converToNodeSpace works on RetinaDisplay (issue #1000)
. [FIX] Node: all transform methods uses Points instead of Pixels (issue #999)
. [FIX] Node: onEnterTransitionDidFinsih is also called when added a node to a running node (issue #1018)
. [FIX] Node: addChild returns void, and not self in order to simplify the API
. [FIX] Node: Initializes parent_ to nil at init time
. [FIX] Node: Performance improvement in insertChild (issue #909)
. [FIX] RenderTexture: improved performance, improved logic, no more glMaskColor() bugs (issue #1012)
. [FIX] Sprite: setPositionInPixels set to dirty when called (issue #1001)
. [FIX] Templates: Fixed startup flicker (issue #947)
. [FIX] Templates: Installs @2x, iPad and spotlight icons
. [FIX] Tests: Touch Tests works on RetinaDisplay (issue #1000)
. [FIX] Tests: box2d tests work with RetinaDisplay
. [FIX] Transitions: PageTurnTransition re-fixed. No more artifacts. This time is for real (issue #751)
. [3RD] Chipmunk: Using version 5.3.2

version 0.99.5-beta3 23-Sep-2010
 . [NEW] RetinaDisplay supported automatically:
	Director: winSize returns size in Points. Use winSizeInPixels for pixels
	Node: position is in Points. Use positionInPixels for pixles
	Node: contentSize is in Points. Use contentSizeInPixels for pixels
	Node: boundingBox is in Points. Use boundingBoxInPixels for pixels
	Texture2d: contentSize is in Points. Use contentSizeInPixels for pixels
	FileUtils: Will try to load the file with the suffix "-hd" if RetinaDisplay is enabled, unless the "-hd" suffix is already present
	The following objects were enhanced to work with points:
		TMXTileMap, Sprite, SpriteFrame, Node, ParticleSystem, LabelBMFont, LabelTTF, Menu, MenuItem,
		ColorLayer, RenderTexture, MotionStreak, Transitions, Actions, LabelAtlas, AtlasNode
		and the drawing primitives
	The nodes that weren't updated is because there was no need to update them.
 . [NEW] SpriteFrameCache:	Added a way to remove from the SpriteFrameCache frames given a dictionary, file or texture (issue #953)
 . [FIX] CCArray: improved speed in inserting and deleting elements
 . [FIX] ParticleSystem: fixed memory leak when using ParticleDesigner (issue #986)
 . [FIX] RenderTexture: creates a POW texture, but this doesn't mean that it should be an squared texture (issue #993)
 . [FIX] Templates: Default SDK is 4.1
 . [FIX] Texture2d: Fixed possible crash in NPOT PVR images
 . [FIX] Texture2d: If Text in context can't be created return nil (prevent possible crash)
 . [FIX] Texture2d: Optimized loading time of PVR images
 . [FIX] Transitions: PageTurn3D transition has fewer visible artifacts (issue #751)
 
version 0.99.5-beta2 31-Ago-2010
 . [NEW] Actions: files renamed: CCXXXAction.[hm] -> CCActionXXX.[hm]
 . [NEW] Actions: Using new naming convetion:
			CCInstantAction -> CCActionInstant
			CCIntervalAction -> CCActionInterval
			CCEaseAction -> CCActionEase
			CCCameraAction -> CCActionCamera
 . [NEW] Action: CCPropertyAction renamed to CCActionTween
 . [NEW] Director: New naming convention: CCnameDirector -> CCDirectorName
 . [NEW] Director: DirectorIOS is responsible for swapping buffers
 . [NEW] Label: CCLabelAtlas#labelAtlasWithString: -> labelWithString. Old method deprecated
 . [NEW] Label: CCBitmapFontAtlas deprecated. Use CCLabelBMFont instead.
 . [NEW] Label: CCBitmapFontAtlas#bitmapFontAtlasWithString -> labelWithString. Old method deprecated.
 . [NEW] Label: CCLabel renamed to CCLabelTTF
 . [NEW] Mac: cocos2d works on Mac. All objects works with the following exceptions:
			- CCParticleSystemPoint is not supported. Use CCParticleSystemQuad instead
			- CCRenderTexture doesn't save textures to images
			- ZLabel (FontLabel) is not supported
			- Mmm... probably a bit more.
 . [NEW] Particles: New naming convention:
			CCPointParticleSystem -> CCParticleSystemPoint
			CCQuadParticleSystem -> CCParticleSystemQuad
 . [NEW] Transitions: new transition naming convention (issue #946)
 . [FIX] Actions: ivars 'duration', 'elapsed', 'tag' now have the '_' suffix in their names.
 . [FIX] Artifact fixer is a compile time option in ccConfig. Disabled by default
 . [FIX] ccCArray: off-by-1 offset, and lastObject fixed (issue #960 and #961)
 . [FIX] ccTypes: using GL types for CC GL structures. Prevents possible errors on 64-bit machines
 . [FIX] CocosDenshion: Added SDK4.0 compile check in CDAudioManager
 . [FIX] CocosDenshion: panning does not work correctly on iOS4 (issue #949)
 . [FIX] Director: Works with Fast FPS disabled (issue #954)
 . [FIX] Director: it's possible to set a custom projection before setting the openGL view (issue #952)
 . [FIX] Label: BitmapFontAtlas supports empty strings (issue #950)
 . [FIX] Label: LabelAtlas doesn't crash if the texture file can't be found (issue #965)
 . [FIX] Layer: ivars isTouchEnabled / isAccelerometerEnabled have the '_' suffix in their names
 . [FIX] Menu: Disabled possible menuItem on onExit (issue #969)
 . [FIX] Sprite: little optimization when using BatchNode + children
 . [FIX] Templates: Added missing keys in Info.plist (issue #939)
 . [FIX] Tools: mkatlas supports artifact removal (issue #549)
 . [FIX] Tools: mkatlas supports spaces in the name (issue #618)
 . [3RD] Chipmunk: updated to Chipmunk v5.3 and Chipmunk Demos
 
version 0.99.5-beta 30-Jul-2010 - AKA 'CJ the artifact killer'
 . [NEW] BitmapFontAtlas: added support for multilines labels
 . [NEW] BitmapFontAtlas: added optional setCString method
 . [NEW] Configuration: added a helper method to obtain the iOS version
 . [NEW] Config: added CC_OPTIMIZE_BLEND_FUNC_FOR_PREMULTIPLIED_ALPHA. Enabled by default.
 . [NEW] Texture Atlas & Particles: Uses VBO on ARMv7 and iPhone Simulator.
			Uses a vertex array list on ARMv6. Performance improvment.
 . [NEW] Sprite: Added support for Zwoptex v1.0 (issue #913)
 . [NEW] SpriteFrameCache: Added support for Zwoptex name aliases (issue #935)
 . [NEW] SpriteSheet is deprecatd. Use SpriteBatchNode instead.
 . [NEW] Support/ccUtils.h: added new file that contains some useful functions like nextPOT
 . [NEW] RenderTexture: default blend function compatible with premultiplied alpha (issue #937)
 . [NEW] Tests: Zwoptex Test added
 . [NEW] Texture2D: Added support for Non compressed PVR images. New supported formats:
			RGBA_8888, BGRA_8888, RGBA_4444, RGBA_5551, RGB_565, A_8, AI_88, I_8
 . [NEW] Texture2D: PVR images can be treated as having alpha premultiplied with:
		+(void) PVRImagesHavePremultipliedAlpha:(BOOL)
 . [FIX] CCArray: conforms to NSCopying protocol (issue #934)
 . [FIX] CocosDenshion: Improved sound interruption code (issue #928)
 . [FIX] Particles: Built-in particles use QuadParticles when compiled in ARMv7,
                and PointParticles when compiled in ARMv6
 . [FIX] Sprites: No artifacts when using spritehsheets (issue #938)
 . [FIX] Templates & Tests: call CC_DIRECTOR_END() on AppDelegate Terminate
 . [FIX] Templates: Use LLVM-GCC as default compiler
 . [FIX] Tests: AtlasTest renamed to LabelTest
 . [FIX] Tests: CocosLive Demo: added requestRank tests
 . [FIX] TextureCache: JPEG workaround (issue #866) is only applied on iOS >= 4 (issue #932)
 . [3RD] libpng: updated to v1.2.44 (libpng is only used by a cocos2d test)
 
version 0.99.4 - 14-Jul-2010
 . [NEW] CocosDenshion: switching between background and foreground music (issue #928)
 . [FIX] CocosDenshion: fixed memory leak weak reallocing buffers (issue #919)
 . [FIX] CocosDenshion: SimpleAudioEngine's enable works as expected (issue #927)
 . [FIX] ccCArray: ccCArrayAppendValueWithResize fixed function signature (issue #926)
 . [FIX] Director: 2d projection + HighRes works OK (issue #918)
 . [FIX] Director: purgeCachedData doesn't purge the SpriteFrameCache (issue #922)
 . [FIX] EAGLView: removed unused 'delegate_' ivar
 . [FIX] EAGLView: it is possible to resize the view (issue #914)
 . [FIX] EAGLView: projection is recalculated after view is resized (issue #924)
 . [FIX] GLES-Render: solid objects' colors synced with box2d repository
 . [FIX] Scheduler: Doesn't reschedule already scheduled method. It only updates the interval.
 . [FIX] Templates & Tests: added App Delegate foreground & background callbacks
 
 version 0.99.4-rc3 - 01-Jul-2010
 . [FIX] All: Import ccCArray instead of ccArray (compiles in case sentive file system)
 . [FIX] CCArray: fixed overflow (issue #901)
 . [FIX] CocosDenshion: Fixed bug in CDBufferManager, added test case to FadeToGrey, fixed Info.plist
 . [FIX] RenderTexture: works in HiRes mode (issue #898)
 . [FIX] Director: Avoid re-scale initial issue (issue #899, issue #350)
 . [FIX] Director: convertToUI works as expected (issue #902)
 . [FIX] Director: renamed mainLoop -> drawScene
 . [FIX] Director: appended '_' to ivars (eg: FPSLabel -> FPSLabel_)

version 0.99.4-rc2 - 24-Jun-2010
 . [NEW] CCArray: Internally uses CCARRAY_FOREACH. Improved performance (issue #353)
 . [NEW] Templates: BaseSDK 4.0. Deploy OS Target: 3.0
 . [FIX] CocosDenshion: compiles with LLVM v1.5
 . [FIX] Removed artifacts from PageTurnTransition (issue #751)
 . [FIX] Templates: calls Director#purgeCachedData on memory warning
 . [FIX] Templates: sets CD_DEBUG=1 in debug configuration
 . [FIX] Texture2D: JPEG images are displayed correctly in iOS4 (issue #886)

version 0.99.4-rc - 22-Jun-2010
 . [NEW] Director: supports "setContentScaleFactor" (high-res support natively)
 . [FIX] Effects: Creates correct color buffer
 . [FIX] Director: Sets correctly portrait upside-down orientation
 . [FIX] Sprites: flipX/Y works with offsets (issue #732)
 . [FIX] Templates: Bundle Version is 1.0 (issue #871)

version 0.99.4-beta - 14-Jun-2010
 . [NEW] CDSoundEngine loadBufferFromData method added for loading custom buffer data.
 . [NEW] CDSoundEngine channel groups renamed source groups to make function clearer.
 . [NEW] CDSoundEngine source groups can be dynamically modified using defineSourceGroups.
 . [NEW] CDSoundSource new object oriented sound API
 . [NEW] CDSoundEngine added soundSourceForSound method to create CDSoundSource objects
 . [NEW] CDSoundEngine buffers are automatically increased as needed (no more CD_MAX_BUFFERS)
 . [NEW] CDPropertyModifier class for modifying properties such as pitch and gain over time
 . [NEW] CDXPropertyModifierAction class for modifying properties such as pitch and gain using cocos2d actions
 . [NEW] Convenience methods for fading volume of background music, sound effects and CDSoundSource objects
 . [NEW] SimpleAudioEngine soundSourceForFile method for creating CDSoundSource objects
 . [NEW] SimpleAudioEngine rewrote buffer management code using new CDBufferManager class
 . [NEW] CDBufferManager - class for associating buffer ids with a file name
 . [NEW] CDAudioManager simplified initialisation. Now by default creates a single source group containing all sources
 . [NEW] CDAudioInterruptProtocol - implemented by classes that can be muted or enabled such as CDAudioManager
 . [NEW] Mute now works like television mute i.e. audio continues but is silenced use the enabled property to disable sound.
 . [NEW] CDAudioTransportProtocol - implemented by classes that can be played, paused, stopped and rewound.
 . [NEW] CDAudioInterruptTargetGroup container for objects that implement CDAudioInterruptProtocol so that groups of objects can be set mute/enabled.
 . [NEW] CCArray: added high performance array. Used by CCNode, CCSpriteSheet
 . [NEW] Director: added support for high-res resolutions
 . [NEW] EAGLView: renderer is an object. EAGLView creates a ES1Renderer object (issue #883)
 . [NEW] EAGLView: it's possible to create a EAGLView manually, or by using Interface Builder
 . [NEW] Particle: QuadParticle supports subrects (issue #870)
 . [NEW] TextureCache: Added removeTextureForKey: instance method
 . [NEW] Tests: Added PerformanceNodeChildren performance test
 . [FIX] Particle: Added support for ParticleDesigner 1.2
 . [FIX] Particle: QuadParticle renders the image correctly (not upside-down) (issue #872)
 . [FIX] Particle: ParticleSamples are subclass of 'quad' particle and not 'point' particle
 . [FIX] Tests: removed ParticleView, AccelViewPortDemo since they were deprecated
 . [FIX] Tests: fixed some tests so they look OK on the ipad
 . [FIX] Xcode: default family is: iPhone/iPad

version 0.99.3 - 25-May-2010
 . [NEW] Animation: added 2 methods to create the Animation without delay (updated samples)
 . [NEW] Director: added 'purgeCachedData' method. Should be called on memory-warning event.
 . [FIX] ActionManager: Improved API, with better names (issue #835)
 . [FIX] Action CCCallFunc: supports class methods (issue #868)
 . [FIX] BitmapFontAtlas: Improved loading times (issue #833)
 . [FIX] Node: Improved performance when rendering at the cost of 64 bytes more per node (issue #830)
 . [FIX] Particle: Kill the particle if timeToLive < 0 before updating it.
 . [FIX] Templates: Define DEBUG in Debug configurations

version 0.99.3-rc - 18-May-2010
 . [NEW] License: Using MIT license
 . [NEW] Node: added removeFromParentAndCleanup:(BOOL) (issue #566)
 . [NEW] Particle: Added support for modes: "gravity mode" (old behavior) and "radial movement" mode
 . [NEW] Particle: Added support Particle Designer (issue #XXX)
 . [NEW] Scheduler: supports pause/resume/'update' with priority (issue #439)
 . [FIX] ActionManager: using uthash instead of ccHashSet (easier to use)
 . [FIX] Actions: CallFuncND can pass any void ptr, even 0 or 1.
 . [FIX] BitmapFontAtlas: using uthash instead of ccHashSet (easier to use)
 . [FIX] Grid: Fixed memory leak (issue #853)
 . [FIX] Menu: If items are disabled or invisible, touch is not consumed (issues #779, #866)
 . [FIX] Particles: Removed unnecesary assert (issue #851)
 . [FIX] Particles: QuadParticle works with NPOT textures (issue #863)
 . [FIX] Scheduler: Improved performance (issue #492)
 . [FIX] Templates: Using uthash instead of ccHashSet (issue #860)
 . [FIX] Templates: templates can be installed in user directory (issue #856)
 
version 0.99.2 - 28-Apr-2010
 . [FIX] ActionManager: removeByTag doesn't crash if action is also running (issue #841)
 . [FIX] cocos2d/*.m: fixed several memory leaks in cases where initXXX failed (issue #XXX)
 . [FIX] Director: fixed start-up flicker (issue #350)
 . [FIX] EAGLView: If discard-framebuffer is supported and using depthBuffer, then discard it before swapping (SDK4.0 only) (issue #XXX)
 . [FIX] Grid: simplied code, easier to maintain, added support for flipped textures (part of issue #448)
 . [FIX] Sprite/SpriteSheet: reorderChild works as expected when using subchildren (issue #767)
 . [FIX] Templates: installer has better error messages and checks the installer conditions in a better way (issue #842)
 . [FIX] Xcode: compiles OK with LLVM Compiler SDK 4.0beta2
 . [3RD] Box2d: Updatd to SVN r100 (v2.1.2)

version 0.99.2-rc - 15-Apr-2010
 . [NEW] Actions: Added blocks actions via PLBlocks: CCCallBlock and CCCallBlockN (issue #699)
 . [NEW] Actions: Added CCFollow, an action that follows a CCNode (issue #738)
 . [NEW] Actions: Added CCPropertyAction, a generic way to update properties using an action (issue #491)
 . [NEW] MenuItem: MenuItems supports blocks via PLBlocks (issue #699)
 . [NEW] Texture2D: added support for NPOT textures where available (issue #818)
 . [NEW] Templates: file templates for CCLayer, CCNode, CCSprite (issue #XXX)
 . [NEW] TMXMaps: added support for per-tile properties (issue #606)
 . [NEW] ProfilingTimer: new class to test performance (issue #724)
 . [NEW] Xcode: added "build all tests" target (issue #XXX)
 . [FIX] Box2d: GLES-DebugDraw draws non-solid circles as non-solid circles (issue #831)
 . [FIX] Director: FPSLabel uses RGBA4444 texture to reduce possible performance impact (issue #658)
 . [FIX] EAGLView: swapBuffers doesn't bind the color buffer. It assumes it is already bound (issue #XXX)
 . [FIX] Particles: constants stars with kCC (issue #809)
 . [FIX] Particles: Asserts if start/end size is <0 or >64
 . [FIX] Protocols: CCAnimationProtocol removed. Merged into CCAnimation (issue #XXX)
 . [FIX] Protocols: CCFrameProtocol removed. Merged into CCSprite (issue #XXX)
 . [FIX] Ribbon: fixed memory corruption bug (issue #XXX)
 . [FIX] Ribbon/RenderTexture: use objective-c like ivars (part of issue #733)
 . [FIX] Templates: Improved logic in template installer (issue #XXX)
 . [FIX] Templates: Generates optimized binaries. ARMv7 binaries have thumb-2 enabled (issue #XXX)
 . [FIX] SpriteSheet: Improved doxygen documentation (issue #827)
 . [FIX] SpriteFrameCache: logs warning if frame is not found
 . [FIX] Xcode: uses optimized binary. ARMv7 binary has thumb-2 enabled (issue #XXX)
 . [3RD] Box2d: updated to SVN r91 (v2.1.1)
 
version 0.99.1 - 19-Mar-2010
 . [FIX] Menu: If menu is not visible it doesn't receive touches (issue #88)
 . [FIX] Menu: MenuItemLabel restores the scale property (issue #500)
 . [FIX] SpriteFrameCache: set singleton to nil when it is purged (issue #814)
 . [FIX] Templates: thumb-compilation turned off at project settings (already off in target settings) (issue #772)
 . [FIX] Texture2D allocs the right texturememory when using the non-premultiplied alg.(issue #813)
 . [FIX] Texture2D supports A8 textures (issue #816)
 . [3RD] Libpng: updated to v1.2.43 (libpng is only used by a cocos2d test)

version 0.99.1-rc - 12-Mar-2010
 . [NEW] Actions: new added actions: CCProgressTo, CCProgressFromTo (issue #783)
 . [NEW] CGPointExtensions: new add functions:  CGPointExtension like: clampf, ccpClamp, ccpFromSize,
			ccpCompOp, ccpLerp, ccpFuzzyEqual, ccpCompMult, ccpAngleSigned, ccpAngle,
			ccpRotateByAngle, ccpLineIntersect (issue #783)
 . [NEW] Macros: added CCLOGINFO() and CCLOGERROR(). CCLOGINFO() disabled by default (issue #799)
 . [NEW] SpriteFrameCache: added support for Zwoptex Desktop version (issue #812)
 . [NEW] TMX: if layer contains cc_vertezx=automatic, tiles will use vertexZ and GL_ALPHA_TEST (issue #780)
 . [NEW] TMX: TMXLayer supports Tiled offset property (issue #616)
 . [NEW] TMX: Added support for .tsx tilesets (issue #619)
 . [NEW] Transition: new added transitions: CCRadialCCWTransition, CCRadialCWTransition (issue #783)
 . [FIX] All: cocos2d constants start with kCC. Change is backward compatible (issue #809)
 . [FIX] Actions: CCRepeat works smoothly, without jerks (re-fixed issue #390)
 . [FIX] Actions: CCAnimate frame calculation is more precise (issue #758)
 . [FIX] CocosDenshion: Fixed mute (issue #789)
 . [FIX] RenderTexture: removed limit when saving images (issue #782)
 . [FIX] RenderTexture: doesn't use GL_DITHER and restores glColorMask() (issue #796)
 . [FIX] Sprite, LabelAtlas, TiledMap: opactiy + color works even when the texture is premultiplied (issue #668)
 . [FIX] TMX: TMXTileMap supports any kind of objects, like CCSprite (issue #700, #765)
 . [FIX] TMX: TMXLayer uses the opacity defined for the layer (issue #785)
 . [FIX] TMX: TMXLayer raises exception if it receives the addChild message (issue #808)
 . [FIX] Texture2D: removed NSLog when image was NULL (issue #802)
 . [FIX] Xcode: hardware requirements in .plist: doesn't contain disabled features (issue #769)
 . [3RD] Box2d: udpated to r66 (issue #795)
 . [3RD] Chipmunk: updated to v5.2 (issue #784)

version 0.99.0 - 18-Feb-2010
 . CocosDenshion: background music can loop (issue #774)
 . CocosDenshion: allow audio session category to be changed (issue #775)
 . CocosDenshion: can be initialized before cocos2d (issue #777, #773)

version 0.99.0-final - 15-Feb-2010
 . Box2d: updated to r58 (issue #494)
 . Director: Only send "cleanup" when the scene is replaced (re fixed issue #709)
 . CocosDenshion: SimpleAudioEngine incorrectly accessing CDAudioManager (issue #748)
 . CocosDenshion: added support for 22Khz OpenAL (issue #594)
 . CocosDenshion: fixed wrong error check in CocosDenshion (issue #678)
 . CocosDenshion: added shutdown method (issue #688)
 . CocosDenshion: allow usage of alBufferDataStatic (issue #753)
 . CocosDenshion: added stopAllSounds (issue #756)
 . CocosDenshion: fixed small leak in background music file name string (issue #644)
 . CocosDenshion: CDAudioManager support for multiple AVAudioPlayers (issue #764)
 . Compatiblity: TextureNode is subclass of CCSprite (issue #755)
 . Node: only uses bits as bools, when they are not properties (fixed issue #743)
 . Node: relativeAnchorPoint renamed to isRelativeAnchorPoint (issue #749)
 . Node: improved doxygen string in rotation (issue #761)
 . Sprite: use correct blending functions (issue #728)
 . Sprite: supports CGImageRef with key (issue #349)
 . Sprite: when texture is nil, supports opacity & color (issue #741)
 . Sprite: setTextureRect() and setColor() works OK with subchildren (issue #763)
 . SpriteFrameCache: removed @syncronized() (issue #663)
 . Template: box2d template treats warnings as erros, uses unroll loops for performance (issue #750)
 . Template: Info.plist uses UIRequiredDeviceCapabilities (issue #769)
 . Tests: SpriteTest uses GL_ALPHA_TEST is zVertex test (issue #XXX)
 . TMX: filling empty tiles doesn't crash (issue #740)
 . TMX: if compression is not "gzip", abort (tiled 0.4 feature) (issue #XXX)
 
version 0.99.0-rc - 31-Jan-2010
 . All: Default OpenGL state is: GL_TEXTURE_2D, GL_VERTEX_ARRAY, GL_COLOR_ARRAY, GL_TEXTURE_COORD_ARRAY (issue #718)
 . Action: Improved CCSequence performance (issue #XXX)
 . BitmapFontAtlas: huge performance boost in update/create time (issue #730)
 . Box2d: updated to r39 (issue #494)
 . Camera: Offset fixed in landscape mode (issue #378)
 . Camera: It's possible to orbit around any point (issue #438)
 . Camera: Doesn't reset affine matrix (issue #XXX)
 . Chipmunk: Using Chipmunk v5.1.0 (issue #664)
 . Configuration: added object that knows GL capabilities and other misc stuff (issue #712)
 . Director/Particles/Grid: removed hardcoded display size values. Using variable (issue #XXX)
 . Director: send "cleanup" message to root scene when it is being replaced (issue #709)
 . Effects: works independently of the display resolution (issue #XXX)
 . Grid: optimized code. Only call camera.locate if it is dirty (issue #XXX)
 . Node: Uses cached Affine matrix to transform the nodes (2 GL calls vs. 5 GL calls) (issue #XXX)
 . Node: uses bits instead of bools when compiled with SDK >= 3_0 (issue #726)
 . Node: uses "_" suffix for ivars (children_, isRunning_, tag_, etc..) (issue #733)
 . Scheduler: removed support of repeats. Postponed for v0.99.1 (rolling back issue #630)
 . Singletons: removed @syncronized() since cocos2d is not thread safe (issue #663)
 . SpriteSheet: reorder updates descendants. Added test for this case (issue #708)
 . Sprite: can create sprite from SpriteSheet. deprecated creation method from SpriteSheet (issue #657)
 . Sprite: optimized rendering when using spriteSheet and subchildren (issue #XXX)
 . Sprite: flip only flips the texture (not the anchor point and children) (issue #725)
 . Templates: Updated to support v0.99, Chipmunk v5.1 and Box2D r39
 . Templates: install_template.sh supports custom directory (issue #736)
 . Templates: box2d+cocos2d template doesn't generate warnings... well only 2 warnings (issue #739)
 . Tests: Works independently of the display resolution
 . TextureNode: Removed Node. Superseded by Sprite
 . TMXMaps: objectGroup support offsets (issue #689)
 . TMXMaps: objectGroup: Simplified object creation. All objects are NSDictionaries. For custom objects, subclass TMXTiledMap (issue #636)
 . TMXMaps: groupNamed renamed to objectGroupNamed (issue #XXX)
 . TouchDispatcher: StandardTouchHandler returns void (not BOOL). They are executed after the TargetedHandlers (issue #710)
 . Xcode: doxygen scripts runs with spaces in subdirectories (issue #684)
 
version 0.9.0-beta2 - 11-Jan-2010
 . Actions: added 2 new instant actions: FlipX and FlipY (counter-rollback of part issue #620)
 . Actions: uses FLT_EPSILON constant (issue #701)
 . Actions: prevent jerk in Repeat and RepeatForEver (issue #390)
 . Actions: RotateTo can be repeated without losing information (issue #705)
 . BitmapFontAtlas: doesn't override color when using setString (issue #610)
 . Chipmunk: removed compiler warning on chipmunk demo (issue #680)
 . CocosLive: added sanity checks on demo (issue #681)
 . Director: removed compile warning on DisplayLink director (issue #682)
 . Particles: prevent possible memory corruption when autoRemove is ON (issue #703)
 . Scheduler: Supports repeat-number-of-times in scheduled selectors (issue #630)
 . Sprite: anchor + offset + scale works  (issue #671)
 . Sprite: can create subclasses with an SpriteFrameName (issue #XXX)
 . Sprite: flip works as scale * -1 (issue #690)
 . Sprite: easier to subclass. [self init] is called (issue #485)
 . Sprite: isFrameDisplayed works OK with offsets (issue #707)
 . SpriteFrame: removed support for flipX and flipY  (rollback of a part issue #620)
 . SpriteFrameCache: If originalSize is not present, display warning (issue #670)
 . SpriteSheet: adding grand-children doesn't crash (issue #676)
 . SpriteSheet: child and children work OK with negative scales (issue #677)
 . SpriteSheet: It is easier to subclass (issue #397)
 . Templates: uses rfc1034identifier (issue #685)
 . Texture2D: simulator treats pre-multiplied alpha images correctly (issue #697)
 . TextureCache: doesn't crash when file not found. log error insted (issue #695)
 . TMXTiledMap: added support for object and objectgroup (issue #636)
 . TMXTiledMap: TMXLayer and TMXObjectGroup on it's own files (part of issue #636)
 . TMXTiledMap: doesn't generate descendants when not necessary (works as fast as in v0.8.2)
 . TMXTiledMap: removeChild works without corrupting the tilemap (issue #XXX)
 
version 0.9.0-beta - 14-Dic-2009
 . ActionManager: fixed leak (issue #635)
 . Actions: using [self class]. Easier to subclass (issue #655)
 . Box2d: updated to r31 (pre 2.1.0) (issue #494)
 . Chipmunk: updated to v5.0 (issue #664)
 . CocosDenshion: support for detecting ringer/mute switch state (issue #593)
 . CocosDenshion: doesn't crash when file has no extension (issue #595)
 . ColorLayer: supports Blend Protocol (issue #597)
 . Node: vertexZ is translated just once (issue #641)
 . Director: call schedulers before glClear in mainLoop (part of issue #533)
 . Director: "global" NSBundle to facilitate the integration of more than 1 game (issue #654)
 . Particles: code easier to mantain, same performance
 . Particles: small performance improvement (issue #661)
 . SpriteSheet: supports any level of sub-children (issue #346, issue #665)
 . Sprite: supports "honor parent transform" (issue #643)
 . Sprite: displayFrame renamed to displayedFrame (issue #XXX)
 . Sprite: fixed zwoptex offset & anchorPoint (issue #653)
 . Sprite: setDisplayFrame works OK with different texture sizes (issue #666)
 . Templates: using SDK 3.0 as base SDK
 . Textures: supports mipmap generation (issue #632)
 . Texture Atlas: uses VBO instead of vertex array list (issue #581)
 . TextureCache: don't use autorelease pool to load images (issue #XXX)
 . Tiles: TMX maps supports sub-directories (issue #539)
 . Transition: added CrossFadeTransition (issue #646)

version 0.9.0-alpha - 18-Nov-2009
 . All: using CC namespace (issue #520)
 . All: prevents warnings with Static Analizer (issue #613)
 . All: cocos protocols renamed to avoid confusion (part of issue #520)
 . All: Added compatibility with v0.8 (part of issue #520)
 . Animation: supports duration and reverse (issue #627)
 . Tests: Performance Tests re-integrated to main Xcode project (issue #XXX)
 . BitmapFontAtlas: works with subdirectories (issue #612)
 . Box2d: updated to r26 (pre 2.1.0) (issue #494)
 . CocosLive: Uses CL namespace (part of issue #520)
 . CocosLive: Uses ASCII encoder (issue #617)
 . Sprite: Sprite and AtlasSprite merged in just one class (issue #620)
 . Sprite: AtlasSpriteManager renamed to SpriteSheet (issue #620)
 . Sprite: Sprite Frames and animations supports flipx / flipy (issue #620)
 . SpriteFrameCache: added an easier way to create animations and sprites (issue #620)
 . Templates: updated (part of issue #520 and issue #620)
 . Templates: includes cocos2d and CocosDenshion licences files
 . TextureMgr: renamed to TextureCache (part of issue #620)
 . Xcode: textures files in 1 Xcode group (Texture2d, PVRTexture, TextureAltas, TextureCache)

version 0.8.2 - 19-Oct-2009
 . Actions: Animate copy restoreOriginalFrame parameter (issue #602)
 . ChipmunkTest: uses new API to set director type (issue #XXX)
 . CocosLive: doesn't use deprecated methods (issue #604)
 . MenuItem: added isSelected property (issue #601)
 . Tests: removed copyrighted fonts (part of issue #596)
 
version 0.8.2-rc1 - 14-Oct-2009
 . Actions: start/stop sets the target (issue #489 and issue #589)
 . Actions: Compound actions call "inner" stop (issue #489 and #issue #589)
 . Actions: Fixed BezierBy reverse. BezierBy doesn't use startPosition (issue #586)
 . Actions: added BezierTo (issue #562)
 . Actions: RotateTo uses min distance (issue #584)
 . Actions: JumpBy/To uses parabolic function (issue #324)
 . BitmapFontAtlas: added limited unicode support (issue #596)
 . Director: Rolling back buffer format. Default buffer format is RGB565.
 . FontLabel: updates version from git 2009-10-07 (issue #582)
 . Particles: FreeMovement uses World-Coordinates (issue #241)
 . Tests: Added Particle + Parallax test (part of issue #241)
 . TileMap: TMXLayers work without tiles (issue #587)
 . TileMap: TMX maps HUGE performance boost (issue #574)
 
version 0.8.2-rc0 - 5-Oct-2009
 . Actions: Added EaseBack family actios (issue #568)
 . AtlasSprite: set atlasIndex to invalid on remove (issue #569)
 . Box2d: using google code r22 (pre v2.1.0) (issue #494)
 . CocosNode: Better message error on scale (issue #556)
 . Effects: [effect copy] works (issue #573)
 . Effects: restore orignal director projection (issue #573)
 . Extras: added Joystick / ProximityManager (issue #XXX)
 . FontLabel: updates version from git (issue #582)
 . Macros: CCLOG uses the "cocos2d:" prefix (issue #XXX)
 . Parallax: fixed limit of 5 children (issue #565)
 . Templates: works with FontLabel (part of issue #534)
 . Templates: added cocos2d+chipmunk template (issue #XXX)
 . TextureAtlas: insertQuad fixed signed math (issue #575)
 
version 0.8.2-beta - 23-Sept-2009
 . All: ccConfig.h file added (issue #551)
 . Actions: added Ease Elastic actions (issue #530)
 . Actions: added Ease Bounce actions (issue #546)
 . Actions: added PageTurn3D action (issue #522)
 . BitmapFontAtlas: fixed contentSize (issue #536, #538)
 . BitmapFontAtlas: fixed offset/width (issue #537)
 . BitmapFontAtlas: only supports Latin 1 chars (issue #517)
 . Box2d: using google code r21 (pre v2.1.0) (issue #494)
 . CocosDenshion: muted property in SimpleAudioEngine (issue #526)
 . CocosDenshion: added preloadBackgroundMusic and willBackgroundMusicPlay to SimpleAudioEngine (issue #545)
 . CocosNode: improved doxygen documentation (issue #XXX)
 . CocosNode: added boundingBox method (issue #528)
 . Director: added convertToUI and renamed convertCoordinate to convertToGL (issue #531)
 . Director: fixed 2 leaks on Director#end (issue #524)
 . Director: Added a threaded FastDirector (issue #560)
 . Director: Added a CADisplayLink Director (issue #560)
 . Director: buffer default pixel format is RGBA_8888
 . Documentation: doxygen builds OK when there are spaces in the path (issue #540)
 . Label / Texture2D: Supports any .ttf via FontLabel (issue #534)
 . LabelAtlas: works with 256 different chars (issue #516)
 . RenderTexture: added RenderTexture test (issue #191)
 . Resources: improved directory structure (issue #552)
 . Template: using removeUnusedTextures (issue #550)
 . TileMap: TMX supports multiple tilesets (1 tileset per layer) (issue #510)
 . TileMap: TMX raises expection if map is not encoded and/or gzipped (issue #559)
 . Transition: ease actions can be overriden (issue #548)
 . Transition: added PageTurnTransition (issue #522)
 
version 0.8.1 - 26-Ago-2009
 . ActionManager: doesn't delete running actions (issue #481)
 . Box2d: using google code r10 (pre v2.1.0) (issue #494)
 . CocosDenshion: resumeBackground music (issue #513)
 . MultiplexLayer: removes child using cleanup:YES (issue #466)
 . Particles: no negative size (issue #514)
 . Resources: added new cocos2d logos (issue #521)
 . Template: added Icon.png and Default.png (part of issue #469)
 . Texture2D: using CCLOG instead of NSLog+#ifdef (issue #519)

version 0.8.1-rc - 19-Ago-2009
 . All: Using nonatomic properties (issue #509)
 . ActionManager: fixed crash (issue #490)
 . Actions: RotateTo always rotates to shortest angle fix (issue #499)
 . Box2d: using google code r8 (issue #494)
 . Box2d: added box2dTestBed (part of issue #494)
 . CocosDenshion: correct channel in SimpleAudioEngine (issue #465)
 . CocosDenshion: update buffer status after deletion ( issue #486)
 . CocosDenshion: SimpleAudioEngine can stop sounds (issue #498)
 . Parallax: update children at draw (issue #471)
 . TileMap: TMX maps starts at 0,0 position (part of issue #462)
 . TileMap: TMX getter/setters works OK with async maps (issue #506)
 . TileMap: anchorPoint works OK (issue #508)
 . Xcode: COCOS2D_DEBUG used instead of DEBUG (issue #507)
 
version 0.8.1-beta - 10-Ago-2009
 . BitmapFontAtlas: .png image can be in subfolders (issue #464)
 . Box2d: possibility to call world.DrawDebugData() from draw (issue #493)
 . Box2d: updated box2d repository. using r228 (issue #494)
 . CocosNode: parent is set to nil only after calling onExit (issue #476)
 . CocosNode: added user data (issue #482)
 . CocosLive: added support to request current ranking (issue #495)
 . MotionStreak: moved from experimental to stable. uses v0.8 API (issue #484)
 . MotionStreak: by default uses GL_SRC_ALPHA blend function (issue #405)
 . ParticleView: integrated Particle visual editor (issue #480)
 . Parallax: more precise absolute coords (issue #471)
 . RenderTexture: let's you render CocosNode objects into a texture (issue #XXX)
 . Template: added Xcode cocos2d Template (issue #469)
 . TextureMgr: Async reuses EAGL context (issue #472)
 . tools: added mkatlas.pl script (issue #483)
 . TiledMap: Added support for the TMX format: iso, ortho and hex maps (issue #462)
 . TouchDispatcher: don't dispatch empty touches (issue #468)

version 0.8 - 27-Jul-2009
 . Action: Speed#stop calls other's stop (issue #460)
 . BitmapFontAtlas: opacity and color work as expected (issue #463)
 . CocosNode: setRelativeAnchorPoint error (issue #461)
 . Director: convertCoordinate roundoff error (issue #453)
 
version 0.8-rc2 - 21-Jul-2009
 . Actions: Repeat repeats OK (issue #424)
 . Actions: Prevents division by 0 when duration==0 (issue #452)
 . ActionManager: 5% increase in performance (issue #451)
 . CocosDenshion: fixed clicking on looped waves sounds (issue #440)
 . CocosDenshion: Added properties in SimpleAudioEngine (issue #454)
 . CocosLive: using the deprecated CString API (issue #441)
 . CocosLive: send-score object can be reused (issue #417)
 . CocosNode: children is an explicit "property" (issue #411)
 . CocosNode: relativeTransformAnchor -> relativeAnchorPoint (part of issue #303)
 . ColorLayer: uses floats instead of ints for its size (issue #339)
 . ColorLayer: updates contentSize when when size is used (issue #443)
 . Demos: added basic template to start new projects (issue #447)
 . Director: FastDirector with fast events or not at compile time (issue #449)
 . FileUtils: Absolute paths are not converted (issue #352)
 . Menu: MenuItems works with anchorPoint correctly (issue #412)
 . Menu: ItemLabel disabled color is configurable. color is saved (issue #366)
 . Particle: VBO update only the needed particles (issue #367)
 . TextureMgr: new (and recommended) way to add CGImages (issue #349)
 . TouchDispatcher: retains/releases the delegates (issue #422)
 . Transitions: Fixed artifacts in Slide transitions (issue #442)
 
version 0.8-rc - 13-Jul-2009
 . ActionManager: actions logic were removed from CocosNode (issue #437)
 . Actions/Scheduler: the 1st time a Timer or Action is fired, is with dt=0 (issue #429)
 . Actions: CallFuncND doesn't leak if reused (issue #336)
 . AtlasSpriteManager: fixed blend function (part of issue #125)
 . AtlasSprite: render in subpixel by default (issue #414, issue #399)
 . BitmapFontAtlas: opacity and color are applied (issue #425)
 . BitmapFontAtlas: cache the configuration. FASTER loading times (issue #382)
 . CocosDenshion: improvements (issues #415, #431, #432, #433)
 . CocosNode: RGBA protocol setColor new API (issue #273)
 . CocosNode: removeAllChildren unschedules the timers correctly (issue #435)
 . Director: added isPaused property (issue #375)
 . Director: fixed memory leak in FPSLabel (issue #370)
 . Layer: possibility to hook / unkook touches/Accelerometer in runtime (issue #164)
 . ParallaxNode: uses world coordinates (issue #373)
 . Particles: support for auto-remove-on-finish (issue #385)
 . Scheduler: it's possible to scale the time (issue #236)
 . Scheduler: removed unused API (issue #427)
 . Scheduler: Added a way to remove all scheduled Timers (issue #421)
 . Tests: ParticleTest tests 'free' and 'grouped' emitter (part of issue #241)
 . TextureMgr: supports loading images asynchronously (issue #420)

version 0.8-beta - 17-Jun-2009
 . Actions: Added BezierBy action (issue #313)
 . Actions: improved performance when running Actions (issue #301)
 . Actions: fixed Repeat skipping when duration not an integer (issue #394)
 . All: removed deprecated classes/methods (issue #326)
 . AtlasSprite: supports flipX and flipY properties (issue #343)
 . BitmapFontAtlas: new features (issue #317)
 . box2d: Integrated box2d physics engine (issue #406)
 . CocosDenshion: new sound engine in experimental (issue #407)
 . CocosNode: actions don't retain the target (issue #150)
 . CocosNode: support real openGL Z vertex (issue #355)
 . CocosNode: faster transforming of local/world coordinates (issue #263)
 . CocosNode: anchorPoint uses normalized coords (0,0) to (1,1) (issue #303)
 . Director: supports PortraitUpsideDown and Right orientation (issue #351)
 . LabelAtlas: don't render in subpixel (issue #135)
 . Menu: All MenuItems supports CocosNodeRGBA protocol (issue #347)
 . Menu: Support for BitmapFontAtlas (or any other Label) (issue #365)
 . Menu: Support for Sprite and AtlasSprite (or any other CocosNodeRGBA node) (issue #383)
 . ParallaxNode: parallax code refactored (issue #358)
 . Particles: Added QuadParticleSystem. renamed ParticleSystem to PointParticleSystem (issue #245)
 . Particles: added support for endSize and endSizeVar (issue #241)
 . Particles: added support for start/end/var spinning (issue #335)
 . Particles: support for World/Local coordinates (issue #241)
 . Primitives: added bezier path support (issue #380)
 . Tests: Added PerformanceParticleTest (issue #331)
 . Tests: Added TouchTest (issue #211, #402)
 . Texture2D: new alias/antialias API (issue #226)
 . Texture2D: supports 16-bit textures RGB4 and RGB5A1 (issue #356)
 . Texture2D: blending mode varies according to texture (issue #125)
 . Texture2D: Supports images up to 1024x1024. Assert if bigger (issue #396)
 . TextureAtlas: uses interleaved vertex array (issue #359)
 . TextureMgr: added method that removes unused textures (issue #117)
 . Transition: onEnterTransitionDidFinsih added. OnExit and onEnter only once (issue #172)
 . Types: types follows OpenGL "standards" (issue #360)
 . Touch Events: support for Targeted touches (issue #211)
 . Touch Events: menu uses new touch dispatcher (issue #362)
 . Touch Events: supports priority (issue #307)
 . Xcode: fixed compile error when keyboard registry is enabled (issue #387)

 version 0.7.3 - 18-May-2009
 . Actions: Sequence works when 1st action is an InstantAction. InstantActions are reversible (issue #348)
 . CocosLive: Demo shows world rankings (issue #342)
 . Director: "new" Fast Director. Attach/Detach, auto-lock, SDK 3.0 works (issue #145, #issue #239, issue #340)
 . Texture2D: supports 16-bit textures RGB4 and RGB5A1 (issue #356)
 . Support: CGPointExtension compatible with c++ (issue #369)

version 0.7.2 - 23-Apr-2009
 . All: removed chipmunk macros. using CG macros (issue #290)
 . Actions: Added TintTo and TintBy (issue #204)
 . AtlasSprite: don't overwrite index 0 (issue #283)
 . AtlasSprite: Supports Z-order (issue #275)
 . AtlasSprite & Sprite: don't auto center sprite when setting frame (issue #281)
 . AtlasSprite: don't render in subpixels (issue #135)
 . AtlasSpriteManager: supports transformations (issue #308)
 . AtlasSpriteManager: fixes in removeChild (issue #296)
 . AtlasSpriteManager: works with capacity=1 (issue #305)
 . CocosNode: CocosNodeExtras merged into CocosNode (issue #292)
 . CocosNode: improved runAction/stopAction (issue #300)
 . CocosNode: possible memory leak when running actions (issue #298)
 . CocosNode: dont execute an already running action (issue #299)
 . CocosNode: children referring to deallocated parent (issue #297)
 . CocosNode: fixed "already scheduled exception" (issue #251)
 . CocosNode: don't render in subpixels (issue #135)
 . Demos: AtlasSprite with z-order (issue #275)
 . Demos: ParticleDemo uses touches to move the center of the emitter (issue #138)
 . Demos: organized tests folder (issue #280)
 . Demos: Atlas and Sprites uses TintBy and TintTo (issue #204)
 . Demos: Menu shows how to use padding / dynamic toggle items (part of issue #249, issue #224)
 . Demos: added drawing primitives excample (part of issue #322)
 . Director: Attach uses 'bounds' not 'frame' (issue #233)
 . Director: runWithScene / end doesn't crash/leak anymore (issue #325)
 . Director / Transitions: pushScene with Transitions works (issue #267)
 . Documentation: API doc documents free functions (issue #314)
 . Menu: an empty menu can be crated (issue #277)
 . Menu: align supports padding (issue #249)
 . Menu: align takes into account scale (issue #248)
 . Menu: MenuToggleItem supports add/remove items in runtime (issue #224)
 . Particles: Use by default fire.pvr (issue #276)
 . Particles: resetSystem actually resets the system (issue #252)
 . Particles: texture is a property (issue #282)
 . Particles: colors and vertices in 1 VBO (issue #246)
 . Primitives: deprecated all functions. New functions uses CGPoint (issue #322)
 . Scheduler: improved timer performance (issue #309)
 . SoundSupport: supports vorbis codec (issue #321)
 . ccArray: a fast alternative to NSMutableArray (issue #304)
 . TextureAtlas: fixed colorarray memory leak (issue #272)
 . TextureAtlas: support for insert,remove,reorder (issue #275)
 . TextureAtlas: free indices correctly when out of memory (issue #293)
 . TextureAtlas: resizeCapacity returns BOOL instead of raise exception (issue #294)
 . TextureAtlas: prevent crash when not enough memory while allocating color (issue #295)
 . TextureNode: texture is "retain" not "assign" (issue #230 and issue #274)
 . TileMapAtlas: supports fullpath (issue #220)
 . TileMapAtlas: don't render in subpixels (issue #135)
 . Xcode project: added class model (issue #312)
 
version 0.7.1 - 20-Mar-2009
 . Actions: added tags to actions (issue #222)
 . Actions: Spawns can be Speeded (issue #257)
 . Actions: Speed can be altered in runtime (part of issue #236)
 . AtlasSprite: Sprite sheet implementation (issue #238)
 . Chipmunk: cpVect is defined as a CGPoint (issue #260)
 . CocosNode: Camera is lazy alloced (issue #94)
 . CocosNode: addChild, removeChild:cleanup, getChildByTag family functions (issue #253)
 . CocosNode: added better comments, cleanup code (issue #219)
 . CocosNode: added RGB protocol: Atlas,Texture & ColorLayer conforms it (issue #234)
 . CocosNode: fixed memory leak when removeAndStop a node with children with actions (issue #254)
 . CocosNode: added transform local to world coordinates that supports rotation,scale & position (issue #207)
 . CocosNode: removed scale ivar (issue #231)
 . CocosNode: improved handling of nil parameters (issue #262)
 . CocosLive: filter by device id (issue #223)
 . CocosLive: category is UTF8'ized (issue #227)
 . CocosLive: using cc_playername instead of usr_playername (issue #242)
 . CocosLive: supports "update score" (issue #250)
 . Demos: added performance test (issue #243)
 . Director: FastDirector doesn't leak autoreleased objects (issue #221)
 . Director: prevents calling startAnimation twice in a row (issue #215)
 . Menu: can be aligned in columns / rows. Updated menu example (issue #206)
 . Menu: MenuItem supports LabelAtlas (issue #235)
 . Menu: MenuItemFont fixed memory leak (issue #232)
 . Menu: MenuItem improved hit testing (issue #214)
 . Scheduler: if signature is not correct Assert (issue #218)
 . Sprite: correct transform anchor point (issue #216)
 . TextureAtlas: support for texture2D (issue #161)
 . Tools: Added perf-test results (issue #243)

version 0.7.0 - 19-Feb-2009
 . Action: elapsed is a property (issue #203)
 . Actions: EaseIn/Out added. Cubic/Quad removed (issue #195)
 . Atlas: Fixed black line (issue #135 and issue #47)
 . Atlas: Works when GL_CULL_FACE is enabled (issue #179)
 . Atlas: updateAltasValues renamed to updateAtlasValues (issue #198)
 . CocosLive: added client and example that uses the CocosLive service (issue #175)
 . CocosNode: children is a property (issue #185)
 . CocosNode: rotate before scale (issue #217)
 . Demos: Creating Window and attaching cocos2d to it (issue #180)
 . Demos: Texture2dDemo shows how to load PVR images and PVR Mipmap images (issue #112)
 . Demos: Added AttachDemo (issue #180)
 . Demos: Added EffectsDemo and EffectsAdvancedDemo (issue #183)
 . Director: OpenGLview is attached to a given UIView/UIWindow (issue #180)
 . Director: winSize returns a CGSize (not a CGRect) (issue #159)
 . Director: added FastDirector (issue #145)
 . Director: dispatch missing events in main loop (issue #146)
 . Director: renamed runScene with runWithScene (issue #194)
 . Director: SignificantTimeChange fixed (issue #6)
 . Effects: Added Effects support (Grid and TiledGrid) (issue #183)
 . Effects: Basic: StopGrid, ReuseGrid (issue #183)
 . Effects: Grid: Waves3D, FlipX3D, FlipY3D, Lens3D, Ripple3D, Liquid, Shaky3D, Waves
            Twirl (issue #183)
 . Effects: Tiled: ShakyTiles3D, ShatteredTiles3D, ShuffleTiles, FadeOutTRTiles, FadeOutBLTiles,
            FadeOutUpTiles, FadeOutDownTiles, TurnOffTiles, WavesTiles3D, JumpTiles3D
            SplitRows, SplitCols (issue #183)
 . Experimental: Added StreakDemo (issue #171)
 . Menu: aligItemsVerticallyOld removed. (issue #196)
 . MenuItemFont: can be changed in runtime (issue #202)
 . MenuItemFont: assign correct size and documented isEnabled (issue #132)
 . Particle: Buffers updated on update (issue #163)
 . Sprite: initWithPVRTCFile is deprecated. will be removed in v0.8 (issue #197)
 . Texture: Support for full PVRTC (issue #112)
 . Texture: Easier to set Alias and/or AntiAlias texture parameters (issue #135 and issue #47)
 . TileMapAtlas: it is readable / writeable now (issue #200)
 . Transitions: added new Effects transitions
                SplitRowsTransition, SplitColsTransition, TurnOffTilesTransition,
                FadeTRTransition, FadeBLTransition, FadeUpTransition, FadeDownTransition (issue #187)
  . Xcode: treat warnings as errors (issue #201)

 
version 0.6.3 - 28-Jan-2009
 . Actions: ScaleTo & ScaleBy supports X and Y factors (issue #156)
 . Actions: Added collections of Ease Actions (issue #157)
 . Chipmunk: cpFlaot is a float, not a double (issue #130)
 . CocosNode: fixed absolutePosition (issue #140)
 . CocosNode: unschedule timers only when running (issue #142)
 . CocosNode: prevents crash under certain circumstances while executing actions (issue #141)
 . Demos: Added Texture2dDemo example (issue #169)
 . Demos: SpritesDemo has an improved Accelerate example (issue #168)
 . Demos: ParticlesDemo has the Rain Particle example (issue #136)
 . Demos: Added EaseDemo showing all the ease capabilities (issue #158)
 . Director: allow cleanup when deallocing the director (issue #144)
 . Director: avoid useless GL commands when displaying FPS (issue #162)
 . Director: possibility to change the DepthBuffer size (issue #160)
 . Label: possibility to create Label without dimensions and aligment (issue #154)
 . Menu: MenuItemToggle supports assigning the selectedIndex (issue #152)
 . Menu: aligment takes into account if status bar is present (issue #131)
 . MenuItem: improved compiler warning (issue #147)
 . Misc: added 'f' to numbers so they are floats, not doubles (issue #130)
 . Particles: added ParticleRain (issue #136)
 . Particles: center of emitter can be moved independently from position (issue #138)
 . Sprites: fixed possible memory leaks (issue #139)
 . Texture2D: prevent allocating more memory than needed (issue #154)
 . TextureMgr: supports directories withing the image name (issue #151)
 . TileMapAtlas: fixed bug when using TGA files (issue #124)
 . TileMapAtlas: supports up to 255 chars (issue #153)

version 0.6.2 - 24-Dec-2008
 . Actions: Accelerate & Speed ratios can be modified at runtime (issue #127)
 . CocosNode: added absolutePosition (issue #9 & issue #122)
 . CocosNode: tag is propagated when adding children (issue #118)
 . CocosNode: change change z-order at runtime (issue #59)
 . Demos: Chipmunk_Accel supports multiple touches (issue #129)
 . Demos: fixed typo in MenuTest (issue #111)
 . Demos: shows how to set multiple Touches and other options (issue #116)
 . Director: Touches work fast again (issue #126)
 . License: removed "GNU LGPL" from sources files (issue #115)
 . License: fixed grammar errors (issue #120)
 . Sprite & Animation: can be created from Texture2D, updated SpriteDemo example (issue #113)
 . TextureMgr: Avois duplicate cache (issue #121)
 . Transitions: FadeTransition supports variable color. Updated TransitionsDemo (issue #129)
 
version 0.6.1 - 08-Dec-2008
 . Documentation: Generation of doc fixes (issue #105)
 . Primitives: drawLine prototype fixed (issue #103)
 . Xcode: all projects have "thumb compilation" turned off (issue #104)
 
version 0.6.0 - 05-Dec-2008
 . Actions: Sequences of Repeats fixes (issue #80)
 . Actions: Added RepeatForEver. Added example in SpritesDemo example (issue #93)
 . Actions: Repeat can be reversed (issue #92)
 . Actions: Memory leaks detected by static analyzer. (issue #90)
 . CocosNode: added support for Parallax scroller. Created ParallaxDemo example (issue #89)
 . CocosNode: removed deprecated 'named' methods (issue #91)
 . CocosNode: lazy allocations with timers, children & actions (issue #94)
 . CocosNode: added removeAndStop, removeAndStopByTag and removeAndStopAll (issue #101)
 . Demos: fixed memory leaks in AnchorDemo, SpritesDemo and RotateWorld (related to issue #90)
 . Director: propagation of Touch events can be stopped (issue #96)
 . Documentation: properties are documented (issue #100)
 . Menu: conforms to CocosNodeSize protocol (issue #99)
 . Menu: support both vertical & horizontal alignment (issue #97)
 . Menu: added MenuItemToggle (issue #83)
 . Particle: Added ParticleSnow (issue #102)
 . Texture2D: creates the textures with clamp to edge and mag filter to linear (issue #95)

version 0.5.3 - 18-Nov-2008
 . Actions: Repeat fixes (issue #81)
 . CocosNode: added numberOfRunningActions (issue #72)
 . CocosNode: removeAll fixes (issue #74)
 . CocosNode: stopAction fix (issue #82)
 . CocosNode: supports flipX and flipY (issue #53)
 . CocosNode: supports scaleX and scaleY (issue #54) 
 . Layer: isTouchEnabled, isAccelerometerEnabled are properties (issue #70)
 . Menu: supports CocosNodeOpacity protocol (issue #76)
 . MultiplexLayer: added switchToAndReleaseMe (issue #71)
 . OpenGLSupport: performance improvements (issue #84)
 . Particles: ParticleCount is a property (issue #68)
 . Texture2D: images & RGBA8 fixes (issue #86)
 . TextureMgr: Simulator supports PVRTC images (issue #75)
 . TextureMgr: removeTexture fixed (issue #85)
 . TextureMgr: supports CGImageRef (issue #87)
 . TileMapAtlas: supports TGA RLE format (issue #38)

version 0.5.2 - 04-Nov-2008
 . All: assign [super init] to self (issue #61)
 . Documentation: Add AUTHORS file with the cocos2d's contributors (issue #62)
 . CocosNode: added tags (getByTag, removeByTag)  (issue #52)
 . CocosNode: fixed big memory leak (issue #67)
 . Director: able to remove event enabled nodes (issue #56)
 . Director: can be hidden / unhidden (issue #55)
 . License: Explicit paragraphs that allows cocos2d + closed source projects (issue #57)
 . MenuItemImage: able to modify inner sprites (issue #58)
 . OpenGLSupport: added PowerVR Texture Compression (PVRTC) format support (issue #66)
 . Transitions: don't flicker (issue #60)

version 0.5.1 - 20-Oct-2008
 . Actions: Animation has restoreOriginalFrame argument (issue #46)
 . Actions: CallFunc retains target (issue #42)
 . AtlasNode: renders some artifacts (partially fixed issue #47)
 . Demos: Updated Chipmunks demos (issue #43)
 . Demos: Elasticity fixed in Chipmunk_Accel (issue #45)
 . Director: fps_images.png consumes much less texture memory (issue #49)
 . Documentation: included LICENSE.artwork (issue #51)
 . LabelAtlas: works with NxM size images (issue #50)
 . MenuItem: supports enable/disable (issue #22)
 . Particle system: exports more variables (issue #48)
 
version 0.5.0 - 05-Oct-2008
 . Actions: copy protocol fixed on some actions (issue #27)
 . Chipmunk: using newest version from svn (issue #34)
 . CocosNode: Nodes not being dealloced with active actions (issue #25)
 . CocosNode: Doxygen API reference fixed (issue #29)
 . Demo: added test/example of the new Atlas feature (issue #40)
 . Director: Doxygen API reference fixed (issue #29)
 . Director: Display FPS are rendered 10 times per second (issue #37)
 . LabelAtlas: Fast render update Label (issue #36) (*NEW_FEATURE*)
 . MenuItem: sending correct 'self' as argument (issue #19)
 . Misc: improved cocos2d icon and default image (issue #33)
 . TextureAtlas: Object to render indexed vertex arrays from 1 texture (issue #32) (*NEW_FEATURE*)
 . TileMapAtlas: Tile Map renderer (issue #35) (*NEW_FEATURE*)
 . TextureMgr: added removeAllTextures (issue #31)
 . Scheduler: retain arguments (issue #28)
 . Scheduler: passes correct delta time (issue #26)
 . Sprite: replaced xxxFromFile with xxxWithFile (issue #39) (*API_CHANGED*)

version 0.4.3 - 19-Sept-2008
 . Demo: AccelViewPort using code without the VirtualAccelerometer
 . Demo: TransitionDemo shows the 6 new transitions
 . Demo: Updated Icon.png & Default.png files
 . MenuItem: MenuItemFont are 3 pixels heigher.
 . Transitions: all Flip transitions have orientation: Left<->Right, Up<-->Down (6 new transitions)

version 0.4.2 - 10-Sept-2008
 . Action: FadeOut reverse fixed
 . Demo: AnchorDemo using back, restart, forward arrows
 . MenuItem: callback receives the sender as its argument (issue 14)
 . Particles: added initWithTotalParticles method.
 . Transitions: Fixed HUGE memory leak
 . Transitions: Timing fix. Slide transitions don't show "black" space

version 0.4.1 - 08-Sept-2008
 . Actions: commented an NSLog()
 . CocosNode: added removeAll (by Codemattic)
 . CocosNode: implementation file reorganized
 . CocosNode: added stopAction method (to remove just 1 one action)
 . CocosNode: sanity check when removing actions
 . Demo: ClickAndMove demo working again (issue 12)
 . Demo: SpritesDemo using back, restart & forward arrows
 . Demo: TransitionsDemo using back, restart & forward arrows
 . Demo: ParticleDemo using back, restart & forward arrows
 . Director: added eventsEnabled. You can enable/disabled touch events globally (eg: Transitions want this feature)
 . Director: implementation file reorganized
 . Director: drawScene renamed to mainLoop
 . Director: FPS are shown in the very bottom-left corner
 . Transitions: Added new ZoomFlipXTransition transition.
 . Transitions: Added new ZoomFlipYTransition transition.
 . Transitions: Added new ZoomFlipAngularTransition transition.
 
version 0.4.0 - 30-Ago-2008
 . CocosNode: private methods are private
 . CocosNode: stop renamed to stopAllActions
 . CocosNode: children does not use a auxiliar array (by Codemattic)
 . Director: private methods are private
 . Menu: removed setOffsetY
 . Menu: can be positioned like any other CocosNode using the position property
 . MenuItem: renamed to MenuItemFont
 . MenuItem: added MenuItemImage
 . MenuItem: uses target/selector, not receiver/selector
 . MenuItem: MenuItemFont restore scale to 1.0 after being invoked (by Codemattic)
 . MenuItem: can be positioned on runtime. 
 . TextureNode: renamed setR:g:b: to setRGB:::

version 0.3.3 - 23-Ago-2008
 . Action: Added CallFuncND. Like CallFuncN but accepts data
 . CocosNode: actions can schedule actions [FIXED CRASH]
 . CocosNode: added default capacity to actions, children, & schedulers
 . CocosNode: relativeTrasnformAnchor is property
 . CocosNode: childrenAnchor removed (It wasn't working and it wasn't very useful)
 . CocosNode: negative z-order working
 . Demos: removed playgroud
 . Demos: added AnchorDemo
 . Demos: removed unused code from MenuTest
 . Demos: removed TcpAccelClient (deprecated)
 . Demos: AccelViewPort using VirtualAccelerometer
 . Director: fixed memory leak. First scene wasn't released
 . Director: fixed issue #6. Delta Time is never negative, and if a "Significant Time Change" is present, then DeltaTime will be 0.

version 0.3.2 - 14-Ago-2008
 . Action: Animate was using the wrong index. Possible crash fixed
 . ColorLayer: added support to change width & height at runtime
 . Demos: IntervalDemo using relative path for plist.info file
 . Demos: added filter to TcpAccelClient & Chipmunk_Accel demos (by Brian Hammond)
 . Director: propagates TouchEvents to all registered layers
 . Misc: Removed sound support. Not part of cocos2d
 . Misc: Moved OpenGLSupport inside the cocos2d directory. cocos2d.h includes OpenGLSupport headers
 . Misc: added getCocos2dVersion() function
 . Particles: It was (mistakenly) using Z coordinate
 . Sprite: added setDisplayFrame selector


version 0.3.1 - 30-Jul-2008
 . All: methods that receives target/selector, are named:Target selector (unified API)
 . All: added "cocos2d.h". applications should only import this file.
 . Demos: added resume/pause to application
 . Demos: chipmunk_accel is frame independent
 . Demos: added IntervalDemo demo. Shows how to uses interval timers, and how pause/resume works
 . Demos: removed JumpingSisters demo
 . Demos: new Default.png
 . Director: when paused don't consume CPU. Only renders the screen at 4 FPS.
 . Particles: don't uses draw to update, uses scheduled step. (pause/resume works)
 . Scheduler: added interval timers
 . Transitions: they don't flickr (bug introduced in v0.3.0)
 . Types: created ccTime type (float or double) used to calculate delta time
 . Types: older types have the prefix "cc" (cocos)

 
version 0.3.0 - 27-Jul-2008
 . Actions: they are not cloned. If you want to reuse them, clone them manually using the method 'copy'
 . Actions: CallFunc, CallFuncN using performSelector instead of NSInvocator
 . Actions: added CallFuncN action. First argument is the target node
 . Core: Using own scheduler to schedule timers/etc.
 . Demos: Added OrbitCamera demo in SpritesDemo project
 . Director: can initialize the view with pixel format RGBA8 or RGB565 (default)
 . Director: if in landscape mode, tells the application to be in landscape mode too
 . Director: landscape mode is LEFT again, since "Touch fighter" (apple game) uses left landscape
 . Director: setFPS, FPS renamed to setDisplayFPS, displayFPS
 . Director: added pause/resume support
 . Label: supports changing it's string
 . Menu: added support for y-offset
 . MenuItem: font size and font name are customizables
 . MenuItems: doesn't have "artifacts"
 . Texture Node: Added FadeIn/FadeOut support
 . Texture Node: Added transform anchor support
 . Texture Node: Added color suppport
 . Texture Node: Added new cocos2d node. Base class of Sprite and Label
 

version 0.2.1 - 21-Jul-2008
 . Director: landscape can be RIGHT or LEFT (at compile time)
 . Director: proxies touchesCancelled
 . Particle System: added smoke particle.
 . Particle System: fire example improved.
 . Particle System: supports for additive and blend colors
 . Particle System: splited in 2 files: particle.[hm] and ParticleSystems.[hm]
 . Particle System: doesn't iterate over dead particles
 . Particle System: fire.png uses white color, so "blend" mode works ok. fire.png is smaller (less resources)


version 0.2 - 5-Jul-2008
 . Replaced CGPoint with chipmunk's vector (cpVect) in CocosNode
 . Added particle system.
    . uses VBO + POINT_SPRITES
    . Built-in systems: Fire, Fireworks, Sun, Galaxy, Flower, Meteor, Spiral, Explosion
    . supports: system duration, paticle duration, gravity, radial, tangential, color, size, texture, direction, spread (all of them with its variation)
 . added support to display FPS


version 0.1 - 25-jun-2008:

25-jun-2008:
 . renamed MoveBy:actionWithDuration:delta to MoveBy:actionWithDuration:position
 . added Animation, Animate classes to animates sprites
 . removed box2d and related stuff to box2d
 . added and ported Chipmunk Demo
 . added primitives like drawCircle(), drawPoly(), drawLine(), drawPoint()

24-jun-2008:
 . moved all main.c and other tests files to tests/
 . moved plists, sounds and images to Resources/
 . removed unused images
 . Using only one plist file in Resources
 . cocos2d-port renamed to trunk
 . Imported code from Assembla<|MERGE_RESOLUTION|>--- conflicted
+++ resolved
@@ -1,5 +1,5 @@
-<<<<<<< HEAD
-version 2.0-alpha XX-Jul-2011
+
+version 2.0-alpha XX-Ago-2011
 . [NEW] Action: Added new CallBlockO action
 . [NEW] AtlasNode: added init method
 . [NEW] ccGLState: added helper functions that keeps the GL state in order to prevent setters/getters
@@ -31,10 +31,7 @@
 . [FIX] Xcode: Tremor / vorbis: Removed. Experimental sound engine is no longer supported
 . [FIX] Xcode: iOS 4 is minimun required to run
 
-version 1.0.1 - XX-Ago-2011
-=======
 version 1.0.1 - 28-July-2011
->>>>>>> cf6ceee5
 . [FIX] All: Implicit atomic properties converted to nonatomic
 . [FIX] All: Removed deprected code
 . [FIX] CCArray: copyWithZone fixed
