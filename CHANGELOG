--- conflicted
+++ resolved
@@ -1,4 +1,3 @@
-<<<<<<< HEAD
 version 2.0-beta XX-Nov-2011
 . [NEW] Node / Sprite: faster reorder sprite (from v1.1 branch)
 . [NEW] Node: Added glServerState property. Ideal to enable/disabled blending for certain nodes.
@@ -66,14 +65,11 @@
 . [3RD] Kazmath: New external library. kazmath library for matrix and projection operations, and matrix GL stack
 . [3RD] Kazmath: Added ARM NEON Matrix Multiplication from Oolong project
 
-version 1.1-beta - 11-Oct-2011
-=======
 version 1.1-beta2 xx - 2011
 . [NEW] TileMap: supports in-memory TMX map creation (issue #1239)
 . [FIX] TouchDispatcher: correctly handles addition and removal of handlers when being inside a touch handler (issue #1084, #1139)
 
 version 1.1-beta 11-Oct-2011
->>>>>>> 884c9bda
 . [NEW] Animation: Added file format. AnimationCache can load animations from file
 . [NEW] ccConfig: Removed CC_RETINA_DISPLAY_FILENAME_SUFFIX. Use CCFileUtils API instead
 . [NEW] ccConfig: Removed CC_RETINA_DISPLAY_SUPPORT. It is always enabled.
