version 2.0-rc0 XX-Feb-2012
. [NEW] v1.1 Forward-ported changes:
		Actions: CCRepeat ends as expected (issue #1288)
		ColorLayer: incorrect size in init method
		Denshion: Background music fades ok (issue #1304)
		MenuItem: removed warning when deleting item
		ParticleSystem: prevent bursts of particles due to too high emitCounter (issue #1201)
		Sprite: fixed possible setColor and opacity
		TileMap: Flipped tiles can be changed during runtime (issue #1264)
		TileMap: Fixed a problem with multiple layers and multiple tile sets that could cause TMX maps to not load if rotation is used (issue #1302)
		Types: Added convenience function to create a ccColor4F from color components
. [NEW] Actions: Added ActionTargeted action. Useful to target other nodes from a sequence.
. [NEW] Animation: Added new animation format that supports delays per frame, loops and notifications per frame
. [NEW] Deprecated: Added CC_ENABLE_DEPRECATED in ccConfig.h. All deprecated functions, methods and classed are included by default.
. [NEW] Director: When the stats are on, the number of GL draw calls per frame are displayed
		Added support for main-thread director (Mac only. Needed for some editors)
		Added KVO for isPaused (issue #1324)
. [NEW] DrawingPrimitives: Added ccDrawPoly() free function
<<<<<<< HEAD
. [NEW] LabelTTF: fontName, fontSize and dimensions are properties.
		It is possible to init one without parameters
=======
. [NEW] LabelTTF: fontName, fontSize and dimensions are properties
>>>>>>> 215ea55b
. [NEW] LabelBMFont: added setFntFile method (issue #1119)
		Added support for image offset in order to share the texture (issue #762)
		Added support for any unicode char (issue #770)
		Consumes less memory. Only defined Glyphs are allocated.
. [NEW] Menu: could be created/initialized using NSArray
		Menu could be created without items
		Menu could be enabled/disabled (no events will be accepted when it is disabled)
		It is possible to change its priority on runtime
		Renamed kCCMenuTouchPriority -> kCCMenuHandlerPriority
<<<<<<< HEAD
. [NEW] MenuItem: SpriteItem: Added setters for enabled,disabled,selected sprites
		Added setter for targe:selector and block
=======
>>>>>>> 215ea55b
. [NEW] Node: userData has the option of being retained and treated like an id.
. [NEW] Particle: It is possible to resize the particle in runtime
. [NEW] Sprite: spriteWithBatchNode / initWithBatchNode were removed. Use initWithTexture:batch.texture / spriteWithTexture:batch.texture instead
. [NEW] TextureAtlas: Added option to not use VAO (might be a bit slower, but it consumes less memory)
. [NEW] Texture2D: Added kCCTexture2DPixelFormat_RGB888 to the list of "default alpha pixel formats"
. [NEW] TileMap: polygon, polilines and gid are parsed from the objects (issue #1311)
. [FIX] All: replaced some NSLog() with CCLOG() is some parts of the code (issue #1250)
. [FIX] Actions: Instant actions are trigged on stop and not start (issue #1305)
. [FIX] CocosDenshion: fixed memory leak on CDBufferLoadRequest (issue #1286)
. [FIX] CocosDenshion: fixed issue when background music looping was not respected on resume if playback was stopped (issue #1284)
. [FIX] Director: It is possible to re-init a director after it has been quit (issue #1313)
. [FIX] Director: becomes firstResponder after toggling fullscreen (Mac only) (issue #1189)
. [FIX] DrawingPrimitives: drawColor4f() uses GLFloat instead of GLbyte (issue #1307)
. [FIX] GLProgram: report error correctly if vertex shader has compile issues
. [FIX] GLView: Fixed memory leak while dispatching events (Mac only)
. [FIX] GLView: MSAA support is working (issue #1315)
. [FIX] Label: LabelBMFont fixed y-offset in RetinaDisplay (issue #1309)
. [FIX] Node: flip, visible are no longer bitfields to prevent signed issues (issue #1314, issue #1287)
. [FIX] Particles: Fixed memory leak in fillWithEmptyQuadsFromIndex
. [FIX] Progress: works with rotated sprite frames (issue #1303)
. [FIX] Sprite: adding family of sprites to a batchnode works as expected (issue #1217)
. [FIX] SpriteBatch: Quad extensions are public
. [FIX] Tests: LabelTest with custom TTF font works on Mac too
. [FIX] Texture2D: initWithImage renamed with initWithCGImage
		JPEG: No need to convert JPG to PNG on iOS4 (issue #886 re-fixed)
		BMP: Images are displayed on iOS4 like on iOS5 (without alpha channel) [iOS5 BUG]
. [FIX] Types: kCCResolutionStandard renamed to kCCResolutioniPhone

version 2.0-beta2 17-Jan-2012
. [NEW] v1.1 Forward-ported changes:
		LabelTTF: word wrap works on Mac (issue #1074)
		Node: Added onExitTransitionDidStart (issue #792)
. [NEW] ActionManager: It is no longer a singleton. It is an ivar of director
. [NEW] Director: it is a subclass of UIViewController (iOS only)
. [NEW] Director: pushScene is the new recommended way to start the scene. Director will start the animation
		automatically once the view is displayed (iOS only)
. [NEW] Director: FPS & seconds per frame are displayed at the same time
. [NEW] EventDispatcher / TouchDispatcher: They are no longer singletons. They are an ivar of director.
. [NEW] GL View: Some classes were renamed to have more API concistency:
		MacWindow -> CCWindow (Mac)
		MacView -> CCGLView (Mac)
		EAGLView -> CCGLView (iOS)
		ESRenderer -> CCESRenderer (iOS)
		ES2Renderer -> CCES2Renderer (iOS)
		GLProgram -> CCGLProgram
. [NEW] Macros: Using __CC_PLATFORM_IOS/MAC internally. Suggested way for games too.
. [NEW] Menu: API CHANGE. "itemFrom..." was replaced with "itemWith..."
. [NEW] Menu: target/selector pattern simulated with blocks. Before, blocks were simulated with target/selector
. [NEW] MenuItem: overrides "cleanup" in order to break circular references.
. [NEW] Node: Supports custom scheduler and actionManager
. [NEW] Scheduler: It is no longer a singleton. It is an ivar of director
. [NEW] Template: AppController use a navigation controller (like the cocos2d's tests)
. [NEW] Template: cocos2d v2 and v1 templates can be installed at the same time
. [NEW] Template: Added option for Device Family
. [NEW] Test: Added Director tests. Tests integration with GameCenter and other UIKit components (iOS)
. [NEW] Transitios: Added new transitions: CCTransitionProgressHorizontal, CCTransitionProgressVertical,
		CCTransitionProgressInOut and CCTransitionProgressOutIn
. [NEW] Transitions: CCTransitionRadial... renamed to CCTransitionProgressRadial...
. [FIX] Actions: IntervalAction works OK in rewind mode
. [FIX] Actions: EaseIn/EaseOut actions support float arguments
. [FIX] Director: Uses DisplayLink timestamp. More stable delta times (iOS) (issue #1277)
. [FIX] Director: CC_DIRECTOR_INIT() centers main window (Mac)
. [FIX] Effects: 2D Effects and Transitions work as expected with a 2D projection
. [FIX] Events: Events are removed/added from outside an event (Mac) (issue #1282)
. [FIX] Events: Fixed memory leak when removing delegate (Mac)
. [FIX] Grid: Fixed two big memory leaks (issue #1280)
. [FIX] Grid: CCGrid3D was allocating 2x memory on Mac
. [FIX] Menu: Blocks API doesn't crash on Mac
. [FIX] RenderTexture: Works with RGB888 (issue #1293)
. [FIX] RenderTexture: Supports NPOT textures (issue #1291)
. [FIX] Shaders: example shaders have the "example_" prefix
. [FIX] Sprite: isFrameDisplayed takes into accout the offset (issue #1295)
. [FIX] Tests: ActionProgress, Box2dtest, ChipmunkTest, LayerTest, MotionStreakTest, NodeTest, RotateWorld and SceneTest work on Mac
. [FIX] Tests: MenuTestBlocks removed. Merged into MenuTest
. [FIX] Tests: ShaderTest works (issue #1285)
. [FIX] Tests: ShaderTest centers shaders (Mac and iOS Retina Display)
. [FIX] Texture2D: Uses CGImageRef instead of UIKit for iOS API
. [FIX] TileMaps: Re-added "cc_vertexz" property
. [3RD] Chipmunk: Using Chipmunk v6.0.3

version 2.0-beta 27-Nov-2011
. [NEW] v1.1 Forward-ported changes:
		reorderSprite: faster reordering sprites/nodes
		Particle batches: Particles support batch rendering
		TMX parse from memory
		events fixes
		ARC compatible
. [NEW] Director: Added API to display Milliseconds Per Frame
. [NEW] LabelBMFont: Added support for alignment, also in multiline (issue #1178)
. [NEW] Node: Added glServerState property. Ideal to enable/disabled blending for certain nodes.
. [NEW] Particle: ParticlePoint removed
. [NEW] Shader: Added AlphaTesting shader
. [NEW] DrawingPrimitives: DrawPoint and PointSize fixed both on Mac and iOS. DrawPoly fixed on Mac
. [FIX] Node#draw() Added helper macro to setup draw
. [FIX] Node#draw() removed [super draw]. Draw() should be "atomic". It shall not depend on a possible state of super class.
. [FIX] ccGLState: Added cache for texture unit and GL_BLEND
. [FIX] Paticles: Faster initialization: texCoords are generated only once.
. [FIX] SpriteFrameCache: readded API to create spriteFrames from CCTexture2D
. [FIX] Shaders: Using correct precision. Fixed performance issue with iOS 5
. [FIX] Shaders: Improved internal API and constants names
. [FIX] Templates: Works when the project name contains spaces
. [3RD] Chipmunk: Using Chipmunk v6.0.2

version 2.0-alpha 18-Sept-2011
. [NEW] Action: Added new CallBlockO action
. [NEW] AtlasNode: added init method
. [NEW] ccConfig: removed CC_USES_VBO since VBO is always used
. [NEW] ccConfig: removed CC_OPTIMIZE_BLEND_FUNC_FOR_PREMULTIPLIED_ALPHA since the ccBlendFunctions keeps state
. [NEW] ccConfig: removed CC_SPRITEBATCHNODE_DEBUG_DRAW. CC_SPRITE_DEBUG_DRAW can be used both for batches and non batches.
. [NEW] ccConfig: renamed CC_COCOSNODE_RENDER_SUBPIXEL to CC_NODE_RENDER_SUBPIXEL
. [NEW] ccGLState: added helper functions that keeps the GL state
. [NEW] CCProgressTimer:
            - Convenience class constructor now passes in CCSprite (this gives developers easier access to timer with CCSpriteFrames, CCSprites, etc)
            - Reduced the progress timer types to just radial and bar - added in reverse, midpoint, barChangeRate to be have more flexible options to modify the progress.
			- Supports Tint + Color
. [NEW] Director: Removed Fast, FastThreaded and NSTimer director. The only one available is DisplayLink.
. [NEW] Director: Orientations are no longer supported. Only Portrait mode is supported. Use a ViewController to rotate the EAGL view.
. [NEW] Director: The FPS position can be configured via ccConfig.h file
. [NEW] Director: Fast FPS is the only supported way to display FPS. Removed the CCLabelTTF way of doing it
. [NEW] Macros: ccgl* replaced with ccGL*
. [NEW] Macros: CC_ENABLE/DISABLE_DEFAULT_STATE: Removed. No longer needed.
. [NEW] MotionStreak: Using new motion streak code. 10x faster than the old one.
. [NEW] OpenGL ES: Added support for OpenGL ES 2.0. OpenGL ES 1.1 is no longer supported
. [NEW] ParticleQuad: Uses VAO for rendering. Indices are part the VBO.
. [NEW] ParticlePoint: removed code. It is a subclass of ParticleQuad for compatibility.
. [NEW] Profiler: API heavily updated to make it easier to integrate into any kind of component
. [NEW] Sprite: initWithTexture:rect is the designated initializer
. [NEW] Sprite: removed pixels API.
. [NEW] Sprite: useSelfRender / useBatchNode replaced with setBatchNode
. [NEW] Sprite: Improved API in order to make it easier to create DoubleResolution sprites
. [NEW] SpriteBatchNode / Sprite / Node: Simplied rendering. Easiert to integrate with physics engines. Just subclass nodeToParentTransform().
. [NEW] SpriteBatchNode: Removed support for HONOR_PARENT_TRANSFORM.
. [NEW] SpriteFrameCache: addSpriteFramesWithFile:textureFile renamed to addSpriteFramesWithFile:textureFilename to be consistent with the new API
. [NEW] Templates: Removed Xcode3 templates. Updated Xcode4 templates.
. [NEW] Templates: Box2d & Chipmunk templates use new way to sync cocos2d and physics engine by using PhysicsSprite
. [NEW] Tests: All tests use RootViewController
. [NEW] Tests: Box2d + cocos2d test: Added PhysicsSprite and other Box2d best practices
. [NEW] Tests: Chipmunk + cocos2d test: Added PhysicsSprite and other Chipmunk's best practices
. [NEW] Tests: FontTest uses  "bundle" fonts instead of FontLabel
. [NEW] Tests: Removed HelloWorld* tests
. [NEW] Tests: TextureTest has TextureCache#asyncWithBlock test
. [NEW] Tests: Removed Chipmunk iOS TestBed since it was outdated
. [NEW] Texture: Uses NPOT textures (gles20 already supports them)
. [NEW] Texture: PVRTC-RAW format is no longer supported. Use the non-raw format instead.
. [NEW] TextureAtlas: Uses VAO for rendering
. [NEW] TextureCache: Added asyncWithBlock method
. [NEW] Tiled: cc_vertexz property is no longer supported. Will raise exception if found.
. [FIX] All: Removed deprecated methods and classes that were scheduled for removal post 1.0
. [FIX] Node: slightly faster nodeToParentTransform()
. [FIX] ProgressTimer: reverse renamed to reverseDirection in order to prevent possible collision with action#reverse
. [FIX] RenderTexture: getUIImageFromBuffer doesn't return artifacs
. [FIX] TextureCache: Uses "self" instead of "CCTextureCache" in shared instance
. [FIX] Sprite: displayedFrame correctly returns originalSize
. [FIX] SpriteFrameCache: it doesn't retain the textures when they are loaded from a dictionary file (issue #1227)
. [FIX] Xcode: cocosLive: Removed. Use OpenFeint or GameCenter instead
. [FIX] Xcode: FontLabel: Removed since in iOS 4 you can load custom TTF
. [FIX] Xcode: TouchJSON: Removed. No longer needed since cocosLive was removed
. [FIX] Xcode: Tremor / vorbis: Removed. Experimental sound engine is no longer supported
. [FIX] Xcode: iOS 4 is minimun required to run
. [3RD] Box2d: Using Box2D 2.2.1
. [3RD] Chipmunk: Using Chipmunk v6.0.1
. [3RD] Kazmath: New external library. kazmath library for matrix and projection operations, and matrix GL stack
. [3RD] Kazmath: Added ARM NEON Matrix Multiplication from Oolong project

version 1.1-beta2 xx - 2012
. [NEW] All: Code is compatible with ARC (issue #1199)
. [NEW] v2.0 backward ported changes:
			LabelBMFont: added setFntFile method
			Animation: Added new animation format that supports delays per frame and notifications per frame
			Actions: Added ActionTargeted action. Useful to target other nodes from a sequence.
. [NEW] All: Code is compatible with ARC (issue #1199) 
. [NEW] DrawPrimitives: Added new functions, ccDrawRect, ccDrawSolidRect, ccDrawSolidPoly
. [NEW] DrawPrimitives: Added batch drawing of lines, ccDrawLines (issue #1081)
. [NEW] Node: Added onExitTransitionDidStart (issue #792)
. [NEW] ParticleSystem: supports animations in new animation format 
. [NEW] TileMap: supports in-memory TMX map creation (issue #1239)
. [NEW] TileMap: Flipped tiles can be changed during runtime (issue #1264)
. [NEW] Types: Added convenience function to create a ccColor4F from color components
. [FIX] Actions: incorrect behavior of CCRepeat
. [FIX] ColorLayer: incorrect size in init method
. [FIX] Denshion: Background music fades ok (issue #1304)
. [FIX] EAGLView: always destroy and recreate OpenGL buffers completely (issue #1254) 
. [FIX] MenuItem: removed warning when deleting item
. [FIX] Node: orderOfArrival is @synthezied correctly (issue #1273)
. [FIX] Node & Sprite: Scale before Skew to prevent issues with negatives scales.
. [FIX] ParticleSystem: prevent bursts of particles due to too high emitCounter (issue #1201)
. [FIX] ParticleBatchNode: removeChild error and 'freezing' particles (issue #1316)
. [FIX] ParticleBatchNode: memoryleak (issue #1306)
. [FIX] Sprite: fixed possible setColor and opacity
. [FIX] Sprite: fixed adding premade sprite hierarchy to batchnode (issue #1217)
. [FIX] TileMap: Fixed a problem with multiple layers and multiple tile sets that could cause TMX maps to not load if rotation is used (issue #1302)
. [FIX] TouchDispatcher: correctly handles addition and removal of handlers when being inside a touch handler (issue #1084, #1139)
. [FIX-MAC] LabelTTF: word wrap works on Mac (issue #1074)
. [FIX-MAC] fix for failed to compile on 32-bit mac builds.

version 1.1-beta 11-Oct-2011
. [NEW] Animation: Added file format. AnimationCache can load animations from file
. [NEW] ccConfig: Removed CC_RETINA_DISPLAY_FILENAME_SUFFIX. Use CCFileUtils API instead
. [NEW] ccConfig: Removed CC_RETINA_DISPLAY_SUPPORT. It is always enabled.
. [NEW] FileUtils: Added iPad / RetinaDisplay extension. To use it, call [CCFileUtils setiPadSuffix:@"-ipad"] or setRetinaDisplaySuffix (issue #1211)
. [NEW] FileUtils: Added xxxFileExistAtPath for iPad and RetinaDisplay resources
. [NEW] Node: improved speed when reordering and adding nodes (integration of reorderSprite branch)
. [NEW] Particles: Added ParticleBatchNode (issue #955)
. [NEW] Sprite: improved speed when reordering and adding sprites (integration of reorderSprite branch)
. [NEW] Scheduler: Added support for delay and repeat (issue #630)
. [NEW] Textures: Added support for RGB888 textures (issue #958)
. [NEW] TileMap: TMX map supports flipped tiles (issue #1233)
. [FIX] TileMap: don't use new sorting for tilemap (issue #1262)
. [FIX] Actions: removed #undef CLAMP (issue #1210)
. [FIX] Actions: Repeat & RepeatForEver work as expected(issue #1247)
. [FIX] Actions: duration is not divided by zero (issue #615)
. [FIX] Actions: Instant actions can be sequenceables (issue #1166)
. [FIX] FileUtils: Loads -hd resources even if the sd resource is not present (issue #1179)
. [FIX] FileUtils: renamed ccRemoveSuffixFromFile to +[CCFileUtils removeSuffixFromFile:];
. [FIX] FileUtils: localized resources can be loaded using fullPathFromRelativePath (issue #1230)
. [FIX] LayerColor: init calls initWithColor:width:height (issue #1226)
. [FIX] Sprite: Debug draw fixed (issue #1069)
. [FIX] SpriteBatchNode: removeAllChildrenWithCleanup works correctly (issue #1216)
. [FIX] Texture2D: drawAtPoint uses the correct vertices
. [FIX] Texture2D: drawAtPoint, drawInRect disables color state (issue #1222)
. [FIX-MAC] Director: Only call set setAcceptsTouchEvents: when OS X >= 10.6 (issue #1225)

version 1.0.1 - 28-July-2011
. [FIX] All: Implicit atomic properties converted to nonatomic
. [FIX] All: Removed deprected code
. [FIX] CCArray: copyWithZone fixed
. [FIX] Director: frames -> totalFrames, and it works as expected. Value is not being reset.
. [FIX] Menu: If any ancestor is invisible, then touches won't be accepted
. [FIX] Node: vertexZ returns points, not "pixels"
. [FIX] LabelTTF: don't crash when calling description after dealloc
. [FIX] Tests: [window release] instead of [window dealloc]
. [FIX] Texture: TextureCache#dump reports the right info (issue #1205)
. [FIX-MAC] CocosDenshion: Cleanup buffers to prevent noise

version 1.0.0 - 13-July-2011
. [NEW] ccpSegmentIntersect & ccpPointIntersect: Added helper functions for ccpLineIntersect (issue #1193)
. [NEW] ccConfig: Added possibility to define the configuration as preprocessor macros
. [NEW] Director: frames is a readonly property
. [NEW] Menu: MenuItemFont can change size and font from instance (issue #1192)
. [NEW] Scheduler: Added isTargetPaused method
. [NEW] Sprite: Debugging draw for texture (issue #879)
. [NEW] Textures: PVR supports NPOT textures
. [FIX] CCArray: ForEach prepends "__" to inner variables to prevent conflict
. [FIX] ccpLineIntersect works as expected. Improved performance (issue #1174, #1193)
. [FIX] cocosLive: fixed memory leak in ScoreServerPost
. [FIX] Director: Added asserts to prevent calling startAnimation twice.
. [FIX] EAGLView: Fixed leak when using multisampling and resizing the layer (issue #1198)
. [FIX] Menu: Column aligment is centered. Removed the +10 pixels padding.
. [FIX] Node: Node#Draw calls super#draw
. [FIX] Tests: Fixed memory leak in ParticleTest
. [FIX] Tests: Fixed memory leak in cocosLiveTest
. [FIX] Tiles: Worked around memory leak in NSXMLParser (issue #1197)
. [FIX] TouchDispatcher: added setPriority (issue #757)
. [FIX] Xcode: cocos2d compiles OK with Xcode 4.2 + llvm 3.0
. [3RD] Chipmunk: updated to v5.3.5

version 1.0-rc3 - 31-May-2011
. [NEW] Actions: Added SkewTo and SkewBy actions
. [NEW] LabelTTF: Added support for LineBreakMode. Mac only supports Word-Break.
. [NEW] Node / Sprite: Added support for SkewX and SkewY properties
. [NEW] Tests: Added skewX, skewY tests for sprites and actions. Added linebreak tests for LabelTTF.
. [NEW] TextureCache: Added dumpCachedTextureInfo method. Shows the RAM used by the cached textures (issue #1154)
. [FIX] cocosLive: Fixed memory leaks in NSURLConnection
. [FIX] Sprites: DisplayedFrame returns the correct frame (issue #1182)
. [FIX] Templates: Supports spaces in project name (issue #1158)
. [FIX] TextureCache: Textures are autoreleased to prevent a crash in multi-threading environments
. [FIX] TexturePVR: clean glError() before creating textures
. [FIX] TMX Maps: Consume less memory (only what is needed), faster loading times (issue #1175)
. [FIX-MAC] Tests: Added test case for issue #1071
. [FIX-MAC] Director: Doesn't crash when entering fullscreen if window is not Key (issue #1185)

version 1.0-rc2 - 03-May-2011
. [NEW] CCArray: Added reduceMemoryFootprint and reverseObject (issue #1167)
. [NEW] Director: Use small dt when the game is being debugged.
. [NEW] Label: TTF supports new LA88 texture format instead of RGBA8888. A8 is still the default one.
. [NEW] Particles: Added support for ParticleDesigner 1.3.60 (spinning support)
. [NEW] Tests: Added test case for bug 1159
. [FIX] Particles: TTL is always >= 0.
. [FIX] Particles: texture coordinates are being used correctly when texture is NPOT.
. [FIX] Scheduler: Fixed possible crash when unscheduling a sibling (issue #1144)
. [FIX] Templates: Use NS_BLOCK_ASSERTIONS and NDEBUG in Release Mode to remove asserts
. [FIX] Templates: Xcode 3 templates fixed. Removed unused files in cocos2d lib. Added missing files from TouchJSON
. [FIX] Templates: ARMv6 devices uses "none" autorotation to improve speed
. [FIX] Templates: Added Xcode 4 "File" templates both for iOS and Mac OS X
. [FIX] Templates: Uses CFBundleIconFiles in Info.plist instead of "Icon Files" (issue #1151)
. [FIX] Templates: Xcode 4 templates generates "sub groups"
. [FIX] Templates: Xcode 4 Mac templates include CocosDenshion
. [FIX] TextureAtlas: Render "static" VBO batches between 6~10 % faster (issue #1150)
. [FIX-MAC] Templates: Generates by default an RGBA8 color buffer instead of an RGBA16

version 1.0-rc - 29-Mar-2011
. [NEW] Actions: Added the possibility to create a CCSpawn and CCSequence with an NSArray
. [NEW] CCArray: Added exchangeObject & exchangeObjectAtIndex (issue #1085)
. [NEW] Templates: Added Xcode4 templates for cocos2d, cocos2d+box2d, cocos2d+chipmunk both for iOS and Mac OS X
. [NEW] Templates: Possibility to run the installer from any directory
. [NEW] Tests: Added DirectorTest
. [NEW] Tests: Added Texture2d subtest for an unsupported PVR pixel format
. [NEW] TextureAtlas: added possibility to draw the quads in parts
. [FIX] All: Removed many deprecated methods and classes that were scheduled for removal on v1.0
. [FIX] Actions: Instant, "base" actions, ReverseTime, Spawn and Sequence don't leak memory if actions are reused
. [FIX] ccpLineIntersect: doesn't produce false positives for collisions (issue #962)
. [FIX] Director: convertToUI works OK in RetinaDisplay mode
. [FIX] Documentation: Drawing primitives fixed syntax error (issue #1127)
. [FIX] Documentation: onExit doxystring improved (issue #1135)
. [FIX] MenuItemToggle: Don't scale up if it is pressed several times (issue #948)
. [FIX] ProgressTimer: fixed underflow in setPercentage() (issue #1123)
. [FIX] RenderTexture: Only enable default GL states, without disabling them (mitigated issue #1145)
. [FIX] StreakMotion: fixed flicker introduced in v0.99.x (issue #1075)
. [FIX] Templates: Don't generate analyze warnings in Xcode4 (issue #1142)
. [FIX] Xcode: TexturePVR compiles when using cocos2d as an external library (issue #1132)
. [FIX] Xcode: Added SKIP_INSTALL=YES in libraries for Xcode4 (issue #1137)
. [FIX-MAC] All: Code is 64-bit friendly. No more warnings when casting from 64 to 32 bits
. [FIX-MAC] Director: Compiles in Mac when "slow" FPS are selected (issue #1126)
. [FIX-MAC] Director: Fullscreen reuses the OpenGL view.
. [3RD] FontLabel: Fixes issues with wrapping and apostraphes and hyphens (issue #1124)
. [3RD] TouchJSON: Updated to "master" from March, 5 2011 (issue #1128)
. [3RD] uthash / utlist: Updated to version 1.9.3

version 1.0-beta - 01-Mar-2011
. [NEW] Actions: Repeat and RepeatForEver has getter/setter for the inner action (issue #1110)
. [NEW] LayerGradient: Added "compressed interpolation" (default mode) in order to display all graident's colors in any vector
. [NEW-MAC] Added CC_DIRECTOR_INIT(). It is possible to create a Mac Window programatically
. [NEW-MAC] EventDispatcher: Added support for Touch events
. [FIX] CocosDenshion: Improved logging
. [FIX] CocosDenshion: Fixed excessively large or negative gain values cause distorted audio in the simulator.
. [FIX] CocosDenshion: Added guards to prevent memory corruption caused by invalid parameters
. [FIX] CocosDenshion: Define some constants for defaults, make const parameter on buffer asynch load method
. [FIX] CCArray: insertObjectAtIndex checks bounds (issue #1121)
. [FIX] Director: Fixed possible crash when purging the TextureCache
. [FIX] Layer: CCMultiplexLayer deprecated. New name is CCLayerMultiplex
. [FIX] Particles: consumes less memory (12 bytes less per particle) and are a bit faster
. [FIX] ProgressTimer: Consumes less memory
. [FIX] RenderTexture: Added possibility to save buffer in any place (issue #1100)
. [FIX] RenderTexture: re-added getUIImageFromBuffer method. Supports RetinaDisplay
. [FIX] Sprite: flipx/flipy don't modify the contentSize (issue #1073)
. [FIX] SpriteFrame: setRect sets pixels too. setRectInPixels sets points too (issue #1088)
. [FIX] Templates: ItunesArtwork renamed to iTunesArtwork (issue #1092)
. [FIX] Templates: HelloWorld -> HelloWorldLayer and other improvements (issue #873)
. [FIX] TextureCache: asyncObject#dealloc uses CCLOGINFO instead of CCLOG (issue #1096)
. [FIX] TiledMap: TMX maps work with zlib compression (Tiled v0.6)
. [FIX-MAC] Director: runLoop enables NSTimers events (issue #1107)
. [FIX-MAC] EventDispatcher: flagsChanged is triggered correctly (issue #1066)
. [FIX-MAC] EventDispatcher: queue & dispatch events are synced (issue #1083)
. [FIX-MAC] LabelTTF: alignment works OK (issue #1073)
. [FIX-MAC] Menu: Menu doesn't hang up with invisible menus (issue #1070)
. [FIX-MAC] Menu: Tracking "touches" works as expected (issue #1114)
. [FIX-MAC] Templates includes AudioToolbox and OpenAL frameworks

version 0.99.5 - 16-Dec-2010
. [NEW] All: small performance improvements in all the code
. [NEW] Layer: Added gradient layer
. [NEW] MenuItem: it also supports class methods
. [NEW] SpriteFrameCache: added method to load a plist file with a texture file name
. [NEW] Texture: It is possible to use a subclass like MutableTexture without modifying the code
. [NEW-MAC] Added Mac templates
. [NEW-MAC] Added "flagsChanged" keyboard event
. [NEW-MAC] Added support for Fullscreen / window mode
. [NEW-MAC] Added support for AutoScale if the window is resized / fullscreen (EXPERIMENTAL)
. [FIX] All: Misc cleanups in the code
. [FIX] Action: Blink restores doesn't set as invisible the frame when the action is done (issue #1061)
. [FIX] Camera: uses points intead of pixels. Works OK in RetinaDisplay mode (issue #1023)
. [FIX] CCArray: fixed possible crash
. [FIX] Configuration: checks for possible glErrors. Only ask for max samples if iOS >= 4 (issue #1041)
. [FIX] Director: Fixed possible memory leak when popping a scene.
. [FIX] FileUtils: loads .gz / .ccz files correctly in RetinaDisplay mode (issue #1037)
. [FIX] FileUtils: fixed big memory leaks on .ccz inflater
. [FIX] FileUtils: removes -hd suffix if the filename already has it (issue #1040)
. [FIX] Node: udpated doxygen strings regarding default anchorPoint (issue #1049)
. [FIX] Sprite: updateTransform can be overriden (issue #824)
. [FIX] Sprite: Assert if an sprite initialized with a batchnode and it is not using it (issue #1053)
. [FIX] Sprite: correctly overrides setIsRelativeAnchorPoint (issue #1055)
. [FIX] SpriteFrameCache: textureFileName is relative to path (issue #1044)
. [FIX] Particles: QuadParticle uses Points (issue #1057)
. [FIX] Templates: removeStartup compiles (issue #1059)
. [FIX] Texture: PVR with non-square mipmaps generates a warning log in debug mode (issue #1052)
. [FIX-MAC] Display Link thread: async images works as expected. Enabled by default.
. [FIX-MAC] EAGLView: VSync is enabled when the view is loaded from the NIB
. [TEST] Added Glyph Designer test case
. [TEST] Added LayerGradient test
. [TEST-MAC] Added cocos2d icon to Mac tests
. [TEST-MAC] Added EventTest
. [3RD] Chipmunk: Updated to v5.3.4
. [3RD] libpng: don't compile pngtest.c (issue #1058)


version 0.99.5-rc1 - 15-Nov-2010
. [NEW] Director: setProjection calls "updateProjection" delegate if "custom" projection is used
. [NEW] Label: The CCLabelProtocol implements the -(NSString*)string method.
. [NEW] Particles: Added a new type kCCPositionTypeRelative. Useful for "trail" particles. Added Test.
. [NEW] Textures: Added support for pvz.ccz and pvr.gz formats
. [NEW] Textures: TextureCache has a method to test if a texture is already cached (issue #793)
. [NEW] ZipUtils: Added generic functions to uncompress any .gz or .ccz file (issue #1016)
. [FIX] Actions: OrbitCamera doesn't crash on Simulator
. [FIX] CCArray: fastRemoveObjectAtIndex works as expected (issue #1024)
. [FIX] CocosDenshion: Fixed possible loss of audio on iOS 4.2
. [FIX] config: CC_FONT_LABEL_SUPPORT is again, enabled by default
. [FIX] Configuration: removed main bundle from CCConfiguration (issue #839 issue #773)
. [FIX] Director: projection is doubled in RetinaDisplay mode
. [FIX] DrawingPrimitives: don't modify the buffer in RetinaDisplay (issue #995)
. [FIX] EAGLView: Doesn't crash in multithread environment (re-fixed issue #350)
. [FIX] Label: BMFontLabel simplified loading of atlas. Doesn't use CCFileUtils (issue #1031)
. [FIX] Label: setString copies the string, and not retain it (issue #1034)
. [FIX] Mac: Events are dispatched when CC_DIRECTOR_MAC_USE_DISPLAY_LINK_THREAD is used
. [FIX] Menu: MenuItems can draw its children (issue #458)
. [FIX] Menu: MenuItems positions can be controlled manually (issue #1013)
. [FIX] Menu: Menus uses touch priority kCCMenuTouchPriority (-128) (issue #1033)
. [FIX] Node: convertToAR method fixed (issue #1017)
. [FIX] Node: vertexZ works OK in RetinaDisplay mode
. [FIX] Particles: Improved doxygen documentation (issue #1026)
. [FIX] Particles: centerOfGravity renamed to sourcePosition (issue #1026)
. [FIX] RenderTexture: removed unneeded and dangerous assert in getUIImageAsDataFromBuffer
. [FIX] RenderTexture: fixed important memory leak when saving images
. [FIX] SpriteBatchNode: improved performance when drawing the batch (issue #824)
. [FIX] SpriteBatchNode: children sprites use the visible property correctly (issue #665)
. [FIX] TextureCache: Improved loading time of cached PVR images (issue #998)
. [FIX] Texture2D: addPVRTCImage: -> addPVRImage: since it also loads non-compressed PVR images
. [FIX] Texture2D: Use 32-bit textures when creating labels on ARM_NEON hardware. Performance improvement.
		To enable it, edit ccConfig and set CC_USE_RGBA32_LABELS_ON_NEON_ARCH = 1
. [FIX] Texture2D: Improved creation time of texts. It's not so expensive to create ZFont labels (issue #971)
. [FIX] Tiled: images can be relative to source map (issue #787)
. [FIX] Tiled: TMXLayer checks for correct GID (issue #742)

version 0.99.5-rc0 - 25-Oct-2010
. [NEW] AnimationCache: New class. It deprecates the CCSprite#animation methods (issue #848)
. [NEW] Animation: simplified API. Name is no longer needed. Deprecated API that uses name.
. [NEW] Animation: Animation has its own file: CCAnimation.m
. [NEW] CocosDenshion: Added duration, freq and size queries for buffers
. [NEW] Director: Added "hook" for notifications or any other kind of object like CCNotifications
. [NEW] Director: Added "enableRetinaDisplay:(BOOL)enabled"
. [NEW] EAGLView: Added support for multisampling
. [NEW] EAGLView: Added support sharegroup
. [NEW] Templates: Install HD, iPad and spotlight icons
. [FIX] Blocks: Actions and MenuItems copy the blocks instead of retaining it (issue #1007)
. [FIX] config: CC_FONT_LABEL_SUPPORT is disabled by default since it performs really bad on iOS >= 4.0
. [FIX] Layer: register accelerometer onEnterTransitionDidFinsih (issue #624)
. [FIX] Node: converToNodeSpace works on RetinaDisplay (issue #1000)
. [FIX] Node: all transform methods uses Points instead of Pixels (issue #999)
. [FIX] Node: onEnterTransitionDidFinsih is also called when added a node to a running node (issue #1018)
. [FIX] Node: addChild returns void, and not self in order to simplify the API
. [FIX] Node: Initializes parent_ to nil at init time
. [FIX] Node: Performance improvement in insertChild (issue #909)
. [FIX] RenderTexture: improved performance, improved logic, no more glMaskColor() bugs (issue #1012)
. [FIX] Sprite: setPositionInPixels set to dirty when called (issue #1001)
. [FIX] Templates: Fixed startup flicker (issue #947)
. [FIX] Templates: Installs @2x, iPad and spotlight icons
. [FIX] Tests: Touch Tests works on RetinaDisplay (issue #1000)
. [FIX] Tests: box2d tests work with RetinaDisplay
. [FIX] Transitions: PageTurnTransition re-fixed. No more artifacts. This time is for real (issue #751)
. [3RD] Chipmunk: Using version 5.3.2

version 0.99.5-beta3 23-Sep-2010
 . [NEW] RetinaDisplay supported automatically:
	Director: winSize returns size in Points. Use winSizeInPixels for pixels
	Node: position is in Points. Use positionInPixels for pixles
	Node: contentSize is in Points. Use contentSizeInPixels for pixels
	Node: boundingBox is in Points. Use boundingBoxInPixels for pixels
	Texture2d: contentSize is in Points. Use contentSizeInPixels for pixels
	FileUtils: Will try to load the file with the suffix "-hd" if RetinaDisplay is enabled, unless the "-hd" suffix is already present
	The following objects were enhanced to work with points:
		TMXTileMap, Sprite, SpriteFrame, Node, ParticleSystem, LabelBMFont, LabelTTF, Menu, MenuItem,
		ColorLayer, RenderTexture, MotionStreak, Transitions, Actions, LabelAtlas, AtlasNode
		and the drawing primitives
	The nodes that weren't updated is because there was no need to update them.
 . [NEW] SpriteFrameCache:	Added a way to remove from the SpriteFrameCache frames given a dictionary, file or texture (issue #953)
 . [FIX] CCArray: improved speed in inserting and deleting elements
 . [FIX] ParticleSystem: fixed memory leak when using ParticleDesigner (issue #986)
 . [FIX] RenderTexture: creates a POW texture, but this doesn't mean that it should be an squared texture (issue #993)
 . [FIX] Templates: Default SDK is 4.1
 . [FIX] Texture2d: Fixed possible crash in NPOT PVR images
 . [FIX] Texture2d: If Text in context can't be created return nil (prevent possible crash)
 . [FIX] Texture2d: Optimized loading time of PVR images
 . [FIX] Transitions: PageTurn3D transition has fewer visible artifacts (issue #751)

version 0.99.5-beta2 31-Ago-2010
 . [NEW] Actions: files renamed: CCXXXAction.[hm] -> CCActionXXX.[hm]
 . [NEW] Actions: Using new naming convetion:
			CCInstantAction -> CCActionInstant
			CCIntervalAction -> CCActionInterval
			CCEaseAction -> CCActionEase
			CCCameraAction -> CCActionCamera
 . [NEW] Action: CCPropertyAction renamed to CCActionTween
 . [NEW] Director: New naming convention: CCnameDirector -> CCDirectorName
 . [NEW] Director: DirectorIOS is responsible for swapping buffers
 . [NEW] Label: CCLabelAtlas#labelAtlasWithString: -> labelWithString. Old method deprecated
 . [NEW] Label: CCBitmapFontAtlas deprecated. Use CCLabelBMFont instead.
 . [NEW] Label: CCBitmapFontAtlas#bitmapFontAtlasWithString -> labelWithString. Old method deprecated.
 . [NEW] Label: CCLabel renamed to CCLabelTTF
 . [NEW] Mac: cocos2d works on Mac. All objects works with the following exceptions:
			- CCParticleSystemPoint is not supported. Use CCParticleSystemQuad instead
			- CCRenderTexture doesn't save textures to images
			- ZLabel (FontLabel) is not supported
			- Mmm... probably a bit more.
 . [NEW] Particles: New naming convention:
			CCPointParticleSystem -> CCParticleSystemPoint
			CCQuadParticleSystem -> CCParticleSystemQuad
 . [NEW] Transitions: new transition naming convention (issue #946)
 . [FIX] Actions: ivars 'duration', 'elapsed', 'tag' now have the '_' suffix in their names.
 . [FIX] Artifact fixer is a compile time option in ccConfig. Disabled by default
 . [FIX] ccCArray: off-by-1 offset, and lastObject fixed (issue #960 and #961)
 . [FIX] ccTypes: using GL types for CC GL structures. Prevents possible errors on 64-bit machines
 . [FIX] CocosDenshion: Added SDK4.0 compile check in CDAudioManager
 . [FIX] CocosDenshion: panning does not work correctly on iOS4 (issue #949)
 . [FIX] Director: Works with Fast FPS disabled (issue #954)
 . [FIX] Director: it's possible to set a custom projection before setting the openGL view (issue #952)
 . [FIX] Label: BitmapFontAtlas supports empty strings (issue #950)
 . [FIX] Label: LabelAtlas doesn't crash if the texture file can't be found (issue #965)
 . [FIX] Layer: ivars isTouchEnabled / isAccelerometerEnabled have the '_' suffix in their names
 . [FIX] Menu: Disabled possible menuItem on onExit (issue #969)
 . [FIX] Sprite: little optimization when using BatchNode + children
 . [FIX] Templates: Added missing keys in Info.plist (issue #939)
 . [FIX] Tools: mkatlas supports artifact removal (issue #549)
 . [FIX] Tools: mkatlas supports spaces in the name (issue #618)
 . [3RD] Chipmunk: updated to Chipmunk v5.3 and Chipmunk Demos

version 0.99.5-beta 30-Jul-2010 - AKA 'CJ the artifact killer'
 . [NEW] BitmapFontAtlas: added support for multilines labels
 . [NEW] BitmapFontAtlas: added optional setCString method
 . [NEW] Configuration: added a helper method to obtain the iOS version
 . [NEW] Config: added CC_OPTIMIZE_BLEND_FUNC_FOR_PREMULTIPLIED_ALPHA. Enabled by default.
 . [NEW] Texture Atlas & Particles: Uses VBO on ARMv7 and iPhone Simulator.
			Uses a vertex array list on ARMv6. Performance improvment.
 . [NEW] Sprite: Added support for Zwoptex v1.0 (issue #913)
 . [NEW] SpriteFrameCache: Added support for Zwoptex name aliases (issue #935)
 . [NEW] SpriteSheet is deprecatd. Use SpriteBatchNode instead.
 . [NEW] Support/ccUtils.h: added new file that contains some useful functions like nextPOT
 . [NEW] RenderTexture: default blend function compatible with premultiplied alpha (issue #937)
 . [NEW] Tests: Zwoptex Test added
 . [NEW] Texture2D: Added support for Non compressed PVR images. New supported formats:
			RGBA_8888, BGRA_8888, RGBA_4444, RGBA_5551, RGB_565, A_8, AI_88, I_8
 . [NEW] Texture2D: PVR images can be treated as having alpha premultiplied with:
		+(void) PVRImagesHavePremultipliedAlpha:(BOOL)
 . [FIX] CCArray: conforms to NSCopying protocol (issue #934)
 . [FIX] CocosDenshion: Improved sound interruption code (issue #928)
 . [FIX] Particles: Built-in particles use QuadParticles when compiled in ARMv7,
                and PointParticles when compiled in ARMv6
 . [FIX] Sprites: No artifacts when using spritehsheets (issue #938)
 . [FIX] Templates & Tests: call CC_DIRECTOR_END() on AppDelegate Terminate
 . [FIX] Templates: Use LLVM-GCC as default compiler
 . [FIX] Tests: AtlasTest renamed to LabelTest
 . [FIX] Tests: CocosLive Demo: added requestRank tests
 . [FIX] TextureCache: JPEG workaround (issue #866) is only applied on iOS >= 4 (issue #932)
 . [3RD] libpng: updated to v1.2.44 (libpng is only used by a cocos2d test)

version 0.99.4 - 14-Jul-2010
 . [NEW] CocosDenshion: switching between background and foreground music (issue #928)
 . [FIX] CocosDenshion: fixed memory leak weak reallocing buffers (issue #919)
 . [FIX] CocosDenshion: SimpleAudioEngine's enable works as expected (issue #927)
 . [FIX] ccCArray: ccCArrayAppendValueWithResize fixed function signature (issue #926)
 . [FIX] Director: 2d projection + HighRes works OK (issue #918)
 . [FIX] Director: purgeCachedData doesn't purge the SpriteFrameCache (issue #922)
 . [FIX] EAGLView: removed unused 'delegate_' ivar
 . [FIX] EAGLView: it is possible to resize the view (issue #914)
 . [FIX] EAGLView: projection is recalculated after view is resized (issue #924)
 . [FIX] GLES-Render: solid objects' colors synced with box2d repository
 . [FIX] Scheduler: Doesn't reschedule already scheduled method. It only updates the interval.
 . [FIX] Templates & Tests: added App Delegate foreground & background callbacks

 version 0.99.4-rc3 - 01-Jul-2010
 . [FIX] All: Import ccCArray instead of ccArray (compiles in case sentive file system)
 . [FIX] CCArray: fixed overflow (issue #901)
 . [FIX] CocosDenshion: Fixed bug in CDBufferManager, added test case to FadeToGrey, fixed Info.plist
 . [FIX] RenderTexture: works in HiRes mode (issue #898)
 . [FIX] Director: Avoid re-scale initial issue (issue #899, issue #350)
 . [FIX] Director: convertToUI works as expected (issue #902)
 . [FIX] Director: renamed mainLoop -> drawScene
 . [FIX] Director: appended '_' to ivars (eg: FPSLabel -> FPSLabel_)

version 0.99.4-rc2 - 24-Jun-2010
 . [NEW] CCArray: Internally uses CCARRAY_FOREACH. Improved performance (issue #353)
 . [NEW] Templates: BaseSDK 4.0. Deploy OS Target: 3.0
 . [FIX] CocosDenshion: compiles with LLVM v1.5
 . [FIX] Removed artifacts from PageTurnTransition (issue #751)
 . [FIX] Templates: calls Director#purgeCachedData on memory warning
 . [FIX] Templates: sets CD_DEBUG=1 in debug configuration
 . [FIX] Texture2D: JPEG images are displayed correctly in iOS4 (issue #886)

version 0.99.4-rc - 22-Jun-2010
 . [NEW] Director: supports "setContentScaleFactor" (high-res support natively)
 . [FIX] Effects: Creates correct color buffer
 . [FIX] Director: Sets correctly portrait upside-down orientation
 . [FIX] Sprites: flipX/Y works with offsets (issue #732)
 . [FIX] Templates: Bundle Version is 1.0 (issue #871)

version 0.99.4-beta - 14-Jun-2010
 . [NEW] CDSoundEngine loadBufferFromData method added for loading custom buffer data.
 . [NEW] CDSoundEngine channel groups renamed source groups to make function clearer.
 . [NEW] CDSoundEngine source groups can be dynamically modified using defineSourceGroups.
 . [NEW] CDSoundSource new object oriented sound API
 . [NEW] CDSoundEngine added soundSourceForSound method to create CDSoundSource objects
 . [NEW] CDSoundEngine buffers are automatically increased as needed (no more CD_MAX_BUFFERS)
 . [NEW] CDPropertyModifier class for modifying properties such as pitch and gain over time
 . [NEW] CDXPropertyModifierAction class for modifying properties such as pitch and gain using cocos2d actions
 . [NEW] Convenience methods for fading volume of background music, sound effects and CDSoundSource objects
 . [NEW] SimpleAudioEngine soundSourceForFile method for creating CDSoundSource objects
 . [NEW] SimpleAudioEngine rewrote buffer management code using new CDBufferManager class
 . [NEW] CDBufferManager - class for associating buffer ids with a file name
 . [NEW] CDAudioManager simplified initialisation. Now by default creates a single source group containing all sources
 . [NEW] CDAudioInterruptProtocol - implemented by classes that can be muted or enabled such as CDAudioManager
 . [NEW] Mute now works like television mute i.e. audio continues but is silenced use the enabled property to disable sound.
 . [NEW] CDAudioTransportProtocol - implemented by classes that can be played, paused, stopped and rewound.
 . [NEW] CDAudioInterruptTargetGroup container for objects that implement CDAudioInterruptProtocol so that groups of objects can be set mute/enabled.
 . [NEW] CCArray: added high performance array. Used by CCNode, CCSpriteSheet
 . [NEW] Director: added support for high-res resolutions
 . [NEW] EAGLView: renderer is an object. EAGLView creates a ES1Renderer object (issue #883)
 . [NEW] EAGLView: it's possible to create a EAGLView manually, or by using Interface Builder
 . [NEW] Particle: QuadParticle supports subrects (issue #870)
 . [NEW] TextureCache: Added removeTextureForKey: instance method
 . [NEW] Tests: Added PerformanceNodeChildren performance test
 . [FIX] Particle: Added support for ParticleDesigner 1.2
 . [FIX] Particle: QuadParticle renders the image correctly (not upside-down) (issue #872)
 . [FIX] Particle: ParticleSamples are subclass of 'quad' particle and not 'point' particle
 . [FIX] Tests: removed ParticleView, AccelViewPortDemo since they were deprecated
 . [FIX] Tests: fixed some tests so they look OK on the ipad
 . [FIX] Xcode: default family is: iPhone/iPad

version 0.99.3 - 25-May-2010
 . [NEW] Animation: added 2 methods to create the Animation without delay (updated samples)
 . [NEW] Director: added 'purgeCachedData' method. Should be called on memory-warning event.
 . [FIX] ActionManager: Improved API, with better names (issue #835)
 . [FIX] Action CCCallFunc: supports class methods (issue #868)
 . [FIX] BitmapFontAtlas: Improved loading times (issue #833)
 . [FIX] Node: Improved performance when rendering at the cost of 64 bytes more per node (issue #830)
 . [FIX] Particle: Kill the particle if timeToLive < 0 before updating it.
 . [FIX] Templates: Define DEBUG in Debug configurations

version 0.99.3-rc - 18-May-2010
 . [NEW] License: Using MIT license
 . [NEW] Node: added removeFromParentAndCleanup:(BOOL) (issue #566)
 . [NEW] Particle: Added support for modes: "gravity mode" (old behavior) and "radial movement" mode
 . [NEW] Particle: Added support Particle Designer (issue #XXX)
 . [NEW] Scheduler: supports pause/resume/'update' with priority (issue #439)
 . [FIX] ActionManager: using uthash instead of ccHashSet (easier to use)
 . [FIX] Actions: CallFuncND can pass any void ptr, even 0 or 1.
 . [FIX] BitmapFontAtlas: using uthash instead of ccHashSet (easier to use)
 . [FIX] Grid: Fixed memory leak (issue #853)
 . [FIX] Menu: If items are disabled or invisible, touch is not consumed (issues #779, #866)
 . [FIX] Particles: Removed unnecesary assert (issue #851)
 . [FIX] Particles: QuadParticle works with NPOT textures (issue #863)
 . [FIX] Scheduler: Improved performance (issue #492)
 . [FIX] Templates: Using uthash instead of ccHashSet (issue #860)
 . [FIX] Templates: templates can be installed in user directory (issue #856)

version 0.99.2 - 28-Apr-2010
 . [FIX] ActionManager: removeByTag doesn't crash if action is also running (issue #841)
 . [FIX] cocos2d/*.m: fixed several memory leaks in cases where initXXX failed (issue #XXX)
 . [FIX] Director: fixed start-up flicker (issue #350)
 . [FIX] EAGLView: If discard-framebuffer is supported and using depthBuffer, then discard it before swapping (SDK4.0 only) (issue #XXX)
 . [FIX] Grid: simplied code, easier to maintain, added support for flipped textures (part of issue #448)
 . [FIX] Sprite/SpriteSheet: reorderChild works as expected when using subchildren (issue #767)
 . [FIX] Templates: installer has better error messages and checks the installer conditions in a better way (issue #842)
 . [FIX] Xcode: compiles OK with LLVM Compiler SDK 4.0beta2
 . [3RD] Box2d: Updatd to SVN r100 (v2.1.2)

version 0.99.2-rc - 15-Apr-2010
 . [NEW] Actions: Added blocks actions via PLBlocks: CCCallBlock and CCCallBlockN (issue #699)
 . [NEW] Actions: Added CCFollow, an action that follows a CCNode (issue #738)
 . [NEW] Actions: Added CCPropertyAction, a generic way to update properties using an action (issue #491)
 . [NEW] MenuItem: MenuItems supports blocks via PLBlocks (issue #699)
 . [NEW] Texture2D: added support for NPOT textures where available (issue #818)
 . [NEW] Templates: file templates for CCLayer, CCNode, CCSprite (issue #XXX)
 . [NEW] TMXMaps: added support for per-tile properties (issue #606)
 . [NEW] ProfilingTimer: new class to test performance (issue #724)
 . [NEW] Xcode: added "build all tests" target (issue #XXX)
 . [FIX] Box2d: GLES-DebugDraw draws non-solid circles as non-solid circles (issue #831)
 . [FIX] Director: FPSLabel uses RGBA4444 texture to reduce possible performance impact (issue #658)
 . [FIX] EAGLView: swapBuffers doesn't bind the color buffer. It assumes it is already bound (issue #XXX)
 . [FIX] Particles: constants stars with kCC (issue #809)
 . [FIX] Particles: Asserts if start/end size is <0 or >64
 . [FIX] Protocols: CCAnimationProtocol removed. Merged into CCAnimation (issue #XXX)
 . [FIX] Protocols: CCFrameProtocol removed. Merged into CCSprite (issue #XXX)
 . [FIX] Ribbon: fixed memory corruption bug (issue #XXX)
 . [FIX] Ribbon/RenderTexture: use objective-c like ivars (part of issue #733)
 . [FIX] Templates: Improved logic in template installer (issue #XXX)
 . [FIX] Templates: Generates optimized binaries. ARMv7 binaries have thumb-2 enabled (issue #XXX)
 . [FIX] SpriteSheet: Improved doxygen documentation (issue #827)
 . [FIX] SpriteFrameCache: logs warning if frame is not found
 . [FIX] Xcode: uses optimized binary. ARMv7 binary has thumb-2 enabled (issue #XXX)
 . [3RD] Box2d: updated to SVN r91 (v2.1.1)

version 0.99.1 - 19-Mar-2010
 . [FIX] Menu: If menu is not visible it doesn't receive touches (issue #88)
 . [FIX] Menu: MenuItemLabel restores the scale property (issue #500)
 . [FIX] SpriteFrameCache: set singleton to nil when it is purged (issue #814)
 . [FIX] Templates: thumb-compilation turned off at project settings (already off in target settings) (issue #772)
 . [FIX] Texture2D allocs the right texturememory when using the non-premultiplied alg.(issue #813)
 . [FIX] Texture2D supports A8 textures (issue #816)
 . [3RD] Libpng: updated to v1.2.43 (libpng is only used by a cocos2d test)

version 0.99.1-rc - 12-Mar-2010
 . [NEW] Actions: new added actions: CCProgressTo, CCProgressFromTo (issue #783)
 . [NEW] CGPointExtensions: new add functions:  CGPointExtension like: clampf, ccpClamp, ccpFromSize,
			ccpCompOp, ccpLerp, ccpFuzzyEqual, ccpCompMult, ccpAngleSigned, ccpAngle,
			ccpRotateByAngle, ccpLineIntersect (issue #783)
 . [NEW] Macros: added CCLOGINFO() and CCLOGERROR(). CCLOGINFO() disabled by default (issue #799)
 . [NEW] SpriteFrameCache: added support for Zwoptex Desktop version (issue #812)
 . [NEW] TMX: if layer contains cc_vertezx=automatic, tiles will use vertexZ and GL_ALPHA_TEST (issue #780)
 . [NEW] TMX: TMXLayer supports Tiled offset property (issue #616)
 . [NEW] TMX: Added support for .tsx tilesets (issue #619)
 . [NEW] Transition: new added transitions: CCRadialCCWTransition, CCRadialCWTransition (issue #783)
 . [FIX] All: cocos2d constants start with kCC. Change is backward compatible (issue #809)
 . [FIX] Actions: CCRepeat works smoothly, without jerks (re-fixed issue #390)
 . [FIX] Actions: CCAnimate frame calculation is more precise (issue #758)
 . [FIX] CocosDenshion: Fixed mute (issue #789)
 . [FIX] RenderTexture: removed limit when saving images (issue #782)
 . [FIX] RenderTexture: doesn't use GL_DITHER and restores glColorMask() (issue #796)
 . [FIX] Sprite, LabelAtlas, TiledMap: opactiy + color works even when the texture is premultiplied (issue #668)
 . [FIX] TMX: TMXTileMap supports any kind of objects, like CCSprite (issue #700, #765)
 . [FIX] TMX: TMXLayer uses the opacity defined for the layer (issue #785)
 . [FIX] TMX: TMXLayer raises exception if it receives the addChild message (issue #808)
 . [FIX] Texture2D: removed NSLog when image was NULL (issue #802)
 . [FIX] Xcode: hardware requirements in .plist: doesn't contain disabled features (issue #769)
 . [3RD] Box2d: udpated to r66 (issue #795)
 . [3RD] Chipmunk: updated to v5.2 (issue #784)

version 0.99.0 - 18-Feb-2010
 . CocosDenshion: background music can loop (issue #774)
 . CocosDenshion: allow audio session category to be changed (issue #775)
 . CocosDenshion: can be initialized before cocos2d (issue #777, #773)

version 0.99.0-final - 15-Feb-2010
 . Box2d: updated to r58 (issue #494)
 . Director: Only send "cleanup" when the scene is replaced (re fixed issue #709)
 . CocosDenshion: SimpleAudioEngine incorrectly accessing CDAudioManager (issue #748)
 . CocosDenshion: added support for 22Khz OpenAL (issue #594)
 . CocosDenshion: fixed wrong error check in CocosDenshion (issue #678)
 . CocosDenshion: added shutdown method (issue #688)
 . CocosDenshion: allow usage of alBufferDataStatic (issue #753)
 . CocosDenshion: added stopAllSounds (issue #756)
 . CocosDenshion: fixed small leak in background music file name string (issue #644)
 . CocosDenshion: CDAudioManager support for multiple AVAudioPlayers (issue #764)
 . Compatiblity: TextureNode is subclass of CCSprite (issue #755)
 . Node: only uses bits as bools, when they are not properties (fixed issue #743)
 . Node: relativeAnchorPoint renamed to isRelativeAnchorPoint (issue #749)
 . Node: improved doxygen string in rotation (issue #761)
 . Sprite: use correct blending functions (issue #728)
 . Sprite: supports CGImageRef with key (issue #349)
 . Sprite: when texture is nil, supports opacity & color (issue #741)
 . Sprite: setTextureRect() and setColor() works OK with subchildren (issue #763)
 . SpriteFrameCache: removed @syncronized() (issue #663)
 . Template: box2d template treats warnings as erros, uses unroll loops for performance (issue #750)
 . Template: Info.plist uses UIRequiredDeviceCapabilities (issue #769)
 . Tests: SpriteTest uses GL_ALPHA_TEST is zVertex test (issue #XXX)
 . TMX: filling empty tiles doesn't crash (issue #740)
 . TMX: if compression is not "gzip", abort (tiled 0.4 feature) (issue #XXX)

version 0.99.0-rc - 31-Jan-2010
 . All: Default OpenGL state is: GL_TEXTURE_2D, GL_VERTEX_ARRAY, GL_COLOR_ARRAY, GL_TEXTURE_COORD_ARRAY (issue #718)
 . Action: Improved CCSequence performance (issue #XXX)
 . BitmapFontAtlas: huge performance boost in update/create time (issue #730)
 . Box2d: updated to r39 (issue #494)
 . Camera: Offset fixed in landscape mode (issue #378)
 . Camera: It's possible to orbit around any point (issue #438)
 . Camera: Doesn't reset affine matrix (issue #XXX)
 . Chipmunk: Using Chipmunk v5.1.0 (issue #664)
 . Configuration: added object that knows GL capabilities and other misc stuff (issue #712)
 . Director/Particles/Grid: removed hardcoded display size values. Using variable (issue #XXX)
 . Director: send "cleanup" message to root scene when it is being replaced (issue #709)
 . Effects: works independently of the display resolution (issue #XXX)
 . Grid: optimized code. Only call camera.locate if it is dirty (issue #XXX)
 . Node: Uses cached Affine matrix to transform the nodes (2 GL calls vs. 5 GL calls) (issue #XXX)
 . Node: uses bits instead of bools when compiled with SDK >= 3_0 (issue #726)
 . Node: uses "_" suffix for ivars (children_, isRunning_, tag_, etc..) (issue #733)
 . Scheduler: removed support of repeats. Postponed for v0.99.1 (rolling back issue #630)
 . Singletons: removed @syncronized() since cocos2d is not thread safe (issue #663)
 . SpriteSheet: reorder updates descendants. Added test for this case (issue #708)
 . Sprite: can create sprite from SpriteSheet. deprecated creation method from SpriteSheet (issue #657)
 . Sprite: optimized rendering when using spriteSheet and subchildren (issue #XXX)
 . Sprite: flip only flips the texture (not the anchor point and children) (issue #725)
 . Templates: Updated to support v0.99, Chipmunk v5.1 and Box2D r39
 . Templates: install_template.sh supports custom directory (issue #736)
 . Templates: box2d+cocos2d template doesn't generate warnings... well only 2 warnings (issue #739)
 . Tests: Works independently of the display resolution
 . TextureNode: Removed Node. Superseded by Sprite
 . TMXMaps: objectGroup support offsets (issue #689)
 . TMXMaps: objectGroup: Simplified object creation. All objects are NSDictionaries. For custom objects, subclass TMXTiledMap (issue #636)
 . TMXMaps: groupNamed renamed to objectGroupNamed (issue #XXX)
 . TouchDispatcher: StandardTouchHandler returns void (not BOOL). They are executed after the TargetedHandlers (issue #710)
 . Xcode: doxygen scripts runs with spaces in subdirectories (issue #684)

version 0.9.0-beta2 - 11-Jan-2010
 . Actions: added 2 new instant actions: FlipX and FlipY (counter-rollback of part issue #620)
 . Actions: uses FLT_EPSILON constant (issue #701)
 . Actions: prevent jerk in Repeat and RepeatForEver (issue #390)
 . Actions: RotateTo can be repeated without losing information (issue #705)
 . BitmapFontAtlas: doesn't override color when using setString (issue #610)
 . Chipmunk: removed compiler warning on chipmunk demo (issue #680)
 . CocosLive: added sanity checks on demo (issue #681)
 . Director: removed compile warning on DisplayLink director (issue #682)
 . Particles: prevent possible memory corruption when autoRemove is ON (issue #703)
 . Scheduler: Supports repeat-number-of-times in scheduled selectors (issue #630)
 . Sprite: anchor + offset + scale works  (issue #671)
 . Sprite: can create subclasses with an SpriteFrameName (issue #XXX)
 . Sprite: flip works as scale * -1 (issue #690)
 . Sprite: easier to subclass. [self init] is called (issue #485)
 . Sprite: isFrameDisplayed works OK with offsets (issue #707)
 . SpriteFrame: removed support for flipX and flipY  (rollback of a part issue #620)
 . SpriteFrameCache: If originalSize is not present, display warning (issue #670)
 . SpriteSheet: adding grand-children doesn't crash (issue #676)
 . SpriteSheet: child and children work OK with negative scales (issue #677)
 . SpriteSheet: It is easier to subclass (issue #397)
 . Templates: uses rfc1034identifier (issue #685)
 . Texture2D: simulator treats pre-multiplied alpha images correctly (issue #697)
 . TextureCache: doesn't crash when file not found. log error insted (issue #695)
 . TMXTiledMap: added support for object and objectgroup (issue #636)
 . TMXTiledMap: TMXLayer and TMXObjectGroup on it's own files (part of issue #636)
 . TMXTiledMap: doesn't generate descendants when not necessary (works as fast as in v0.8.2)
 . TMXTiledMap: removeChild works without corrupting the tilemap (issue #XXX)

version 0.9.0-beta - 14-Dic-2009
 . ActionManager: fixed leak (issue #635)
 . Actions: using [self class]. Easier to subclass (issue #655)
 . Box2d: updated to r31 (pre 2.1.0) (issue #494)
 . Chipmunk: updated to v5.0 (issue #664)
 . CocosDenshion: support for detecting ringer/mute switch state (issue #593)
 . CocosDenshion: doesn't crash when file has no extension (issue #595)
 . ColorLayer: supports Blend Protocol (issue #597)
 . Node: vertexZ is translated just once (issue #641)
 . Director: call schedulers before glClear in mainLoop (part of issue #533)
 . Director: "global" NSBundle to facilitate the integration of more than 1 game (issue #654)
 . Particles: code easier to mantain, same performance
 . Particles: small performance improvement (issue #661)
 . SpriteSheet: supports any level of sub-children (issue #346, issue #665)
 . Sprite: supports "honor parent transform" (issue #643)
 . Sprite: displayFrame renamed to displayedFrame (issue #XXX)
 . Sprite: fixed zwoptex offset & anchorPoint (issue #653)
 . Sprite: setDisplayFrame works OK with different texture sizes (issue #666)
 . Templates: using SDK 3.0 as base SDK
 . Textures: supports mipmap generation (issue #632)
 . Texture Atlas: uses VBO instead of vertex array list (issue #581)
 . TextureCache: don't use autorelease pool to load images (issue #XXX)
 . Tiles: TMX maps supports sub-directories (issue #539)
 . Transition: added CrossFadeTransition (issue #646)

version 0.9.0-alpha - 18-Nov-2009
 . All: using CC namespace (issue #520)
 . All: prevents warnings with Static Analizer (issue #613)
 . All: cocos protocols renamed to avoid confusion (part of issue #520)
 . All: Added compatibility with v0.8 (part of issue #520)
 . Animation: supports duration and reverse (issue #627)
 . Tests: Performance Tests re-integrated to main Xcode project (issue #XXX)
 . BitmapFontAtlas: works with subdirectories (issue #612)
 . Box2d: updated to r26 (pre 2.1.0) (issue #494)
 . CocosLive: Uses CL namespace (part of issue #520)
 . CocosLive: Uses ASCII encoder (issue #617)
 . Sprite: Sprite and AtlasSprite merged in just one class (issue #620)
 . Sprite: AtlasSpriteManager renamed to SpriteSheet (issue #620)
 . Sprite: Sprite Frames and animations supports flipx / flipy (issue #620)
 . SpriteFrameCache: added an easier way to create animations and sprites (issue #620)
 . Templates: updated (part of issue #520 and issue #620)
 . Templates: includes cocos2d and CocosDenshion licences files
 . TextureMgr: renamed to TextureCache (part of issue #620)
 . Xcode: textures files in 1 Xcode group (Texture2d, PVRTexture, TextureAltas, TextureCache)

version 0.8.2 - 19-Oct-2009
 . Actions: Animate copy restoreOriginalFrame parameter (issue #602)
 . ChipmunkTest: uses new API to set director type (issue #XXX)
 . CocosLive: doesn't use deprecated methods (issue #604)
 . MenuItem: added isSelected property (issue #601)
 . Tests: removed copyrighted fonts (part of issue #596)

version 0.8.2-rc1 - 14-Oct-2009
 . Actions: start/stop sets the target (issue #489 and issue #589)
 . Actions: Compound actions call "inner" stop (issue #489 and #issue #589)
 . Actions: Fixed BezierBy reverse. BezierBy doesn't use startPosition (issue #586)
 . Actions: added BezierTo (issue #562)
 . Actions: RotateTo uses min distance (issue #584)
 . Actions: JumpBy/To uses parabolic function (issue #324)
 . BitmapFontAtlas: added limited unicode support (issue #596)
 . Director: Rolling back buffer format. Default buffer format is RGB565.
 . FontLabel: updates version from git 2009-10-07 (issue #582)
 . Particles: FreeMovement uses World-Coordinates (issue #241)
 . Tests: Added Particle + Parallax test (part of issue #241)
 . TileMap: TMXLayers work without tiles (issue #587)
 . TileMap: TMX maps HUGE performance boost (issue #574)

version 0.8.2-rc0 - 5-Oct-2009
 . Actions: Added EaseBack family actios (issue #568)
 . AtlasSprite: set atlasIndex to invalid on remove (issue #569)
 . Box2d: using google code r22 (pre v2.1.0) (issue #494)
 . CocosNode: Better message error on scale (issue #556)
 . Effects: [effect copy] works (issue #573)
 . Effects: restore orignal director projection (issue #573)
 . Extras: added Joystick / ProximityManager (issue #XXX)
 . FontLabel: updates version from git (issue #582)
 . Macros: CCLOG uses the "cocos2d:" prefix (issue #XXX)
 . Parallax: fixed limit of 5 children (issue #565)
 . Templates: works with FontLabel (part of issue #534)
 . Templates: added cocos2d+chipmunk template (issue #XXX)
 . TextureAtlas: insertQuad fixed signed math (issue #575)

version 0.8.2-beta - 23-Sept-2009
 . All: ccConfig.h file added (issue #551)
 . Actions: added Ease Elastic actions (issue #530)
 . Actions: added Ease Bounce actions (issue #546)
 . Actions: added PageTurn3D action (issue #522)
 . BitmapFontAtlas: fixed contentSize (issue #536, #538)
 . BitmapFontAtlas: fixed offset/width (issue #537)
 . BitmapFontAtlas: only supports Latin 1 chars (issue #517)
 . Box2d: using google code r21 (pre v2.1.0) (issue #494)
 . CocosDenshion: muted property in SimpleAudioEngine (issue #526)
 . CocosDenshion: added preloadBackgroundMusic and willBackgroundMusicPlay to SimpleAudioEngine (issue #545)
 . CocosNode: improved doxygen documentation (issue #XXX)
 . CocosNode: added boundingBox method (issue #528)
 . Director: added convertToUI and renamed convertCoordinate to convertToGL (issue #531)
 . Director: fixed 2 leaks on Director#end (issue #524)
 . Director: Added a threaded FastDirector (issue #560)
 . Director: Added a CADisplayLink Director (issue #560)
 . Director: buffer default pixel format is RGBA_8888
 . Documentation: doxygen builds OK when there are spaces in the path (issue #540)
 . Label / Texture2D: Supports any .ttf via FontLabel (issue #534)
 . LabelAtlas: works with 256 different chars (issue #516)
 . RenderTexture: added RenderTexture test (issue #191)
 . Resources: improved directory structure (issue #552)
 . Template: using removeUnusedTextures (issue #550)
 . TileMap: TMX supports multiple tilesets (1 tileset per layer) (issue #510)
 . TileMap: TMX raises expection if map is not encoded and/or gzipped (issue #559)
 . Transition: ease actions can be overriden (issue #548)
 . Transition: added PageTurnTransition (issue #522)

version 0.8.1 - 26-Ago-2009
 . ActionManager: doesn't delete running actions (issue #481)
 . Box2d: using google code r10 (pre v2.1.0) (issue #494)
 . CocosDenshion: resumeBackground music (issue #513)
 . MultiplexLayer: removes child using cleanup:YES (issue #466)
 . Particles: no negative size (issue #514)
 . Resources: added new cocos2d logos (issue #521)
 . Template: added Icon.png and Default.png (part of issue #469)
 . Texture2D: using CCLOG instead of NSLog+#ifdef (issue #519)

version 0.8.1-rc - 19-Ago-2009
 . All: Using nonatomic properties (issue #509)
 . ActionManager: fixed crash (issue #490)
 . Actions: RotateTo always rotates to shortest angle fix (issue #499)
 . Box2d: using google code r8 (issue #494)
 . Box2d: added box2dTestBed (part of issue #494)
 . CocosDenshion: correct channel in SimpleAudioEngine (issue #465)
 . CocosDenshion: update buffer status after deletion ( issue #486)
 . CocosDenshion: SimpleAudioEngine can stop sounds (issue #498)
 . Parallax: update children at draw (issue #471)
 . TileMap: TMX maps starts at 0,0 position (part of issue #462)
 . TileMap: TMX getter/setters works OK with async maps (issue #506)
 . TileMap: anchorPoint works OK (issue #508)
 . Xcode: COCOS2D_DEBUG used instead of DEBUG (issue #507)

version 0.8.1-beta - 10-Ago-2009
 . BitmapFontAtlas: .png image can be in subfolders (issue #464)
 . Box2d: possibility to call world.DrawDebugData() from draw (issue #493)
 . Box2d: updated box2d repository. using r228 (issue #494)
 . CocosNode: parent is set to nil only after calling onExit (issue #476)
 . CocosNode: added user data (issue #482)
 . CocosLive: added support to request current ranking (issue #495)
 . MotionStreak: moved from experimental to stable. uses v0.8 API (issue #484)
 . MotionStreak: by default uses GL_SRC_ALPHA blend function (issue #405)
 . ParticleView: integrated Particle visual editor (issue #480)
 . Parallax: more precise absolute coords (issue #471)
 . RenderTexture: let's you render CocosNode objects into a texture (issue #XXX)
 . Template: added Xcode cocos2d Template (issue #469)
 . TextureMgr: Async reuses EAGL context (issue #472)
 . tools: added mkatlas.pl script (issue #483)
 . TiledMap: Added support for the TMX format: iso, ortho and hex maps (issue #462)
 . TouchDispatcher: don't dispatch empty touches (issue #468)

version 0.8 - 27-Jul-2009
 . Action: Speed#stop calls other's stop (issue #460)
 . BitmapFontAtlas: opacity and color work as expected (issue #463)
 . CocosNode: setRelativeAnchorPoint error (issue #461)
 . Director: convertCoordinate roundoff error (issue #453)

version 0.8-rc2 - 21-Jul-2009
 . Actions: Repeat repeats OK (issue #424)
 . Actions: Prevents division by 0 when duration==0 (issue #452)
 . ActionManager: 5% increase in performance (issue #451)
 . CocosDenshion: fixed clicking on looped waves sounds (issue #440)
 . CocosDenshion: Added properties in SimpleAudioEngine (issue #454)
 . CocosLive: using the deprecated CString API (issue #441)
 . CocosLive: send-score object can be reused (issue #417)
 . CocosNode: children is an explicit "property" (issue #411)
 . CocosNode: relativeTransformAnchor -> relativeAnchorPoint (part of issue #303)
 . ColorLayer: uses floats instead of ints for its size (issue #339)
 . ColorLayer: updates contentSize when when size is used (issue #443)
 . Demos: added basic template to start new projects (issue #447)
 . Director: FastDirector with fast events or not at compile time (issue #449)
 . FileUtils: Absolute paths are not converted (issue #352)
 . Menu: MenuItems works with anchorPoint correctly (issue #412)
 . Menu: ItemLabel disabled color is configurable. color is saved (issue #366)
 . Particle: VBO update only the needed particles (issue #367)
 . TextureMgr: new (and recommended) way to add CGImages (issue #349)
 . TouchDispatcher: retains/releases the delegates (issue #422)
 . Transitions: Fixed artifacts in Slide transitions (issue #442)

version 0.8-rc - 13-Jul-2009
 . ActionManager: actions logic were removed from CocosNode (issue #437)
 . Actions/Scheduler: the 1st time a Timer or Action is fired, is with dt=0 (issue #429)
 . Actions: CallFuncND doesn't leak if reused (issue #336)
 . AtlasSpriteManager: fixed blend function (part of issue #125)
 . AtlasSprite: render in subpixel by default (issue #414, issue #399)
 . BitmapFontAtlas: opacity and color are applied (issue #425)
 . BitmapFontAtlas: cache the configuration. FASTER loading times (issue #382)
 . CocosDenshion: improvements (issues #415, #431, #432, #433)
 . CocosNode: RGBA protocol setColor new API (issue #273)
 . CocosNode: removeAllChildren unschedules the timers correctly (issue #435)
 . Director: added isPaused property (issue #375)
 . Director: fixed memory leak in FPSLabel (issue #370)
 . Layer: possibility to hook / unkook touches/Accelerometer in runtime (issue #164)
 . ParallaxNode: uses world coordinates (issue #373)
 . Particles: support for auto-remove-on-finish (issue #385)
 . Scheduler: it's possible to scale the time (issue #236)
 . Scheduler: removed unused API (issue #427)
 . Scheduler: Added a way to remove all scheduled Timers (issue #421)
 . Tests: ParticleTest tests 'free' and 'grouped' emitter (part of issue #241)
 . TextureMgr: supports loading images asynchronously (issue #420)

version 0.8-beta - 17-Jun-2009
 . Actions: Added BezierBy action (issue #313)
 . Actions: improved performance when running Actions (issue #301)
 . Actions: fixed Repeat skipping when duration not an integer (issue #394)
 . All: removed deprecated classes/methods (issue #326)
 . AtlasSprite: supports flipX and flipY properties (issue #343)
 . BitmapFontAtlas: new features (issue #317)
 . box2d: Integrated box2d physics engine (issue #406)
 . CocosDenshion: new sound engine in experimental (issue #407)
 . CocosNode: actions don't retain the target (issue #150)
 . CocosNode: support real openGL Z vertex (issue #355)
 . CocosNode: faster transforming of local/world coordinates (issue #263)
 . CocosNode: anchorPoint uses normalized coords (0,0) to (1,1) (issue #303)
 . Director: supports PortraitUpsideDown and Right orientation (issue #351)
 . LabelAtlas: don't render in subpixel (issue #135)
 . Menu: All MenuItems supports CocosNodeRGBA protocol (issue #347)
 . Menu: Support for BitmapFontAtlas (or any other Label) (issue #365)
 . Menu: Support for Sprite and AtlasSprite (or any other CocosNodeRGBA node) (issue #383)
 . ParallaxNode: parallax code refactored (issue #358)
 . Particles: Added QuadParticleSystem. renamed ParticleSystem to PointParticleSystem (issue #245)
 . Particles: added support for endSize and endSizeVar (issue #241)
 . Particles: added support for start/end/var spinning (issue #335)
 . Particles: support for World/Local coordinates (issue #241)
 . Primitives: added bezier path support (issue #380)
 . Tests: Added PerformanceParticleTest (issue #331)
 . Tests: Added TouchTest (issue #211, #402)
 . Texture2D: new alias/antialias API (issue #226)
 . Texture2D: supports 16-bit textures RGB4 and RGB5A1 (issue #356)
 . Texture2D: blending mode varies according to texture (issue #125)
 . Texture2D: Supports images up to 1024x1024. Assert if bigger (issue #396)
 . TextureAtlas: uses interleaved vertex array (issue #359)
 . TextureMgr: added method that removes unused textures (issue #117)
 . Transition: onEnterTransitionDidFinsih added. OnExit and onEnter only once (issue #172)
 . Types: types follows OpenGL "standards" (issue #360)
 . Touch Events: support for Targeted touches (issue #211)
 . Touch Events: menu uses new touch dispatcher (issue #362)
 . Touch Events: supports priority (issue #307)
 . Xcode: fixed compile error when keyboard registry is enabled (issue #387)

 version 0.7.3 - 18-May-2009
 . Actions: Sequence works when 1st action is an InstantAction. InstantActions are reversible (issue #348)
 . CocosLive: Demo shows world rankings (issue #342)
 . Director: "new" Fast Director. Attach/Detach, auto-lock, SDK 3.0 works (issue #145, #issue #239, issue #340)
 . Texture2D: supports 16-bit textures RGB4 and RGB5A1 (issue #356)
 . Support: CGPointExtension compatible with c++ (issue #369)

version 0.7.2 - 23-Apr-2009
 . All: removed chipmunk macros. using CG macros (issue #290)
 . Actions: Added TintTo and TintBy (issue #204)
 . AtlasSprite: don't overwrite index 0 (issue #283)
 . AtlasSprite: Supports Z-order (issue #275)
 . AtlasSprite & Sprite: don't auto center sprite when setting frame (issue #281)
 . AtlasSprite: don't render in subpixels (issue #135)
 . AtlasSpriteManager: supports transformations (issue #308)
 . AtlasSpriteManager: fixes in removeChild (issue #296)
 . AtlasSpriteManager: works with capacity=1 (issue #305)
 . CocosNode: CocosNodeExtras merged into CocosNode (issue #292)
 . CocosNode: improved runAction/stopAction (issue #300)
 . CocosNode: possible memory leak when running actions (issue #298)
 . CocosNode: dont execute an already running action (issue #299)
 . CocosNode: children referring to deallocated parent (issue #297)
 . CocosNode: fixed "already scheduled exception" (issue #251)
 . CocosNode: don't render in subpixels (issue #135)
 . Demos: AtlasSprite with z-order (issue #275)
 . Demos: ParticleDemo uses touches to move the center of the emitter (issue #138)
 . Demos: organized tests folder (issue #280)
 . Demos: Atlas and Sprites uses TintBy and TintTo (issue #204)
 . Demos: Menu shows how to use padding / dynamic toggle items (part of issue #249, issue #224)
 . Demos: added drawing primitives excample (part of issue #322)
 . Director: Attach uses 'bounds' not 'frame' (issue #233)
 . Director: runWithScene / end doesn't crash/leak anymore (issue #325)
 . Director / Transitions: pushScene with Transitions works (issue #267)
 . Documentation: API doc documents free functions (issue #314)
 . Menu: an empty menu can be crated (issue #277)
 . Menu: align supports padding (issue #249)
 . Menu: align takes into account scale (issue #248)
 . Menu: MenuToggleItem supports add/remove items in runtime (issue #224)
 . Particles: Use by default fire.pvr (issue #276)
 . Particles: resetSystem actually resets the system (issue #252)
 . Particles: texture is a property (issue #282)
 . Particles: colors and vertices in 1 VBO (issue #246)
 . Primitives: deprecated all functions. New functions uses CGPoint (issue #322)
 . Scheduler: improved timer performance (issue #309)
 . SoundSupport: supports vorbis codec (issue #321)
 . ccArray: a fast alternative to NSMutableArray (issue #304)
 . TextureAtlas: fixed colorarray memory leak (issue #272)
 . TextureAtlas: support for insert,remove,reorder (issue #275)
 . TextureAtlas: free indices correctly when out of memory (issue #293)
 . TextureAtlas: resizeCapacity returns BOOL instead of raise exception (issue #294)
 . TextureAtlas: prevent crash when not enough memory while allocating color (issue #295)
 . TextureNode: texture is "retain" not "assign" (issue #230 and issue #274)
 . TileMapAtlas: supports fullpath (issue #220)
 . TileMapAtlas: don't render in subpixels (issue #135)
 . Xcode project: added class model (issue #312)

version 0.7.1 - 20-Mar-2009
 . Actions: added tags to actions (issue #222)
 . Actions: Spawns can be Speeded (issue #257)
 . Actions: Speed can be altered in runtime (part of issue #236)
 . AtlasSprite: Sprite sheet implementation (issue #238)
 . Chipmunk: cpVect is defined as a CGPoint (issue #260)
 . CocosNode: Camera is lazy alloced (issue #94)
 . CocosNode: addChild, removeChild:cleanup, getChildByTag family functions (issue #253)
 . CocosNode: added better comments, cleanup code (issue #219)
 . CocosNode: added RGB protocol: Atlas,Texture & ColorLayer conforms it (issue #234)
 . CocosNode: fixed memory leak when removeAndStop a node with children with actions (issue #254)
 . CocosNode: added transform local to world coordinates that supports rotation,scale & position (issue #207)
 . CocosNode: removed scale ivar (issue #231)
 . CocosNode: improved handling of nil parameters (issue #262)
 . CocosLive: filter by device id (issue #223)
 . CocosLive: category is UTF8'ized (issue #227)
 . CocosLive: using cc_playername instead of usr_playername (issue #242)
 . CocosLive: supports "update score" (issue #250)
 . Demos: added performance test (issue #243)
 . Director: FastDirector doesn't leak autoreleased objects (issue #221)
 . Director: prevents calling startAnimation twice in a row (issue #215)
 . Menu: can be aligned in columns / rows. Updated menu example (issue #206)
 . Menu: MenuItem supports LabelAtlas (issue #235)
 . Menu: MenuItemFont fixed memory leak (issue #232)
 . Menu: MenuItem improved hit testing (issue #214)
 . Scheduler: if signature is not correct Assert (issue #218)
 . Sprite: correct transform anchor point (issue #216)
 . TextureAtlas: support for texture2D (issue #161)
 . Tools: Added perf-test results (issue #243)

version 0.7.0 - 19-Feb-2009
 . Action: elapsed is a property (issue #203)
 . Actions: EaseIn/Out added. Cubic/Quad removed (issue #195)
 . Atlas: Fixed black line (issue #135 and issue #47)
 . Atlas: Works when GL_CULL_FACE is enabled (issue #179)
 . Atlas: updateAltasValues renamed to updateAtlasValues (issue #198)
 . CocosLive: added client and example that uses the CocosLive service (issue #175)
 . CocosNode: children is a property (issue #185)
 . CocosNode: rotate before scale (issue #217)
 . Demos: Creating Window and attaching cocos2d to it (issue #180)
 . Demos: Texture2dDemo shows how to load PVR images and PVR Mipmap images (issue #112)
 . Demos: Added AttachDemo (issue #180)
 . Demos: Added EffectsDemo and EffectsAdvancedDemo (issue #183)
 . Director: OpenGLview is attached to a given UIView/UIWindow (issue #180)
 . Director: winSize returns a CGSize (not a CGRect) (issue #159)
 . Director: added FastDirector (issue #145)
 . Director: dispatch missing events in main loop (issue #146)
 . Director: renamed runScene with runWithScene (issue #194)
 . Director: SignificantTimeChange fixed (issue #6)
 . Effects: Added Effects support (Grid and TiledGrid) (issue #183)
 . Effects: Basic: StopGrid, ReuseGrid (issue #183)
 . Effects: Grid: Waves3D, FlipX3D, FlipY3D, Lens3D, Ripple3D, Liquid, Shaky3D, Waves
            Twirl (issue #183)
 . Effects: Tiled: ShakyTiles3D, ShatteredTiles3D, ShuffleTiles, FadeOutTRTiles, FadeOutBLTiles,
            FadeOutUpTiles, FadeOutDownTiles, TurnOffTiles, WavesTiles3D, JumpTiles3D
            SplitRows, SplitCols (issue #183)
 . Experimental: Added StreakDemo (issue #171)
 . Menu: aligItemsVerticallyOld removed. (issue #196)
 . MenuItemFont: can be changed in runtime (issue #202)
 . MenuItemFont: assign correct size and documented isEnabled (issue #132)
 . Particle: Buffers updated on update (issue #163)
 . Sprite: initWithPVRTCFile is deprecated. will be removed in v0.8 (issue #197)
 . Texture: Support for full PVRTC (issue #112)
 . Texture: Easier to set Alias and/or AntiAlias texture parameters (issue #135 and issue #47)
 . TileMapAtlas: it is readable / writeable now (issue #200)
 . Transitions: added new Effects transitions
                SplitRowsTransition, SplitColsTransition, TurnOffTilesTransition,
                FadeTRTransition, FadeBLTransition, FadeUpTransition, FadeDownTransition (issue #187)
  . Xcode: treat warnings as errors (issue #201)


version 0.6.3 - 28-Jan-2009
 . Actions: ScaleTo & ScaleBy supports X and Y factors (issue #156)
 . Actions: Added collections of Ease Actions (issue #157)
 . Chipmunk: cpFlaot is a float, not a double (issue #130)
 . CocosNode: fixed absolutePosition (issue #140)
 . CocosNode: unschedule timers only when running (issue #142)
 . CocosNode: prevents crash under certain circumstances while executing actions (issue #141)
 . Demos: Added Texture2dDemo example (issue #169)
 . Demos: SpritesDemo has an improved Accelerate example (issue #168)
 . Demos: ParticlesDemo has the Rain Particle example (issue #136)
 . Demos: Added EaseDemo showing all the ease capabilities (issue #158)
 . Director: allow cleanup when deallocing the director (issue #144)
 . Director: avoid useless GL commands when displaying FPS (issue #162)
 . Director: possibility to change the DepthBuffer size (issue #160)
 . Label: possibility to create Label without dimensions and aligment (issue #154)
 . Menu: MenuItemToggle supports assigning the selectedIndex (issue #152)
 . Menu: aligment takes into account if status bar is present (issue #131)
 . MenuItem: improved compiler warning (issue #147)
 . Misc: added 'f' to numbers so they are floats, not doubles (issue #130)
 . Particles: added ParticleRain (issue #136)
 . Particles: center of emitter can be moved independently from position (issue #138)
 . Sprites: fixed possible memory leaks (issue #139)
 . Texture2D: prevent allocating more memory than needed (issue #154)
 . TextureMgr: supports directories withing the image name (issue #151)
 . TileMapAtlas: fixed bug when using TGA files (issue #124)
 . TileMapAtlas: supports up to 255 chars (issue #153)

version 0.6.2 - 24-Dec-2008
 . Actions: Accelerate & Speed ratios can be modified at runtime (issue #127)
 . CocosNode: added absolutePosition (issue #9 & issue #122)
 . CocosNode: tag is propagated when adding children (issue #118)
 . CocosNode: change change z-order at runtime (issue #59)
 . Demos: Chipmunk_Accel supports multiple touches (issue #129)
 . Demos: fixed typo in MenuTest (issue #111)
 . Demos: shows how to set multiple Touches and other options (issue #116)
 . Director: Touches work fast again (issue #126)
 . License: removed "GNU LGPL" from sources files (issue #115)
 . License: fixed grammar errors (issue #120)
 . Sprite & Animation: can be created from Texture2D, updated SpriteDemo example (issue #113)
 . TextureMgr: Avois duplicate cache (issue #121)
 . Transitions: FadeTransition supports variable color. Updated TransitionsDemo (issue #129)

version 0.6.1 - 08-Dec-2008
 . Documentation: Generation of doc fixes (issue #105)
 . Primitives: drawLine prototype fixed (issue #103)
 . Xcode: all projects have "thumb compilation" turned off (issue #104)

version 0.6.0 - 05-Dec-2008
 . Actions: Sequences of Repeats fixes (issue #80)
 . Actions: Added RepeatForEver. Added example in SpritesDemo example (issue #93)
 . Actions: Repeat can be reversed (issue #92)
 . Actions: Memory leaks detected by static analyzer. (issue #90)
 . CocosNode: added support for Parallax scroller. Created ParallaxDemo example (issue #89)
 . CocosNode: removed deprecated 'named' methods (issue #91)
 . CocosNode: lazy allocations with timers, children & actions (issue #94)
 . CocosNode: added removeAndStop, removeAndStopByTag and removeAndStopAll (issue #101)
 . Demos: fixed memory leaks in AnchorDemo, SpritesDemo and RotateWorld (related to issue #90)
 . Director: propagation of Touch events can be stopped (issue #96)
 . Documentation: properties are documented (issue #100)
 . Menu: conforms to CocosNodeSize protocol (issue #99)
 . Menu: support both vertical & horizontal alignment (issue #97)
 . Menu: added MenuItemToggle (issue #83)
 . Particle: Added ParticleSnow (issue #102)
 . Texture2D: creates the textures with clamp to edge and mag filter to linear (issue #95)

version 0.5.3 - 18-Nov-2008
 . Actions: Repeat fixes (issue #81)
 . CocosNode: added numberOfRunningActions (issue #72)
 . CocosNode: removeAll fixes (issue #74)
 . CocosNode: stopAction fix (issue #82)
 . CocosNode: supports flipX and flipY (issue #53)
 . CocosNode: supports scaleX and scaleY (issue #54)
 . Layer: isTouchEnabled, isAccelerometerEnabled are properties (issue #70)
 . Menu: supports CocosNodeOpacity protocol (issue #76)
 . MultiplexLayer: added switchToAndReleaseMe (issue #71)
 . OpenGLSupport: performance improvements (issue #84)
 . Particles: ParticleCount is a property (issue #68)
 . Texture2D: images & RGBA8 fixes (issue #86)
 . TextureMgr: Simulator supports PVRTC images (issue #75)
 . TextureMgr: removeTexture fixed (issue #85)
 . TextureMgr: supports CGImageRef (issue #87)
 . TileMapAtlas: supports TGA RLE format (issue #38)

version 0.5.2 - 04-Nov-2008
 . All: assign [super init] to self (issue #61)
 . Documentation: Add AUTHORS file with the cocos2d's contributors (issue #62)
 . CocosNode: added tags (getByTag, removeByTag)  (issue #52)
 . CocosNode: fixed big memory leak (issue #67)
 . Director: able to remove event enabled nodes (issue #56)
 . Director: can be hidden / unhidden (issue #55)
 . License: Explicit paragraphs that allows cocos2d + closed source projects (issue #57)
 . MenuItemImage: able to modify inner sprites (issue #58)
 . OpenGLSupport: added PowerVR Texture Compression (PVRTC) format support (issue #66)
 . Transitions: don't flicker (issue #60)

version 0.5.1 - 20-Oct-2008
 . Actions: Animation has restoreOriginalFrame argument (issue #46)
 . Actions: CallFunc retains target (issue #42)
 . AtlasNode: renders some artifacts (partially fixed issue #47)
 . Demos: Updated Chipmunks demos (issue #43)
 . Demos: Elasticity fixed in Chipmunk_Accel (issue #45)
 . Director: fps_images.png consumes much less texture memory (issue #49)
 . Documentation: included LICENSE.artwork (issue #51)
 . LabelAtlas: works with NxM size images (issue #50)
 . MenuItem: supports enable/disable (issue #22)
 . Particle system: exports more variables (issue #48)

version 0.5.0 - 05-Oct-2008
 . Actions: copy protocol fixed on some actions (issue #27)
 . Chipmunk: using newest version from svn (issue #34)
 . CocosNode: Nodes not being dealloced with active actions (issue #25)
 . CocosNode: Doxygen API reference fixed (issue #29)
 . Demo: added test/example of the new Atlas feature (issue #40)
 . Director: Doxygen API reference fixed (issue #29)
 . Director: Display FPS are rendered 10 times per second (issue #37)
 . LabelAtlas: Fast render update Label (issue #36) (*NEW_FEATURE*)
 . MenuItem: sending correct 'self' as argument (issue #19)
 . Misc: improved cocos2d icon and default image (issue #33)
 . TextureAtlas: Object to render indexed vertex arrays from 1 texture (issue #32) (*NEW_FEATURE*)
 . TileMapAtlas: Tile Map renderer (issue #35) (*NEW_FEATURE*)
 . TextureMgr: added removeAllTextures (issue #31)
 . Scheduler: retain arguments (issue #28)
 . Scheduler: passes correct delta time (issue #26)
 . Sprite: replaced xxxFromFile with xxxWithFile (issue #39) (*API_CHANGED*)

version 0.4.3 - 19-Sept-2008
 . Demo: AccelViewPort using code without the VirtualAccelerometer
 . Demo: TransitionDemo shows the 6 new transitions
 . Demo: Updated Icon.png & Default.png files
 . MenuItem: MenuItemFont are 3 pixels heigher.
 . Transitions: all Flip transitions have orientation: Left<->Right, Up<-->Down (6 new transitions)

version 0.4.2 - 10-Sept-2008
 . Action: FadeOut reverse fixed
 . Demo: AnchorDemo using back, restart, forward arrows
 . MenuItem: callback receives the sender as its argument (issue 14)
 . Particles: added initWithTotalParticles method.
 . Transitions: Fixed HUGE memory leak
 . Transitions: Timing fix. Slide transitions don't show "black" space

version 0.4.1 - 08-Sept-2008
 . Actions: commented an NSLog()
 . CocosNode: added removeAll (by Codemattic)
 . CocosNode: implementation file reorganized
 . CocosNode: added stopAction method (to remove just 1 one action)
 . CocosNode: sanity check when removing actions
 . Demo: ClickAndMove demo working again (issue 12)
 . Demo: SpritesDemo using back, restart & forward arrows
 . Demo: TransitionsDemo using back, restart & forward arrows
 . Demo: ParticleDemo using back, restart & forward arrows
 . Director: added eventsEnabled. You can enable/disabled touch events globally (eg: Transitions want this feature)
 . Director: implementation file reorganized
 . Director: drawScene renamed to mainLoop
 . Director: FPS are shown in the very bottom-left corner
 . Transitions: Added new ZoomFlipXTransition transition.
 . Transitions: Added new ZoomFlipYTransition transition.
 . Transitions: Added new ZoomFlipAngularTransition transition.

version 0.4.0 - 30-Ago-2008
 . CocosNode: private methods are private
 . CocosNode: stop renamed to stopAllActions
 . CocosNode: children does not use a auxiliar array (by Codemattic)
 . Director: private methods are private
 . Menu: removed setOffsetY
 . Menu: can be positioned like any other CocosNode using the position property
 . MenuItem: renamed to MenuItemFont
 . MenuItem: added MenuItemImage
 . MenuItem: uses target/selector, not receiver/selector
 . MenuItem: MenuItemFont restore scale to 1.0 after being invoked (by Codemattic)
 . MenuItem: can be positioned on runtime.
 . TextureNode: renamed setR:g:b: to setRGB:::

version 0.3.3 - 23-Ago-2008
 . Action: Added CallFuncND. Like CallFuncN but accepts data
 . CocosNode: actions can schedule actions [FIXED CRASH]
 . CocosNode: added default capacity to actions, children, & schedulers
 . CocosNode: relativeTrasnformAnchor is property
 . CocosNode: childrenAnchor removed (It wasn't working and it wasn't very useful)
 . CocosNode: negative z-order working
 . Demos: removed playgroud
 . Demos: added AnchorDemo
 . Demos: removed unused code from MenuTest
 . Demos: removed TcpAccelClient (deprecated)
 . Demos: AccelViewPort using VirtualAccelerometer
 . Director: fixed memory leak. First scene wasn't released
 . Director: fixed issue #6. Delta Time is never negative, and if a "Significant Time Change" is present, then DeltaTime will be 0.

version 0.3.2 - 14-Ago-2008
 . Action: Animate was using the wrong index. Possible crash fixed
 . ColorLayer: added support to change width & height at runtime
 . Demos: IntervalDemo using relative path for plist.info file
 . Demos: added filter to TcpAccelClient & Chipmunk_Accel demos (by Brian Hammond)
 . Director: propagates TouchEvents to all registered layers
 . Misc: Removed sound support. Not part of cocos2d
 . Misc: Moved OpenGLSupport inside the cocos2d directory. cocos2d.h includes OpenGLSupport headers
 . Misc: added getCocos2dVersion() function
 . Particles: It was (mistakenly) using Z coordinate
 . Sprite: added setDisplayFrame selector


version 0.3.1 - 30-Jul-2008
 . All: methods that receives target/selector, are named:Target selector (unified API)
 . All: added "cocos2d.h". applications should only import this file.
 . Demos: added resume/pause to application
 . Demos: chipmunk_accel is frame independent
 . Demos: added IntervalDemo demo. Shows how to uses interval timers, and how pause/resume works
 . Demos: removed JumpingSisters demo
 . Demos: new Default.png
 . Director: when paused don't consume CPU. Only renders the screen at 4 FPS.
 . Particles: don't uses draw to update, uses scheduled step. (pause/resume works)
 . Scheduler: added interval timers
 . Transitions: they don't flickr (bug introduced in v0.3.0)
 . Types: created ccTime type (float or double) used to calculate delta time
 . Types: older types have the prefix "cc" (cocos)


version 0.3.0 - 27-Jul-2008
 . Actions: they are not cloned. If you want to reuse them, clone them manually using the method 'copy'
 . Actions: CallFunc, CallFuncN using performSelector instead of NSInvocator
 . Actions: added CallFuncN action. First argument is the target node
 . Core: Using own scheduler to schedule timers/etc.
 . Demos: Added OrbitCamera demo in SpritesDemo project
 . Director: can initialize the view with pixel format RGBA8 or RGB565 (default)
 . Director: if in landscape mode, tells the application to be in landscape mode too
 . Director: landscape mode is LEFT again, since "Touch fighter" (apple game) uses left landscape
 . Director: setFPS, FPS renamed to setDisplayFPS, displayFPS
 . Director: added pause/resume support
 . Label: supports changing it's string
 . Menu: added support for y-offset
 . MenuItem: font size and font name are customizables
 . MenuItems: doesn't have "artifacts"
 . Texture Node: Added FadeIn/FadeOut support
 . Texture Node: Added transform anchor support
 . Texture Node: Added color suppport
 . Texture Node: Added new cocos2d node. Base class of Sprite and Label


version 0.2.1 - 21-Jul-2008
 . Director: landscape can be RIGHT or LEFT (at compile time)
 . Director: proxies touchesCancelled
 . Particle System: added smoke particle.
 . Particle System: fire example improved.
 . Particle System: supports for additive and blend colors
 . Particle System: splited in 2 files: particle.[hm] and ParticleSystems.[hm]
 . Particle System: doesn't iterate over dead particles
 . Particle System: fire.png uses white color, so "blend" mode works ok. fire.png is smaller (less resources)


version 0.2 - 5-Jul-2008
 . Replaced CGPoint with chipmunk's vector (cpVect) in CocosNode
 . Added particle system.
    . uses VBO + POINT_SPRITES
    . Built-in systems: Fire, Fireworks, Sun, Galaxy, Flower, Meteor, Spiral, Explosion
    . supports: system duration, paticle duration, gravity, radial, tangential, color, size, texture, direction, spread (all of them with its variation)
 . added support to display FPS


version 0.1 - 25-jun-2008:

25-jun-2008:
 . renamed MoveBy:actionWithDuration:delta to MoveBy:actionWithDuration:position
 . added Animation, Animate classes to animates sprites
 . removed box2d and related stuff to box2d
 . added and ported Chipmunk Demo
 . added primitives like drawCircle(), drawPoly(), drawLine(), drawPoint()

24-jun-2008:
 . moved all main.c and other tests files to tests/
 . moved plists, sounds and images to Resources/
 . removed unused images
 . Using only one plist file in Resources
 . cocos2d-port renamed to trunk
 . Imported code from Assembla<|MERGE_RESOLUTION|>--- conflicted
+++ resolved
@@ -16,12 +16,8 @@
 		Added support for main-thread director (Mac only. Needed for some editors)
 		Added KVO for isPaused (issue #1324)
 . [NEW] DrawingPrimitives: Added ccDrawPoly() free function
-<<<<<<< HEAD
 . [NEW] LabelTTF: fontName, fontSize and dimensions are properties.
 		It is possible to init one without parameters
-=======
-. [NEW] LabelTTF: fontName, fontSize and dimensions are properties
->>>>>>> 215ea55b
 . [NEW] LabelBMFont: added setFntFile method (issue #1119)
 		Added support for image offset in order to share the texture (issue #762)
 		Added support for any unicode char (issue #770)
@@ -31,12 +27,10 @@
 		Menu could be enabled/disabled (no events will be accepted when it is disabled)
 		It is possible to change its priority on runtime
 		Renamed kCCMenuTouchPriority -> kCCMenuHandlerPriority
-<<<<<<< HEAD
 . [NEW] MenuItem: SpriteItem: Added setters for enabled,disabled,selected sprites
 		Added setter for targe:selector and block
-=======
->>>>>>> 215ea55b
 . [NEW] Node: userData has the option of being retained and treated like an id.
+		zOrder property is readwrite
 . [NEW] Particle: It is possible to resize the particle in runtime
 . [NEW] Sprite: spriteWithBatchNode / initWithBatchNode were removed. Use initWithTexture:batch.texture / spriteWithTexture:batch.texture instead
 . [NEW] TextureAtlas: Added option to not use VAO (might be a bit slower, but it consumes less memory)
