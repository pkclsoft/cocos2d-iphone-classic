/*
 * cocos2d for iPhone: http://www.cocos2d-iphone.org
 *
 * Copyright (c) 2013 Apportable Inc.
 *
 * Permission is hereby granted, free of charge, to any person obtaining a copy
 * of this software and associated documentation files (the "Software"), to deal
 * in the Software without restriction, including without limitation the rights
 * to use, copy, modify, merge, publish, distribute, sublicense, and/or sell
 * copies of the Software, and to permit persons to whom the Software is
 * furnished to do so, subject to the following conditions:
 *
 * The above copyright notice and this permission notice shall be included in
 * all copies or substantial portions of the Software.
 *
 * THE SOFTWARE IS PROVIDED "AS IS", WITHOUT WARRANTY OF ANY KIND, EXPRESS OR
 * IMPLIED, INCLUDING BUT NOT LIMITED TO THE WARRANTIES OF MERCHANTABILITY,
 * FITNESS FOR A PARTICULAR PURPOSE AND NONINFRINGEMENT. IN NO EVENT SHALL THE
 * AUTHORS OR COPYRIGHT HOLDERS BE LIABLE FOR ANY CLAIM, DAMAGES OR OTHER
 * LIABILITY, WHETHER IN AN ACTION OF CONTRACT, TORT OR OTHERWISE, ARISING FROM,
 * OUT OF OR IN CONNECTION WITH THE SOFTWARE OR THE USE OR OTHER DEALINGS IN
 * THE SOFTWARE.
 */

#import "CCButton.h"
#import "CCControlSubclass.h"

#import "cocos2d.h"
#import <objc/runtime.h>

#define kCCFatFingerExpansion 70

@implementation CCButton

- (id) init
{
    return [self initWithTitle:@"" spriteFrame:NULL];
}

+ (id) buttonWithTitle:(NSString*) title
{
    return [[self alloc] initWithTitle:title];
}

+ (id) buttonWithTitle:(NSString*) title fontName:(NSString*)fontName fontSize:(float)size
{
    return [[self alloc] initWithTitle:title fontName:fontName fontSize:size];
}

+ (id) buttonWithTitle:(NSString*) title spriteFrame:(CCSpriteFrame*) spriteFrame
{
    return [[self alloc] initWithTitle:title spriteFrame:spriteFrame];
}

+ (id) buttonWithTitle:(NSString*) title spriteFrame:(CCSpriteFrame*) spriteFrame highlightedSpriteFrame:(CCSpriteFrame*) highlighted disabledSpriteFrame:(CCSpriteFrame*) disabled
{
    return [[self alloc] initWithTitle:title spriteFrame:spriteFrame highlightedSpriteFrame: highlighted disabledSpriteFrame:disabled];
}

- (id) initWithTitle:(NSString *)title
{
    self = [self initWithTitle:title spriteFrame:NULL highlightedSpriteFrame:NULL disabledSpriteFrame:NULL];
    
    // Default properties for labels with only a title
    self.zoomWhenHighlighted = YES;
    
    return self;
}

- (id) initWithTitle:(NSString *)title fontName:(NSString*)fontName fontSize:(float)size
{
    self = [self initWithTitle:title];
    self.label.fontName = fontName;
    self.label.fontSize = size;
    
    return self;
}

- (id) initWithTitle:(NSString*) title spriteFrame:(CCSpriteFrame*) spriteFrame
{
    self = [self initWithTitle:title spriteFrame:spriteFrame highlightedSpriteFrame:NULL disabledSpriteFrame:NULL];
    
    // Setup default colors for when only one frame is used
    [self setBackgroundColor:[CCColor colorWithWhite:0.7 alpha:1] forState:CCControlStateHighlighted];
    [self setLabelColor:[CCColor colorWithWhite:0.7 alpha:1] forState:CCControlStateHighlighted];
    
    [self setBackgroundOpacity:127 forState:CCControlStateDisabled];
    [self setLabelOpacity:127 forState:CCControlStateDisabled];
    
    return self;
}

- (id) initWithTitle:(NSString*) title spriteFrame:(CCSpriteFrame*) spriteFrame highlightedSpriteFrame:(CCSpriteFrame*) highlighted disabledSpriteFrame:(CCSpriteFrame*) disabled
{
    self = [super init];
    if (!self) return NULL;
    
    self.anchorPoint = ccp(0.5f, 0.5f);
    
    if (!title) title = @"";
    
    // Setup holders for properties
    _backgroundColors = [NSMutableDictionary dictionary];
    _backgroundOpacities = [NSMutableDictionary dictionary];
    _backgroundSpriteFrames = [NSMutableDictionary dictionary];
    
    _labelColors = [NSMutableDictionary dictionary];
    _labelOpacities = [NSMutableDictionary dictionary];
    
    // Setup background image
    if (spriteFrame)
    {
        _background = [CCSprite9Slice spriteWithSpriteFrame:spriteFrame];
        [self setBackgroundSpriteFrame:spriteFrame forState:CCControlStateNormal];
        self.preferredSize = spriteFrame.originalSize;
    }
    else
    {
        _background = [[CCSprite9Slice alloc] init];
    }
    
    if (highlighted)
    {
        [self setBackgroundSpriteFrame:highlighted forState:CCControlStateHighlighted];
        [self setBackgroundSpriteFrame:highlighted forState:CCControlStateSelected];
    }
    
    if (disabled)
    {
        [self setBackgroundSpriteFrame:disabled forState:CCControlStateDisabled];
    }
    
    [self addChild:_background z:0];
    
    // Setup label
    _label = [CCLabelTTF labelWithString:title fontName:@"Helvetica" fontSize:14];
    _label.adjustsFontSizeToFit = YES;
    _label.horizontalAlignment = CCTextAlignmentCenter;
    _label.verticalAlignment = CCVerticalTextAlignmentCenter;
    
    [self addChild:_label z:1];
    
    // Setup original scale
    _originalScaleX = _originalScaleY = 1;
    
    [self needsLayout];
    [self stateChanged];
    
    return self;
}

- (void) layout
{
    _label.dimensions = CGSizeZero;
    CGSize originalLabelSize = _label.contentSize;
    CGSize paddedLabelSize = originalLabelSize;
    paddedLabelSize.width += _horizontalPadding * 2;
    paddedLabelSize.height += _verticalPadding * 2;
    
    CGSize size = paddedLabelSize;
    
    BOOL shrunkSize = NO;
    size = [self convertContentSizeToPoints: self.preferredSize type:self.contentSizeType];
    
    CGSize maxSize = [self convertContentSizeToPoints:self.maxSize type:self.contentSizeType];
    
    if (size.width < paddedLabelSize.width) size.width = paddedLabelSize.width;
    if (size.height < paddedLabelSize.height) size.height = paddedLabelSize.height;
    
    if (maxSize.width > 0 && maxSize.width < size.width)
    {
        size.width = maxSize.width;
        shrunkSize = YES;
    }
    if (maxSize.height > 0 && maxSize.height < size.height)
    {
        size.height = maxSize.height;
        shrunkSize = YES;
    }
    
    if (shrunkSize)
    {
        CGSize labelSize = CGSizeMake(clampf(size.width - _horizontalPadding * 2, 0, originalLabelSize.width),
                                      clampf(size.height - _verticalPadding * 2, 0, originalLabelSize.height));
        _label.dimensions = labelSize;
    }
    
    _background.contentSize = size;
    _background.anchorPoint = ccp(0.5f,0.5f);
    _background.positionType = CCPositionTypeNormalized;
    _background.position = ccp(0.5f,0.5f);
    
    _label.positionType = CCPositionTypeNormalized;
    _label.position = ccp(0.5f, 0.5f);
    
    self.contentSize = [self convertContentSizeFromPoints: size type:self.contentSizeType];
    
    [super layout];
}
#ifdef __CC_PLATFORM_IOS

- (void) touchEntered:(UITouch *)touch withEvent:(UIEvent *)event
{
    if (!self.enabled)
    {
        return;
    }
    
    if (self.claimsUserInteraction)
    {
        [super setHitAreaExpansion:_originalHitAreaExpansion + kCCFatFingerExpansion];
    }
    self.highlighted = YES;
}

- (void) touchExited:(UITouch *)touch withEvent:(UIEvent *)event
{
    self.highlighted = NO;
}

- (void) touchUpInside:(UITouch *)touch withEvent:(UIEvent *)event
{
    [super setHitAreaExpansion:_originalHitAreaExpansion];
    
    if (self.enabled)
    {
        [self triggerAction];
    }
    
    self.highlighted = NO;
}

- (void) touchUpOutside:(UITouch *)touch withEvent:(UIEvent *)event
{
    [super setHitAreaExpansion:_originalHitAreaExpansion];
    self.highlighted = NO;
}

#elif __CC_PLATFORM_MAC

- (void) mouseDownEntered:(NSEvent *)event
{
    if (!self.enabled)
    {
        return;
    }
    self.highlighted = YES;
}

- (void) mouseDownExited:(NSEvent *)event
{
    self.highlighted = NO;
}

- (void) mouseUpInside:(NSEvent *)event
{
    if (self.enabled)
    {
        [self triggerAction];
    }
    self.highlighted = NO;
}

- (void) mouseUpOutside:(NSEvent *)event
{
    self.highlighted = NO;
}

#endif

- (void) triggerAction
{
    // Handle toggle buttons
    if (self.togglesSelectedState)
    {
        self.selected = !self.selected;
    }
    
    [super triggerAction];
}

- (void) updatePropertiesForState:(CCControlState)state
{
    // Update background
    _background.color = [self backgroundColorForState:state];
    _background.opacity = [self backgroundOpacityForState:state];
    
    CCSpriteFrame* spriteFrame = [self backgroundSpriteFrameForState:state];
    if (!spriteFrame) spriteFrame = [self backgroundSpriteFrameForState:CCControlStateNormal];
    _background.spriteFrame = spriteFrame;
    
    // Update label
    _label.color = [self labelColorForState:state];
    _label.opacity = [self labelOpacityForState:state];
    
    [self needsLayout];
}

- (void) stateChanged
{
    if (self.enabled)
    {
        // Button is enabled
        if (self.highlighted)
        {
            [self updatePropertiesForState:CCControlStateHighlighted];
            
            if (_zoomWhenHighlighted)
            {
                [_label runAction:[CCActionScaleTo actionWithDuration:0.1 scaleX:_originalScaleX*1.2 scaleY:_originalScaleY*1.2]];
                [_background runAction:[CCActionScaleTo actionWithDuration:0.1 scaleX:_originalScaleX*1.2 scaleY:_originalScaleY*1.2]];
            }
        }
        else
        {
            if (self.selected)
            {
                [self updatePropertiesForState:CCControlStateSelected];
            }
            else
            {
                [self updatePropertiesForState:CCControlStateNormal];
            }
            
            [_label stopAllActions];
            if (_zoomWhenHighlighted)
            {
                _label.scaleX = _originalScaleX;
                _label.scaleY = _originalScaleY;
                
                _background.scaleX = _originalScaleX;
                _background.scaleY = _originalScaleY;
            }
        }
    }
    else
    {
        // Button is disabled
        [self updatePropertiesForState:CCControlStateDisabled];
    }
}

#pragma mark Properties

- (void) setHitAreaExpansion:(float)hitAreaExpansion
{
    _originalHitAreaExpansion = hitAreaExpansion;
    [super hitAreaExpansion];
}

- (float) hitAreaExpansion
{
    return _originalHitAreaExpansion;
}

<<<<<<< HEAD
=======
- (void) setScale:(float)scale
{
    _originalScaleX = _originalScaleY = scale;
    [super setScale:scale];
}

- (void) setScaleX:(float)scaleX
{
    _originalScaleX = scaleX;
    [super setScaleX:scaleX];
}

- (void) setScaleY:(float)scaleY
{
    _originalScaleY = scaleY;
    [super setScaleY:scaleY];
}

- (void)setColor:(CCColor *)color {
    [self setLabelColor:color forState:CCControlStateNormal];
}

>>>>>>> cb69a2ae
- (void) setLabelColor:(CCColor*)color forState:(CCControlState)state
{
    [_labelColors setObject:color forKey:[NSNumber numberWithInt:state]];
    [self stateChanged];
}

- (CCColor*) labelColorForState:(CCControlState)state
{
    CCColor* color = [_labelColors objectForKey:[NSNumber numberWithInt:state]];
    if (!color) color = [CCColor whiteColor];
    return color;
}

- (void) setLabelOpacity:(CGFloat)opacity forState:(CCControlState)state
{
    [_labelOpacities setObject:[NSNumber numberWithFloat:opacity] forKey:[NSNumber numberWithInt:state]];
    [self stateChanged];
}

- (CGFloat) labelOpacityForState:(CCControlState)state
{
    NSNumber* val = [_labelOpacities objectForKey:[NSNumber numberWithInt:state]];
    if (!val) return 1;
    return [val floatValue];
}

- (void) setBackgroundColor:(CCColor*)color forState:(CCControlState)state
{
    [_backgroundColors setObject:color forKey:[NSNumber numberWithInt:state]];
    [self stateChanged];
}

- (CCColor*) backgroundColorForState:(CCControlState)state
{
    CCColor* color = [_backgroundColors objectForKey:[NSNumber numberWithInt:state]];
    if (!color) color = [CCColor whiteColor];
    return color;
}

- (void) setBackgroundOpacity:(CGFloat)opacity forState:(CCControlState)state
{
    [_backgroundOpacities setObject:[NSNumber numberWithFloat:opacity] forKey:[NSNumber numberWithInt:state]];
    [self stateChanged];
}

- (CGFloat) backgroundOpacityForState:(CCControlState)state
{
    NSNumber* val = [_backgroundOpacities objectForKey:[NSNumber numberWithInt:state]];
    if (!val) return 1;
    return [val floatValue];
}

- (void) setBackgroundSpriteFrame:(CCSpriteFrame*)spriteFrame forState:(CCControlState)state
{
    if (spriteFrame)
    {
        [_backgroundSpriteFrames setObject:spriteFrame forKey:[NSNumber numberWithInt:state]];
    }
    else
    {
        [_backgroundSpriteFrames removeObjectForKey:[NSNumber numberWithInt:state]];
    }
    [self stateChanged];
}

- (CCSpriteFrame*) backgroundSpriteFrameForState:(CCControlState)state
{
    return [_backgroundSpriteFrames objectForKey:[NSNumber numberWithInt:state]];
}

- (void) setTitle:(NSString *)title
{
    _label.string = title;
    [self needsLayout];
}

- (NSString*) title
{
    return _label.string;
}

- (void) setHorizontalPadding:(float)horizontalPadding
{
    _horizontalPadding = horizontalPadding;
    [self needsLayout];
}

- (void) setVerticalPadding:(float)verticalPadding
{
    _verticalPadding = verticalPadding;
    [self needsLayout];
}

- (NSArray*) keysForwardedToLabel
{
    return [NSArray arrayWithObjects:
            @"fontName",
            @"fontSize",
            @"opacity",
            @"color",
            @"fontColor",
            @"outlineColor",
            @"outlineWidth",
            @"shadowColor",
            @"shadowBlurRadius",
            @"shadowOffset",
            @"shadowOffsetType",
            nil];
}

- (void) setValue:(id)value forKey:(NSString *)key
{
    if ([[self keysForwardedToLabel] containsObject:key])
    {
        [_label setValue:value forKey:key];
        [self needsLayout];
        return;
    }
    [super setValue:value forKey:key];
}

- (id) valueForKey:(NSString *)key
{
    if ([[self keysForwardedToLabel] containsObject:key])
    {
        return [_label valueForKey:key];
    }
    return [super valueForKey:key];
}

- (void) setValue:(id)value forKey:(NSString *)key state:(CCControlState)state
{
    if ([key isEqualToString:@"labelOpacity"])
    {
        [self setLabelOpacity:[value intValue] forState:state];
    }
    else if ([key isEqualToString:@"labelColor"])
    {
        [self setLabelColor:value forState:state];
    }
    else if ([key isEqualToString:@"backgroundOpacity"])
    {
        [self setBackgroundOpacity:[value intValue] forState:state];
    }
    else if ([key isEqualToString:@"backgroundColor"])
    {
        [self setBackgroundColor:value forState:state];
    }
    else if ([key isEqualToString:@"backgroundSpriteFrame"])
    {
        [self setBackgroundSpriteFrame:value forState:state];
    }
}

- (id) valueForKey:(NSString *)key state:(CCControlState)state
{
    if ([key isEqualToString:@"labelOpacity"])
    {
        return [NSNumber numberWithUnsignedChar:[self labelOpacityForState:state]];
    }
    else if ([key isEqualToString:@"labelColor"])
    {
        return [self labelColorForState:state];
    }
    else if ([key isEqualToString:@"backgroundOpacity"])
    {
        return [NSNumber numberWithUnsignedChar:[self backgroundOpacityForState:state]];
    }
    else if ([key isEqualToString:@"backgroundColor"])
    {
        return [self backgroundColorForState:state];
    }
    else if ([key isEqualToString:@"backgroundSpriteFrame"])
    {
        return [self backgroundSpriteFrameForState:state];
    }
    
    return NULL;
}

@end<|MERGE_RESOLUTION|>--- conflicted
+++ resolved
@@ -353,31 +353,10 @@
     return _originalHitAreaExpansion;
 }
 
-<<<<<<< HEAD
-=======
-- (void) setScale:(float)scale
-{
-    _originalScaleX = _originalScaleY = scale;
-    [super setScale:scale];
-}
-
-- (void) setScaleX:(float)scaleX
-{
-    _originalScaleX = scaleX;
-    [super setScaleX:scaleX];
-}
-
-- (void) setScaleY:(float)scaleY
-{
-    _originalScaleY = scaleY;
-    [super setScaleY:scaleY];
-}
-
 - (void)setColor:(CCColor *)color {
     [self setLabelColor:color forState:CCControlStateNormal];
 }
 
->>>>>>> cb69a2ae
 - (void) setLabelColor:(CCColor*)color forState:(CCControlState)state
 {
     [_labelColors setObject:color forKey:[NSNumber numberWithInt:state]];
