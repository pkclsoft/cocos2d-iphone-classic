//
// cocos node tests
// a cocos2d example
// http://www.cocos2d-iphone.org
//

// cocos import
#import "cocos2d.h"

// local import
#import "cocosnodeTest.h"
#import "RootViewController.h"


enum {
	kTagSprite1 = 1,
	kTagSprite2 = 2,
	kTagSprite3 = 3,
	kTagSlider,
};

Class nextAction(void);
Class backAction(void);
Class restartAction(void);

static int sceneIdx=-1;
static NSString *transitions[] = {

<<<<<<< HEAD
=======
	@"CCArrayTest",

>>>>>>> c9eca129
	@"Test2",
	@"Test4",
	@"Test5",
	@"Test6",
	@"StressTest1",
	@"StressTest2",
	@"NodeToWorld",
	@"SchedulerTest1",
	@"CameraOrbitTest",
	@"CameraZoomTest",	
	@"CameraCenterTest",
	@"ConvertToNode",
	@"CCArrayTest",
};

Class nextAction()
{
	
	sceneIdx++;
	sceneIdx = sceneIdx % ( sizeof(transitions) / sizeof(transitions[0]) );
	NSString *r = transitions[sceneIdx];
	Class c = NSClassFromString(r);
	return c;
}

Class backAction()
{
	sceneIdx--;
	int total = ( sizeof(transitions) / sizeof(transitions[0]) );
	if( sceneIdx < 0 )
		sceneIdx += total;	
	
	NSString *r = transitions[sceneIdx];
	Class c = NSClassFromString(r);
	return c;
}

Class restartAction()
{
	NSString *r = transitions[sceneIdx];
	Class c = NSClassFromString(r);
	return c;
}


#pragma mark -
#pragma mark TestDemo

@implementation TestDemo
-(id) init
{
	if( (self=[super init]) ) {

		CGSize s = [[CCDirector sharedDirector] winSize];
	
		CCLabelTTF *label = [CCLabelTTF labelWithString:[self title] fontName:@"Arial" fontSize:32];
		[self addChild: label];
		[label setPosition: ccp(s.width/2, s.height-50)];
		
		NSString *subtitle = [self subtitle];
		if( subtitle ) {
			CCLabelTTF *l = [CCLabelTTF labelWithString:subtitle fontName:@"Thonburi" fontSize:16];
			[self addChild:l z:1];
			[l setPosition:ccp(s.width/2, s.height-80)];
		}		
		
		CCMenuItemImage *item1 = [CCMenuItemImage itemFromNormalImage:@"b1.png" selectedImage:@"b2.png" target:self selector:@selector(backCallback:)];
		CCMenuItemImage *item2 = [CCMenuItemImage itemFromNormalImage:@"r1.png" selectedImage:@"r2.png" target:self selector:@selector(restartCallback:)];
		CCMenuItemImage *item3 = [CCMenuItemImage itemFromNormalImage:@"f1.png" selectedImage:@"f2.png" target:self selector:@selector(nextCallback:)];
		
		CCMenu *menu = [CCMenu menuWithItems:item1, item2, item3, nil];
		
		menu.position = CGPointZero;
		item1.position = ccp( s.width/2 - 100,30);
		item2.position = ccp( s.width/2, 30);
		item3.position = ccp( s.width/2 + 100,30);
		[self addChild: menu z:-1];	
	}

	return self;
}

-(void) dealloc
{
	[super dealloc];
}

-(void) restartCallback: (id) sender
{
	// Don't create void root scene. Testing issue #709
	CCScene *s = [restartAction() node];
	[[CCDirector sharedDirector] replaceScene: s];
}

-(void) nextCallback: (id) sender
{
	// Don't create void root scene. Testing issue #709
	CCScene *s = [nextAction() node];
	[[CCDirector sharedDirector] replaceScene: s];
}

-(void) backCallback: (id) sender
{
	// Don't create void root scene. Testing issue #709
	CCScene *s = [backAction() node];
	[[CCDirector sharedDirector] replaceScene: s];
}

-(NSString*) title
{
	return @"No title";
}

-(NSString*) subtitle
{
	return nil;
}
@end

#pragma mark -
#pragma mark Test2

@implementation Test2
-(void) onEnter
{
	[super onEnter];

	CGSize s = [[CCDirector sharedDirector] winSize];
	
	CCSprite *sp1 = [CCSprite spriteWithFile:@"grossinis_sister1.png"];
	CCSprite *sp2 = [CCSprite spriteWithFile:@"grossinis_sister2.png"];
	CCSprite *sp3 = [CCSprite spriteWithFile:@"grossinis_sister1.png"];
	CCSprite *sp4 = [CCSprite spriteWithFile:@"grossinis_sister2.png"];
	
	sp1.position = ccp(100, s.height /2 );
	sp2.position = ccp(380, s.height /2 );
	[self addChild: sp1];
	[self addChild: sp2];
	
	sp3.scale = 0.25f;
	sp4.scale = 0.25f;
	
	[sp1 addChild:sp3];
	[sp2 addChild:sp4];
	
	id a1 = [CCRotateBy actionWithDuration:2 angle:360];
	id a2 = [CCScaleBy actionWithDuration:2 scale:2];
	
	id action1 = [CCRepeatForever actionWithAction:
				  [CCSequence actions: a1, a2, [a2 reverse], nil]
									];
	id action2 = [CCRepeatForever actionWithAction:
				  [CCSequence actions: [[a1 copy] autorelease], [[a2 copy] autorelease], [a2 reverse], nil]
									];
	
	sp2.anchorPoint = ccp(0,0);
	
	[sp1 runAction:action1];
	[sp2 runAction:action2];	
}
-(NSString *) title
{
	return @"anchorPoint and children";
}
@end

#pragma mark -
#pragma mark Test4

@implementation Test4
-(id) init
{
	if( !( self=[super init]) )
		return nil;
		
	CCSprite *sp1 = [CCSprite spriteWithFile:@"grossinis_sister1.png"];
	CCSprite *sp2 = [CCSprite spriteWithFile:@"grossinis_sister2.png"];
	
	sp1.position = ccp(100,160);
	sp2.position = ccp(380,160);
	
	[self addChild:sp1 z:0 tag:2];
	[self addChild:sp2 z:0 tag:3];
	
	[self schedule:@selector(delay2:) interval:2.0f];
	[self schedule:@selector(delay4:) interval:4.0f];
	
	return self;
}

-(void) delay2:(ccTime) dt
{
	id node = [self getChildByTag:2];
	id action1 = [CCRotateBy actionWithDuration:1 angle:360];
	[node runAction:action1];
}

-(void) delay4:(ccTime) dt
{
	[self unschedule:_cmd];
	[self removeChildByTag:3 cleanup:NO];
}


-(NSString *) title
{
	return @"tags";
}
@end

#pragma mark -
#pragma mark Test5

@implementation Test5
-(id) init
{
	if( ( self=[super init]) ) {

		CCSprite *sp1 = [CCSprite spriteWithFile:@"grossinis_sister1.png"];
		CCSprite *sp2 = [CCSprite spriteWithFile:@"grossinis_sister2.png"];
		
		sp1.position = ccp(100,160);
		sp2.position = ccp(380,160);

		id rot = [CCRotateBy actionWithDuration:2 angle:360];
		id rot_back = [rot reverse];
		id forever = [CCRepeatForever actionWithAction:
						[CCSequence actions:rot, rot_back, nil]];
		id forever2 = [[forever copy] autorelease];
		[forever setTag:101];
		[forever2 setTag:102];
													  
		[self addChild:sp1 z:0 tag:kTagSprite1];
		[self addChild:sp2 z:0 tag:kTagSprite2];
				
		[sp1 runAction:forever];
		[sp2 runAction:forever2];
		
		[self schedule:@selector(addAndRemove:) interval:2.0f];
	}
	
	return self;
}

-(void) addAndRemove:(ccTime) dt
{
	CCNode *sp1 = [self getChildByTag:kTagSprite1];
	CCNode *sp2 = [self getChildByTag:kTagSprite2];

	[sp1 retain];
	[sp2 retain];
	
	[self removeChild:sp1 cleanup:NO];
	[self removeChild:sp2 cleanup:YES];
	
	[self addChild:sp1 z:0 tag:kTagSprite1];
	[self addChild:sp2 z:0 tag:kTagSprite2];
	
	[sp1 release];
	[sp2 release];

}


-(NSString *) title
{
	return @"remove and cleanup";
}
@end

#pragma mark -
#pragma mark Test6

@implementation Test6
-(id) init
{
	if( ( self=[super init]) ) {
		
		CCSprite *sp1 = [CCSprite spriteWithFile:@"grossinis_sister1.png"];
		CCSprite *sp11 = [CCSprite spriteWithFile:@"grossinis_sister1.png"];

		CCSprite *sp2 = [CCSprite spriteWithFile:@"grossinis_sister2.png"];
		CCSprite *sp21 = [CCSprite spriteWithFile:@"grossinis_sister2.png"];
		
		sp1.position = ccp(100,160);
		sp2.position = ccp(380,160);
		
		
		id rot = [CCRotateBy actionWithDuration:2 angle:360];
		id rot_back = [rot reverse];
		id forever1 = [CCRepeatForever actionWithAction:
					  [CCSequence actions:rot, rot_back, nil]];
		id forever11 = [[forever1 copy] autorelease];

		id forever2 = [[forever1 copy] autorelease];
		id forever21 = [[forever1 copy] autorelease];
		
		[self addChild:sp1 z:0 tag:kTagSprite1];
		[sp1 addChild:sp11];
		[self addChild:sp2 z:0 tag:kTagSprite2];
		[sp2 addChild:sp21];
		
		[sp1 runAction:forever1];
		[sp11 runAction:forever11];
		[sp2 runAction:forever2];
		[sp21 runAction:forever21];
		
		[self schedule:@selector(addAndRemove:) interval:2.0f];
	}
	
	return self;
}

-(void) addAndRemove:(ccTime) dt
{
	CCNode *sp1 = [self getChildByTag:kTagSprite1];
	CCNode *sp2 = [self getChildByTag:kTagSprite2];
	
	[sp1 retain];
	[sp2 retain];
	
	[self removeChild:sp1 cleanup:NO];
	[self removeChild:sp2 cleanup:YES];
	
	[self addChild:sp1 z:0 tag:kTagSprite1];
	[self addChild:sp2 z:0 tag:kTagSprite2];
	
	[sp1 release];
	[sp2 release];
}


-(NSString *) title
{
	return @"remove/cleanup with children";
}
@end

#pragma mark -
#pragma mark StressTest1

@implementation StressTest1
-(id) init
{
	if( ( self=[super init]) ) {

		CGSize s = [[CCDirector sharedDirector] winSize];

		CCSprite *sp1 = [CCSprite spriteWithFile:@"grossinis_sister1.png"];
		[self addChild:sp1 z:0 tag:kTagSprite1];
		
		sp1.position = ccp(s.width/2, s.height/2);		

		[self schedule:@selector(shouldNotCrash:) interval:1.0f];
	}
	
	return self;
}

- (void) shouldNotCrash:(ccTime) delta
{	
	[self unschedule:_cmd];

	CGSize s = [[CCDirector sharedDirector] winSize];

	// if the node has timers, it crashes
	CCNode *explosion = [CCParticleSun node];
	
	// if it doesn't, it works Ok.
//	CocosNode *explosion = [Sprite spriteWithFile:@"grossinis_sister2.png"];

	explosion.position = ccp(s.width/2, s.height/2);
	
	[self runAction:[CCSequence actions:
						[CCRotateBy actionWithDuration:2 angle:360],
						[CCCallFuncN actionWithTarget:self selector:@selector(removeMe:)],
						nil]];
	
	[self addChild:explosion];
}

// remove
- (void) removeMe: (id)node
{	
	[parent_ removeChild:node cleanup:YES];
	[self nextCallback:self];
}


-(NSString *) title
{
	return @"stress test #1: no crashes";
}
@end

#pragma mark -
#pragma mark StressTest2

@implementation StressTest2
-(id) init
{
	// 
	// Purpose of this test:
	// Objects should be released when a layer is removed
	//
	
	if( ( self=[super init]) ) {
		
		CGSize s = [[CCDirector sharedDirector] winSize];
		
		CCLayer *sublayer = [CCLayer node];
		
		CCSprite *sp1 = [CCSprite spriteWithFile:@"grossinis_sister1.png"];
		sp1.position = ccp(80, s.height/2);
		
		id move = [CCMoveBy actionWithDuration:3 position:ccp(350,0)];
		id move_ease_inout3 = [CCEaseInOut actionWithAction:[[move copy] autorelease] rate:2.0f];
		id move_ease_inout_back3 = [move_ease_inout3 reverse];
		id seq3 = [CCSequence actions: move_ease_inout3, move_ease_inout_back3, nil];
		[sp1 runAction: [CCRepeatForever actionWithAction:seq3]];
		[sublayer addChild:sp1 z:1];
		
		CCParticleFire *fire = [CCParticleFire node];
		fire.position = ccp(80, s.height/2-50);
		id copy_seq3 = [[seq3 copy] autorelease];
		[fire runAction:[CCRepeatForever actionWithAction:copy_seq3]];
		[sublayer addChild:fire z:2];
				
		[self schedule:@selector(shouldNotLeak:) interval:6.0f];
		
		[self addChild:sublayer z:0 tag:kTagSprite1];
	}
	
	return self;
}

- (void) shouldNotLeak:(ccTime)dt
{	
	[self unschedule:_cmd];
	id sublayer = [self getChildByTag:kTagSprite1];
	[sublayer removeAllChildrenWithCleanup:YES];
}

-(NSString *) title
{
	return @"stress test #2: no leaks";
}
@end

#pragma mark -
#pragma mark SchedulerTest1

@interface CustomNode : CCNode
{
}
@end
@implementation CustomNode
-(void) doSomething:(ccTime)dt
{
	NSLog(@"do something...");
}
@end


@implementation SchedulerTest1
-(id) init
{
	// 
	// Purpose of this test:
	// Scheduler should be released
	//
	
	if( ( self=[super init]) ) {
		CCLayer *layer = [CustomNode node];
		NSLog(@"retain count after init is %d", [layer retainCount]);                // 1
		
		[self addChild:layer z:0];
		NSLog(@"retain count after addChild is %d", [layer retainCount]);      // 2
		
		[layer schedule:@selector(doSomething:)];
		NSLog(@"retain count after schedule is %d", [layer retainCount]);      // 3
		
		[layer unschedule:@selector(doSomething:)];
		NSLog(@"retain count after unschedule is %d", [layer retainCount]);		// STILL 3!
	}
	
	return self;
}

-(NSString *) title
{
	return @"cocosnode scheduler test #1";
}
@end


#pragma mark -
#pragma mark NodeToWorld

@implementation NodeToWorld
-(id) init
{
	if( ( self=[super init]) ) {

		//
		// This code tests that nodeToParent works OK:
		//  - It tests different anchor Points
		//  - It tests different children anchor points

		CCSprite *back = [CCSprite spriteWithFile:@"background3.png"];
		[self addChild:back z:-10];
		[back setAnchorPoint:ccp(0,0)];
		CGSize backSize = [back contentSize];
		
		CCMenuItem *item = [CCMenuItemImage itemFromNormalImage:@"btn-play-normal.png" selectedImage:@"btn-play-selected.png"];
		CCMenu *menu = [CCMenu menuWithItems:item, nil];
		[menu alignItemsVertically];
		[menu setPosition:ccp(backSize.width/2, backSize.height/2)];
		[back addChild:menu];
		
		id rot = [CCRotateBy actionWithDuration:5 angle:360];
		id fe = [CCRepeatForever actionWithAction:rot];
		[item runAction: fe];
		
		id move = [CCMoveBy actionWithDuration:3 position:ccp(200,0)];
		id move_back = [move reverse];
		id seq = [CCSequence actions:move, move_back, nil];
		id fe2 = [CCRepeatForever actionWithAction:seq];
		[back runAction:fe2];
	}
	
	return self;
}

-(NSString *) title
{
	return @"nodeToParent transform";
}
@end


#pragma mark -
#pragma mark CameraOrbitTest

@implementation CameraOrbitTest
-(void) onEnter
{
	[super onEnter];
	[[CCDirector sharedDirector] setProjection:kCCDirectorProjection3D];
}

-(void) onExit
{
	[[CCDirector sharedDirector] setProjection:kCCDirectorProjection2D];
	[super onExit];
}

-(id) init
{
	if( ( self=[super init]) ) {
		
		CGSize s = [[CCDirector sharedDirector] winSize];

		CCSprite *p = [CCSprite spriteWithFile:@"background3.png"];
		[self addChild:p z:0];
		p.position = ccp(s.width/2, s.height/2);
		p.opacity = 128;
		
		CCSprite *sprite;
		CCOrbitCamera *orbit;

		s = [p contentSize];
		// LEFT
		sprite = [CCSprite spriteWithFile:@"grossini.png"];
		sprite.scale = 0.5f;
		[p addChild:sprite z:0];		
		[sprite setPosition:ccp(s.width/4*1, s.height/2)];
		orbit = [CCOrbitCamera actionWithDuration:2 radius:1 deltaRadius:0 angleZ:0 deltaAngleZ:360 angleX:0 deltaAngleX:0];
		[sprite runAction: [CCRepeatForever actionWithAction:orbit]];
		
		// CENTER
		sprite = [CCSprite spriteWithFile:@"grossini.png"];
		sprite.scale = 1.0f;
		[p addChild:sprite z:0];		
		[sprite setPosition:ccp(s.width/4*2, s.height/2)];
		orbit = [CCOrbitCamera actionWithDuration:2 radius:1 deltaRadius:0 angleZ:0 deltaAngleZ:360 angleX:45 deltaAngleX:0];
		[sprite runAction: [CCRepeatForever actionWithAction:orbit]];
		
		
		// RIGHT
		sprite = [CCSprite spriteWithFile:@"grossini.png"];
		sprite.scale = 2.0f;
		[p addChild:sprite z:0];		
		[sprite setPosition:ccp(s.width/4*3, s.height/2)];
		orbit = [CCOrbitCamera actionWithDuration:2 radius:1 deltaRadius:0 angleZ:0 deltaAngleZ:360 angleX:90 deltaAngleX:-45],
		[sprite runAction: [CCRepeatForever actionWithAction:orbit]];
				
		
		// PARENT
		orbit = [CCOrbitCamera actionWithDuration:10 radius:1 deltaRadius:0 angleZ:0 deltaAngleZ:360 angleX:0 deltaAngleX:90];
		[p runAction: [CCRepeatForever actionWithAction:orbit]];

		
		self.scale = 1;
	}
	
	return self;
}

-(NSString *) title
{
	return @"Camera Orbit test";
}
@end

#pragma mark -
#pragma mark CameraZoomTest

@implementation CameraZoomTest
-(void) onEnter
{
	[super onEnter];
	[[CCDirector sharedDirector] setProjection:kCCDirectorProjection3D];
}

-(void) onExit
{
	[[CCDirector sharedDirector] setProjection:kCCDirectorProjection2D];
	[super onExit];
}

-(id) init
{
	if( ( self=[super init]) ) {
		
		CGSize s = [[CCDirector sharedDirector] winSize];
		
		
		CCSprite *sprite;
		CCCamera *cam;
		
		// LEFT
		sprite = [CCSprite spriteWithFile:@"grossini.png"];
		[self addChild:sprite z:0];		
		[sprite setPosition:ccp(s.width/4*1, s.height/2)];
		cam = [sprite camera];
		[cam setEyeX:0 eyeY:0 eyeZ:415/2];
		[cam setCenterX:0 centerY:0 centerZ:0];
		
		// CENTER
		sprite = [CCSprite spriteWithFile:@"grossini.png"];
		[self addChild:sprite z:0 tag:40];
		[sprite setPosition:ccp(s.width/4*2, s.height/2)];
//		cam = [sprite camera];
//		[cam setEyeX:0 eyeY:0 eyeZ:415/2];
		
		// RIGHT
		sprite = [CCSprite spriteWithFile:@"grossini.png"];
		[self addChild:sprite z:0 tag:20];
		[sprite setPosition:ccp(s.width/4*3, s.height/2)];
//		cam = [sprite camera];
//		[cam setEyeX:0 eyeY:0 eyeZ:-485];
//		[cam setCenterX:0 centerY:0 centerZ:0];
	

		z_=0;
		
		[self scheduleUpdate];
	}
	
	return self;
}

-(void) update:(ccTime)dt
{
	CCNode *sprite;
	CCCamera *cam;
	
	z_ += dt * 100;
	
	sprite = [self getChildByTag:20];
	cam = [sprite camera];
	[cam setEyeX:0 eyeY:0 eyeZ:z_];
	
	sprite = [self getChildByTag:40];
	cam = [sprite camera];
	[cam setEyeX:0 eyeY:0 eyeZ:-z_];	
}

-(NSString *) title
{
	return @"Camera Zoom test";
}
@end

#pragma mark -
#pragma mark CameraCenterTest

@implementation CameraCenterTest
//-(void) onEnter
//{
//	[super onEnter];
//	[[CCDirector sharedDirector] setProjection:kCCDirectorProjection2D];
//}
//
//-(void) onExit
//{
//	[[CCDirector sharedDirector] setProjection:kCCDirectorProjection3D];
//	[super onExit];
//}

-(id) init
{
	if( ( self=[super init]) ) {
		
		CGSize s = [[CCDirector sharedDirector] winSize];
				
		CCSprite *sprite;
		CCOrbitCamera *orbit;
		
		// LEFT-TOP
		sprite = [CCSprite spriteWithFile:@"white-512x512.png"];
		[self addChild:sprite z:0];	
		[sprite setPosition:ccp(s.width/5*1, s.height/5*1)];
		[sprite setColor:ccRED];
		[sprite setTextureRect:CGRectMake(0, 0, 120, 50)];
		orbit = [CCOrbitCamera actionWithDuration:10 radius:1 deltaRadius:0 angleZ:0 deltaAngleZ:360 angleX:0 deltaAngleX:0];
		[sprite runAction: [CCRepeatForever actionWithAction:orbit]];
//		[sprite setAnchorPoint: ccp(0,1)];

		
		
		// LEFT-BOTTOM
		sprite = [CCSprite spriteWithFile:@"white-512x512.png"];
		[self addChild:sprite z:0 tag:40];
		[sprite setPosition:ccp(s.width/5*1, s.height/5*4)];
		[sprite setColor:ccBLUE];
		[sprite setTextureRect:CGRectMake(0, 0, 120, 50)];
		orbit = [CCOrbitCamera actionWithDuration:10 radius:1 deltaRadius:0 angleZ:0 deltaAngleZ:360 angleX:0 deltaAngleX:0];
		[sprite runAction: [CCRepeatForever actionWithAction:orbit]];
//		[sprite setAnchorPoint: ccp(0,0)];


		// RIGHT-TOP
		sprite = [CCSprite spriteWithFile:@"white-512x512.png"];
		[self addChild:sprite z:0];	
		[sprite setPosition:ccp(s.width/5*4, s.height/5*1)];
		[sprite setColor:ccYELLOW];
		[sprite setTextureRect:CGRectMake(0, 0, 120, 50)];
		orbit = [CCOrbitCamera actionWithDuration:10 radius:1 deltaRadius:0 angleZ:0 deltaAngleZ:360 angleX:0 deltaAngleX:0];
		[sprite runAction: [CCRepeatForever actionWithAction:orbit]];
//		[sprite setAnchorPoint: ccp(1,1)];

		
		// RIGHT-BOTTOM
		sprite = [CCSprite spriteWithFile:@"white-512x512.png"];
		[self addChild:sprite z:0 tag:40];
		[sprite setPosition:ccp(s.width/5*4, s.height/5*4)];
		[sprite setColor:ccGREEN];
		[sprite setTextureRect:CGRectMake(0, 0, 120, 50)];
		orbit = [CCOrbitCamera actionWithDuration:10 radius:1 deltaRadius:0 angleZ:0 deltaAngleZ:360 angleX:0 deltaAngleX:0];
		[sprite runAction: [CCRepeatForever actionWithAction:orbit]];
//		[sprite setAnchorPoint: ccp(1,0)];

		// CENTER
		sprite = [CCSprite spriteWithFile:@"white-512x512.png"];
		[self addChild:sprite z:0 tag:40];
		[sprite setPosition:ccp(s.width/2, s.height/2)];
		[sprite setColor:ccWHITE];
		[sprite setTextureRect:CGRectMake(0, 0, 120, 50)];
		orbit = [CCOrbitCamera actionWithDuration:10 radius:1 deltaRadius:0 angleZ:0 deltaAngleZ:360 angleX:0 deltaAngleX:0];
		[sprite runAction: [CCRepeatForever actionWithAction:orbit]];
//		[sprite setAnchorPoint: ccp(0.5f, 0.5f)];
		
	}
	
	return self;
}

-(NSString *) title
{
	return @"Camera Center test";
}

-(NSString*) subtitle
{
	return @"Sprites should rotate at the same speed";
}
@end


#pragma mark -
#pragma mark ConvertToNode

@implementation ConvertToNode

-(id) init
{
	if( ( self=[super init]) ) {
		
		self.isTouchEnabled = YES;

		CGSize s = [[CCDirector sharedDirector] winSize];
		
		id rotate = [CCRotateBy actionWithDuration:10 angle:360];
		id action = [CCRepeatForever actionWithAction:rotate];
		for(int i=0;i<3;i++) {
			CCSprite *sprite = [CCSprite spriteWithFile:@"grossini.png"];
			sprite.position = ccp( s.width/4*(i+1), s.height/2);
			
			CCSprite *point = [CCSprite spriteWithFile:@"r1.png"];
			point.scale = 0.25f;
			point.position = sprite.position;
			[self addChild:point z:10 tag:100+i];
			
			switch(i) {
				case 0:
					sprite.anchorPoint = CGPointZero;
					break;
				case 1:
					sprite.anchorPoint = ccp(0.5f, 0.5f);
					break;
				case 2:
					sprite.anchorPoint = ccp(1,1);
					break;
			}
			
			point.position = sprite.position;
			
			id copy = [[action copy] autorelease];
			[sprite runAction:copy];
			[self addChild:sprite z:i];
		}		
	}
	
	return self;
}

-(void)ccTouchesEnded:(NSSet *)touches withEvent:(UIEvent *)event
{
	for( UITouch *touch in touches ) {
		CGPoint location = [touch locationInView: [touch view]];
		
		location = [[CCDirector sharedDirector] convertToGL: location];

		for( int i=0; i<3; i++) {
			CCNode *node = [self getChildByTag:100+i];
			
			CGPoint p1, p2;
			
			p1 = [node convertToNodeSpaceAR:location];
			p2 = [node convertToNodeSpace:location];

			NSLog(@"AR: x=%.2f, y=%.2f -- Not AR: x=%.2f, y=%.2f", p1.x, p1.y, p2.x, p2.y);
		}
	}	
}

-(NSString *) title
{
	return @"Convert To Node Space";
}

-(NSString*) subtitle
{
	return @"testing convertToNodeSpace / AR. Touch and see console";
}
@end

#pragma mark -
#pragma mark CCArrayTest

@implementation CCArrayTest

-(id) init
{
	if( ( self=[super init]) ) {

		NSLog(@"\nTest 1\n");
		
		NSArray *nsarray = [NSArray arrayWithObjects:@"one", @"two", @"three", nil];
		CCArray *ccarray = [CCArray arrayWithNSArray:nsarray];
		
		NSLog(@"%@ == %@", nsarray, ccarray);
		
		
		NSLog(@"\nTest 2\n");
		
		CCArray *copy_ccaray = [ccarray copy];
		NSLog(@"copy: %@", copy_ccaray);

		NSLog(@"\nTest 3\n");

		[copy_ccaray addObjectsFromNSArray:nsarray];		
		NSLog(@"copy 2: %@", copy_ccaray);
		

		NSLog(@"\nTest 4\n");
		
		for( int i=0; i<6;i++)
			NSLog(@"random object: %@", [copy_ccaray randomObject] );

		
		[copy_ccaray release];

		
	}
	return self;
}

-(NSString *) title
{
	return @"CCArray Test";
}

-(NSString*) subtitle
{
	return @"See console for possible errors";
}
@end


#pragma mark -
#pragma mark AppController

// CLASS IMPLEMENTATIONS
@implementation AppController

- (void) applicationDidFinishLaunching:(UIApplication*)application
{
	// CC_DIRECTOR_INIT()
	//
	// 1. Initializes an EAGLView with 0-bit depth format, and RGB565 render buffer
	// 2. EAGLView multiple touches: disabled
	// 3. creates a UIWindow, and assign it to the "window" var (it must already be declared)
	// 4. Parents EAGLView to the newly created window
	// 5. Creates Display Link Director
	// 5a. If it fails, it will use an NSTimer director
	// 6. It will try to run at 60 FPS
	// 7. Display FPS: NO
	// 8. Device orientation: Portrait
	// 9. Connects the director to the EAGLView
	//
	CC_DIRECTOR_INIT();
	
	// Obtain the shared director in order to...
	CCDirector *director = [CCDirector sharedDirector];

	// Turn on display FPS
	[director setDisplayFPS:YES];
	
	// Enables High Res mode (Retina Display) on iPhone 4 and maintains low res on all other devices
	if( ! [director enableRetinaDisplay:YES] )
		CCLOG(@"Retina Display Not supported");
	
	// Set multiple touches on
	EAGLView *glView = [director openGLView];
	[glView setMultipleTouchEnabled:YES];
	
	// Default texture format for PNG/BMP/TIFF/JPEG/GIF images
	// It can be RGBA8888, RGBA4444, RGB5_A1, RGB565
	// You can change anytime.
	[CCTexture2D setDefaultAlphaPixelFormat:kCCTexture2DPixelFormat_RGBA8888];	
	
	CCScene *scene = [CCScene node];
	[scene addChild: [nextAction() node]];
			 
	[director runWithScene: scene];
}

// getting a call, pause the game
-(void) applicationWillResignActive:(UIApplication *)application
{
	[[CCDirector sharedDirector] pause];
}

// call got rejected
-(void) applicationDidBecomeActive:(UIApplication *)application
{
	[[CCDirector sharedDirector] resume];
}

-(void) applicationDidEnterBackground:(UIApplication*)application
{
	[[CCDirector sharedDirector] stopAnimation];
}

-(void) applicationWillEnterForeground:(UIApplication*)application
{
	[[CCDirector sharedDirector] startAnimation];
}

// application will be killed
- (void)applicationWillTerminate:(UIApplication *)application
{	
	CC_DIRECTOR_END();
}


// purge memory
- (void)applicationDidReceiveMemoryWarning:(UIApplication *)application
{
	[[CCDirector sharedDirector] purgeCachedData];
}

// next delta time will be zero
-(void) applicationSignificantTimeChange:(UIApplication *)application
{
	[[CCDirector sharedDirector] setNextDeltaTimeZero:YES];
}

- (void) dealloc
{
	[viewController_ release];
	[window_ release];
	[super dealloc];
}
@end<|MERGE_RESOLUTION|>--- conflicted
+++ resolved
@@ -26,11 +26,8 @@
 static int sceneIdx=-1;
 static NSString *transitions[] = {
 
-<<<<<<< HEAD
-=======
 	@"CCArrayTest",
 
->>>>>>> c9eca129
 	@"Test2",
 	@"Test4",
 	@"Test5",
