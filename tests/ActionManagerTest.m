//
// ActionManager Test
// a cocos2d test
// http://www.cocos2d-iphone.org
//

// cocos import
#import "cocos2d.h"

// local import
#import "ActionManagerTest.h"

#ifdef __IPHONE_OS_VERSION_MAX_ALLOWED
#import "RootViewController.h"
#endif

enum {
	kTagNode,
	kTagGrossini,
	kTagSister,
	kTagSlider,
	kTagSequence,
};

Class nextAction(void);
Class backAction(void);
Class restartAction(void);

static int sceneIdx=-1;
static NSString *transitions[] = {
			@"CrashTest",
			@"LogicTest",
			@"PauseTest",
			@"RemoveTest",
			@"Issue835",
};

Class nextAction()
{
	
	sceneIdx++;
	sceneIdx = sceneIdx % ( sizeof(transitions) / sizeof(transitions[0]) );
	NSString *r = transitions[sceneIdx];
	Class c = NSClassFromString(r);
	return c;
}

Class backAction()
{
	sceneIdx--;
	int total = ( sizeof(transitions) / sizeof(transitions[0]) );
	if( sceneIdx < 0 )
		sceneIdx += total;	
	
	NSString *r = transitions[sceneIdx];
	Class c = NSClassFromString(r);
	return c;
}

Class restartAction()
{
	NSString *r = transitions[sceneIdx];
	Class c = NSClassFromString(r);
	return c;
}

#pragma mark -
#pragma mark ActionManagerTest

@implementation ActionManagerTest
-(id) init
{
	if( (self=[super init]) ) {

		CGSize s = [[CCDirector sharedDirector] winSize];
			
		CCLabelTTF* label = [CCLabelTTF labelWithString:[self title] fontName:@"Arial" fontSize:32];
		[self addChild: label z:1];
		[label setPosition: ccp(s.width/2, s.height-50)];
		
		NSString *subtitle = [self subtitle];
		if( subtitle ) {
			CCLabelTTF* l = [CCLabelTTF labelWithString:subtitle fontName:@"Thonburi" fontSize:16];
			[self addChild:l z:1];
			[l setPosition:ccp(s.width/2, s.height-80)];
		}	
		
		CCMenuItemImage *item1 = [CCMenuItemImage itemFromNormalImage:@"b1.png" selectedImage:@"b2.png" target:self selector:@selector(backCallback:)];
		CCMenuItemImage *item2 = [CCMenuItemImage itemFromNormalImage:@"r1.png" selectedImage:@"r2.png" target:self selector:@selector(restartCallback:)];
		CCMenuItemImage *item3 = [CCMenuItemImage itemFromNormalImage:@"f1.png" selectedImage:@"f2.png" target:self selector:@selector(nextCallback:)];
		
		CCMenu *menu = [CCMenu menuWithItems:item1, item2, item3, nil];
		
		menu.position = CGPointZero;
		item1.position = ccp( s.width/2 - 100,30);
		item2.position = ccp( s.width/2, 30);
		item3.position = ccp( s.width/2 + 100,30);
		[self addChild: menu z:1];
	}

	return self;
}

-(void) dealloc
{
	[super dealloc];
}

-(void) restartCallback: (id) sender
{
	CCScene *s = [CCScene node];
	[s addChild: [restartAction() node]];
	[[CCDirector sharedDirector] replaceScene: s];
}

-(void) nextCallback: (id) sender
{
	CCScene *s = [CCScene node];
	[s addChild: [nextAction() node]];
	[[CCDirector sharedDirector] replaceScene: s];
}

-(void) backCallback: (id) sender
{
	CCScene *s = [CCScene node];
	[s addChild: [backAction() node]];
	[[CCDirector sharedDirector] replaceScene: s];
}

-(NSString*) title
{
	return @"No title";
}
-(NSString*) subtitle
{
	return nil;
}

@end

#pragma mark -
#pragma mark CrashTest

@implementation CrashTest
-(id) init
{
	if( (self=[super init] )) {
		

		CCSprite *child = [CCSprite spriteWithFile:@"grossini.png"];
		[child setPosition:ccp(200,200)];
		[self addChild:child z:1];

		//Sum of all action's duration is 1.5 second.
		[child runAction:[CCRotateBy actionWithDuration:1.5f angle:90]];
		[child runAction:[CCSequence actions:
						  [CCDelayTime actionWithDuration:1.4f],
						  [CCFadeOut actionWithDuration:1.1f],
						  nil]
		];
		
		//After 1.5 second, self will be removed.
		[self runAction:[CCSequence actions:
						 [CCDelayTime actionWithDuration:1.4f],
						 [CCCallFunc actionWithTarget:self selector:@selector(removeThis)],
						 nil]
		];
	}
	
	return self;
	
}

-(void) removeThis
{
	[parent_ removeChild:self cleanup:YES];
	
	[self nextCallback:self];
}

-(NSString *) title
{
	return @"Test 1. Should not crash";
}
@end

#pragma mark -
#pragma mark LogicTest

@implementation LogicTest
-(id) init
{
	if( (self=[super init] )) {
		
		CCSprite *grossini = [CCSprite spriteWithFile:@"grossini.png"];
		[self addChild:grossini];
		[grossini setPosition:ccp(200,200)];

		[grossini runAction: [CCSequence actions: 
							  [CCMoveBy actionWithDuration:1
												position:ccp(150,0)],
							  [CCCallFuncN actionWithTarget:self
												 selector:@selector(bugMe:)],
							  nil]
		];
	}
	
	return self;
}
		
- (void)bugMe:(CCNode *)node
{
	[node stopAllActions]; //After this stop next action not working, if remove this stop everything is working
	[node runAction:[CCScaleTo actionWithDuration:2 scale:2]];
}

-(NSString *) title
{
	return @"Logic test";
}
@end

#pragma mark -
#pragma mark PauseTest

@implementation PauseTest
-(void) onEnter
{
	//
	// This test MUST be done in 'onEnter' and not on 'init'
	// otherwise the paused action will be resumed at 'onEnter' time
	//
	[super onEnter];

	//
	// Also, this test MUST be done, after [super onEnter]
	//
	CCSprite *grossini = [CCSprite spriteWithFile:@"grossini.png"];
	[self addChild:grossini z:0 tag:kTagGrossini];
	[grossini setPosition:ccp(200,200)];
	
	CCAction *action = [CCMoveBy actionWithDuration:1 position:ccp(150,0)];
	
	[[CCActionManager sharedManager] addAction:action target:grossini paused:YES];

	[self schedule:@selector(unpause:) interval:3];
}

-(void) unpause:(ccTime)dt
{
	[self unschedule:_cmd];
	CCNode *node = [self getChildByTag:kTagGrossini];
	[[CCActionManager sharedManager] resumeTarget:node];
}

-(NSString *) title
{
	return @"Pause Test";
}

-(NSString*) subtitle
{
	return @"After 3 seconds grossini should move";
}
@end

#pragma mark -
#pragma mark RemoveTest

@implementation RemoveTest
-(id) init
{
	if( (self= [super init]) ) {
	
		CCMoveBy* move = [CCMoveBy actionWithDuration:2 
											 position:ccp(200,0)];
		
		CCCallFunc* callback = [CCCallFunc actionWithTarget:self 
												   selector:@selector(stopAction:)];
		
		CCSequence* sequence = [CCSequence actions:move, callback, nil];
		sequence.tag = kTagSequence;
		
		CCSprite *child = [CCSprite spriteWithFile:@"grossini.png"];
		[child setPosition:ccp(200,200)];
		[self addChild:child z:1 tag:kTagGrossini];
		
		[child runAction:sequence];
	}
	
	return self;
}

-(void) stopAction:(id)sender
{
	id sprite = [self getChildByTag:kTagGrossini];
	[sprite stopActionByTag:kTagSequence];
}

-(NSString *) title
{
	return @"Remove Test";
}

-(NSString*) subtitle
{
	return @"Should not crash. Testing issue #841";
}
@end

#pragma mark -
#pragma mark Issue835

@implementation Issue835
-(void) onEnter
{
	[super onEnter];
	
	CGSize s = [[CCDirector sharedDirector] winSize];

	CCSprite *grossini = [CCSprite spriteWithFile:@"grossini.png"];
	[self addChild:grossini z:0 tag:kTagGrossini];
	
	[grossini setPosition:ccp(s.width/2, s.height/2)];

	// An action should be scheduled before calling pause, otherwise pause won't pause a non-existang target
	[grossini runAction:[CCScaleBy actionWithDuration:2 scale:2]];

	[[CCActionManager sharedManager] pauseTarget: grossini];
	[grossini runAction:[CCRotateBy actionWithDuration:2 angle:360]];
	
	[self schedule:@selector(resumeGrossini:) interval:3];
}

-(NSString *) title
{
	return @"Issue 835";
}

-(NSString*) subtitle
{
	return @"Grossini only rotate/scale in 3 seconds";
}

-(void) resumeGrossini:(ccTime)dt
{
	[self unschedule:_cmd];
	
	id grossini = [self getChildByTag:kTagGrossini];
	[[CCActionManager sharedManager] resumeTarget:grossini];
}
@end


#pragma mark -
#pragma mark Delegate

// CLASS IMPLEMENTATIONS
@implementation AppController

- (void) applicationDidFinishLaunching:(UIApplication*)application
{
	// Init the window
	window_ = [[UIWindow alloc] initWithFrame:[[UIScreen mainScreen] bounds]];
	
	// before creating any layer, set the landscape mode
	CCDirector *director = [CCDirector sharedDirector];
	
	// set FPS at 60
	[director setAnimationInterval:1.0/60];
	
	// Display FPS: yes
	[director setDisplayFPS:YES];
	
	// Create an EAGLView with a RGB8 color buffer, and a depth buffer of 24-bits
	EAGLView *glView = [EAGLView viewWithFrame:[window_ bounds]
								   pixelFormat:kEAGLColorFormatRGB565
								   depthFormat:0];
	
	// attach the openglView to the director
	[director setOpenGLView:glView];
	
	// 2D projection
	[director setProjection:kCCDirectorProjection2D];
	
	// Enables High Res mode (Retina Display) on iPhone 4 and maintains low res on all other devices
	if( ! [director enableRetinaDisplay:YES] )
		CCLOG(@"Retina Display Not supported");
	
<<<<<<< HEAD
	// Init the View Controller
	viewController_ = [[RootViewController alloc] initWithNibName:nil bundle:nil];
	viewController_.wantsFullScreenLayout = YES;
	
	// make the OpenGLView a child of the view controller
	[viewController_ setView:glView];
	
	// make the OpenGLView a child of the main window
	[window_ addSubview:viewController_.view];
	
	// make main window visible
	[window_ makeKeyAndVisible];	
	
=======
	// When in iPad / RetinaDisplay mode, CCFileUtils will append the "-ipad" / "-hd" to all loaded files
	// If the -ipad  / -hdfile is not found, it will load the non-suffixed version
	[CCFileUtils setiPadSuffix:@"-ipad"];			// Default on iPad is "" (empty string)
	[CCFileUtils setRetinaDisplaySuffix:@"-hd"];	// Default on RetinaDisplay is "-hd"

>>>>>>> 0cc85131
	CCScene *scene = [CCScene node];
	[scene addChild: [nextAction() node]];
			 
	[director runWithScene: scene];
}

// getting a call, pause the game
-(void) applicationWillResignActive:(UIApplication *)application
{
	[[CCDirector sharedDirector] pause];
}

// call got rejected
-(void) applicationDidBecomeActive:(UIApplication *)application
{
	[[CCDirector sharedDirector] resume];
}

// application will be killed
- (void)applicationWillTerminate:(UIApplication *)application
{	
	CC_DIRECTOR_END();
}

// sent to background
-(void) applicationDidEnterBackground:(UIApplication*)application
{
	[[CCDirector sharedDirector] stopAnimation];
}

// sent to foreground
-(void) applicationWillEnterForeground:(UIApplication*)application
{
	[[CCDirector sharedDirector] startAnimation];
}

// purge memroy
- (void)applicationDidReceiveMemoryWarning:(UIApplication *)application
{
	[[CCDirector sharedDirector] purgeCachedData];
}

// next delta time will be zero
-(void) applicationSignificantTimeChange:(UIApplication *)application
{
	[[CCDirector sharedDirector] setNextDeltaTimeZero:YES];
}

- (void) dealloc
{
	[window_ release];
	[super dealloc];
}
@end<|MERGE_RESOLUTION|>--- conflicted
+++ resolved
@@ -387,7 +387,6 @@
 	if( ! [director enableRetinaDisplay:YES] )
 		CCLOG(@"Retina Display Not supported");
 	
-<<<<<<< HEAD
 	// Init the View Controller
 	viewController_ = [[RootViewController alloc] initWithNibName:nil bundle:nil];
 	viewController_.wantsFullScreenLayout = YES;
@@ -401,13 +400,11 @@
 	// make main window visible
 	[window_ makeKeyAndVisible];	
 	
-=======
 	// When in iPad / RetinaDisplay mode, CCFileUtils will append the "-ipad" / "-hd" to all loaded files
 	// If the -ipad  / -hdfile is not found, it will load the non-suffixed version
 	[CCFileUtils setiPadSuffix:@"-ipad"];			// Default on iPad is "" (empty string)
 	[CCFileUtils setRetinaDisplaySuffix:@"-hd"];	// Default on RetinaDisplay is "-hd"
 
->>>>>>> 0cc85131
 	CCScene *scene = [CCScene node];
 	[scene addChild: [nextAction() node]];
 			 
