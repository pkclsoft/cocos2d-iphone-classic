//
// RotateWorld demo
// a cocos2d example
// http://www.cocos2d-iphone.org
//

// local import
#import "RotateWorldTest.h"

@implementation TextLayer
-(id) init
{
	if( (self=[super init] ) ) {

		float x,y;
		
		CGSize size = [[CCDirector sharedDirector] winSize];
		x = size.width;
		y = size.height;

		NSArray *array = [UIFont familyNames];
		for( NSString *s in array )
			NSLog( @"%@",s );
		CCLabelTTF *label = [CCLabelTTF labelWithString:@"cocos2d" fontName:@"Marker Felt" fontSize:64];

		[label setPosition: ccp(x/2,y/2)];
		
		[self addChild: label];
	}
	return self;
}

- (void) dealloc
{
	[super dealloc];
}

@end

@implementation SpriteLayer
-(id) init
{
	if( (self=[super init] ) ) {
		float x,y;
		
		CGSize size = [[CCDirector sharedDirector] winSize];
		x = size.width;
		y = size.height;
		
		CCSprite *sprite = [CCSprite spriteWithFile: @"grossini.png"];
		CCSprite *spriteSister1 = [CCSprite spriteWithFile: @"grossinis_sister1.png"];
		CCSprite *spriteSister2 = [CCSprite spriteWithFile: @"grossinis_sister2.png"];
		
		[sprite setScale: 1.5f];
		[spriteSister1 setScale: 1.5f];
		[spriteSister2 setScale: 1.5f];
		
		[sprite setPosition: ccp(x/2,y/2)];
		[spriteSister1 setPosition: ccp(40,y/2)];
		[spriteSister2 setPosition: ccp(x-40,y/2)];

		CCAction *rot = [CCRotateBy actionWithDuration:16 angle:-3600];
		
		[self addChild: sprite];
		[self addChild: spriteSister1];
		[self addChild: spriteSister2];
		
		[sprite runAction: rot];

		CCActionInterval *jump1 = [CCJumpBy actionWithDuration:4 position:ccp(-400,0) height:100 jumps:4];
		CCActionInterval *jump2 = [jump1 reverse];
		
		CCActionInterval *rot1 = [CCRotateBy actionWithDuration:4 angle:360*2];
		CCActionInterval *rot2 = [rot1 reverse];
		
		[spriteSister1 runAction: [CCRepeat actionWithAction: [CCSequence actions:jump2, jump1, nil] times:5 ] ];
		[spriteSister2 runAction: [CCRepeat actionWithAction: [CCSequence actions:[[jump1 copy] autorelease], [[jump2 copy] autorelease], nil] times:5 ] ];
		
		[spriteSister1 runAction: [CCRepeat actionWithAction: [CCSequence actions: rot1, rot2, nil] times:5 ] ];
		[spriteSister2 runAction: [CCRepeat actionWithAction: [CCSequence actions: [[rot2 copy] autorelease], [[rot1 copy] autorelease], nil] times:5 ] ];
	}
	
	return self;
}

- (void) dealloc
{
	[super dealloc];
}
@end

@implementation MainLayer
-(id) init
{
<<<<<<< HEAD
	if( ! [super init] )
		return nil;
	float x,y;
	
	CGSize size = [[CCDirector sharedDirector] winSize];
	x = size.width;
	y = size.height;
	
	CCNode* blue =  [CCLayerColor layerWithColor:ccc4(0,0,255,255)];
	CCNode* red =   [CCLayerColor layerWithColor:ccc4(255,0,0,255)];
	CCNode* green = [CCLayerColor layerWithColor:ccc4(0,255,0,255)];
	CCNode* white = [CCLayerColor layerWithColor:ccc4(255,255,255,255)];

	[blue setScale: 0.5f];
	[blue setPosition: ccp(-x/4,-y/4)];
	[blue addChild: [SpriteLayer node]];
	
	[red setScale: 0.5f];
	[red setPosition: ccp(x/4,-y/4)];

	[green setScale: 0.5f];
	[green setPosition: ccp(-x/4,y/4)];
	[green addChild: [TextLayer node]];

	[white setScale: 0.5f];
	[white setPosition: ccp(x/4,y/4)];

	[self addChild: blue z:-1];
	[self addChild: white];
	[self addChild: green];
	[self addChild: red];

	CCAction * rot = [CCRotateBy actionWithDuration:8 angle:720];
	
	[blue runAction: rot];
	[red runAction: [[rot copy] autorelease]];
	[green runAction: [[rot copy] autorelease]];
	[white runAction: [[rot copy] autorelease]];
=======
	if( (self=[super init] ) ) {
		float x,y;
		
		CGSize size = [[CCDirector sharedDirector] winSize];
		x = size.width;
		y = size.height;
		
		CCNode* blue =  [CCLayerColor layerWithColor:ccc4(0,0,255,255)];
		CCNode* red =   [CCLayerColor layerWithColor:ccc4(255,0,0,255)];
		CCNode* green = [CCLayerColor layerWithColor:ccc4(0,255,0,255)];
		CCNode* white = [CCLayerColor layerWithColor:ccc4(255,255,255,255)];

		[blue setScale: 0.5f];
		[blue setPosition: ccp(-x/4,-y/4)];
		[blue addChild: [SpriteLayer node]];
		
		[red setScale: 0.5f];
		[red setPosition: ccp(x/4,-y/4)];

		[green setScale: 0.5f];
		[green setPosition: ccp(-x/4,y/4)];
		[green addChild: [TextLayer node]];

		[white setScale: 0.5f];
		[white setPosition: ccp(x/4,y/4)];

		[self addChild: blue z:-1];
		[self addChild: white];
		[self addChild: green];
		[self addChild: red];

		CCAction * rot = [CCRotateBy actionWithDuration:8 angle:720];
		
		[blue runAction: rot];
		[red runAction: [[rot copy] autorelease]];
		[green runAction: [[rot copy] autorelease]];
		[white runAction: [[rot copy] autorelease]];
	}
>>>>>>> 5e2d73ad
	
	return self;
}
- (void) dealloc
{
	[super dealloc];
}

@end

// CLASS IMPLEMENTATIONS
@implementation AppController

@synthesize window;

- (void) applicationDidFinishLaunching:(UIApplication*)application
{
	// CC_DIRECTOR_INIT()
	//
	// 1. Initializes an EAGLView with 0-bit depth format, and RGB565 render buffer
	// 2. EAGLView multiple touches: disabled
	// 3. creates a UIWindow, and assign it to the "window" var (it must already be declared)
	// 4. Parents EAGLView to the newly created window
	// 5. Creates Display Link Director
	// 5a. If it fails, it will use an NSTimer director
	// 6. It will try to run at 60 FPS
	// 7. Display FPS: NO
	// 8. Device orientation: Portrait
	// 9. Connects the director to the EAGLView
	//
	CC_DIRECTOR_INIT();
	
	// Obtain the shared director in order to...
	CCDirector *director = [CCDirector sharedDirector];
	
	// Sets landscape mode
	[director setDeviceOrientation:kCCDeviceOrientationLandscapeLeft];
	
	// Turn on display FPS
	[director setDisplayFPS:YES];
	
	// Enables High Res mode (Retina Display) on iPhone 4 and maintains low res on all other devices
	if( ! [director enableRetinaDisplay:YES] )
		CCLOG(@"Retina Display Not supported");
	
	// Default texture format for PNG/BMP/TIFF/JPEG/GIF images
	// It can be RGBA8888, RGBA4444, RGB5_A1, RGB565
	// You can change anytime.
	[CCTexture2D setDefaultAlphaPixelFormat:kCCTexture2DPixelFormat_RGBA8888];
	

	CCScene *scene = [CCScene node];

	MainLayer * mainLayer =[MainLayer node];
	
	[scene addChild: mainLayer];
	
	[scene runAction: [CCRotateBy actionWithDuration: 4 angle:-360]];
	
	[director runWithScene: scene];
}

// getting a call, pause the game
-(void) applicationWillResignActive:(UIApplication *)application
{
	[[CCDirector sharedDirector] pause];
}

// call got rejected
-(void) applicationDidBecomeActive:(UIApplication *)application
{
	[[CCDirector sharedDirector] resume];
}

-(void) applicationDidEnterBackground:(UIApplication*)application
{
	[[CCDirector sharedDirector] stopAnimation];
}

-(void) applicationWillEnterForeground:(UIApplication*)application
{
	[[CCDirector sharedDirector] startAnimation];
}

// application will be killed
- (void)applicationWillTerminate:(UIApplication *)application
{	
	CC_DIRECTOR_END();
}

// purge memory
- (void)applicationDidReceiveMemoryWarning:(UIApplication *)application
{
	[[CCDirector sharedDirector] purgeCachedData];
}

// next delta time will be zero
-(void) applicationSignificantTimeChange:(UIApplication *)application
{
	[[CCDirector sharedDirector] setNextDeltaTimeZero:YES];
}

- (void) dealloc
{
	[window release];
	[super dealloc];
}

@end<|MERGE_RESOLUTION|>--- conflicted
+++ resolved
@@ -92,46 +92,6 @@
 @implementation MainLayer
 -(id) init
 {
-<<<<<<< HEAD
-	if( ! [super init] )
-		return nil;
-	float x,y;
-	
-	CGSize size = [[CCDirector sharedDirector] winSize];
-	x = size.width;
-	y = size.height;
-	
-	CCNode* blue =  [CCLayerColor layerWithColor:ccc4(0,0,255,255)];
-	CCNode* red =   [CCLayerColor layerWithColor:ccc4(255,0,0,255)];
-	CCNode* green = [CCLayerColor layerWithColor:ccc4(0,255,0,255)];
-	CCNode* white = [CCLayerColor layerWithColor:ccc4(255,255,255,255)];
-
-	[blue setScale: 0.5f];
-	[blue setPosition: ccp(-x/4,-y/4)];
-	[blue addChild: [SpriteLayer node]];
-	
-	[red setScale: 0.5f];
-	[red setPosition: ccp(x/4,-y/4)];
-
-	[green setScale: 0.5f];
-	[green setPosition: ccp(-x/4,y/4)];
-	[green addChild: [TextLayer node]];
-
-	[white setScale: 0.5f];
-	[white setPosition: ccp(x/4,y/4)];
-
-	[self addChild: blue z:-1];
-	[self addChild: white];
-	[self addChild: green];
-	[self addChild: red];
-
-	CCAction * rot = [CCRotateBy actionWithDuration:8 angle:720];
-	
-	[blue runAction: rot];
-	[red runAction: [[rot copy] autorelease]];
-	[green runAction: [[rot copy] autorelease]];
-	[white runAction: [[rot copy] autorelease]];
-=======
 	if( (self=[super init] ) ) {
 		float x,y;
 		
@@ -170,10 +130,10 @@
 		[green runAction: [[rot copy] autorelease]];
 		[white runAction: [[rot copy] autorelease]];
 	}
->>>>>>> 5e2d73ad
 	
 	return self;
 }
+
 - (void) dealloc
 {
 	[super dealloc];
