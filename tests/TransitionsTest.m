--- conflicted
+++ resolved
@@ -480,7 +480,6 @@
 	if( ! [director enableRetinaDisplay:YES] )
 		CCLOG(@"Retina Display Not supported");
 	
-<<<<<<< HEAD
 	// Init the View Controller
 	viewController_ = [[RootViewController alloc] initWithNibName:nil bundle:nil];
 	viewController_.wantsFullScreenLayout = YES;
@@ -490,15 +489,12 @@
 	
 	// make the OpenGLView a child of the main window
 	[window_ addSubview:viewController_.view];
-=======
+
 	// When in iPad / RetinaDisplay mode, CCFileUtils will append the "-ipad" / "-hd" to all loaded files
 	// If the -ipad  / -hdfile is not found, it will load the non-suffixed version
 	[CCFileUtils setiPadSuffix:@"-ipad"];			// Default on iPad is "" (empty string)
 	[CCFileUtils setRetinaDisplaySuffix:@"-hd"];	// Default on RetinaDisplay is "-hd"
 
-	// glview is a child of the main window
-	[window addSubview:glView];
->>>>>>> 0cc85131
 	
 	// Make the window visible
 	[window_ makeKeyAndVisible];
