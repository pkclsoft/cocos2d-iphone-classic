#import "cocos2d.h"
#import "BaseAppController.h"

@interface AppController : BaseAppController
@end

@interface TileDemo: CCLayer
{
    CCTextureAtlas *atlas;
}
-(NSString*) title;
-(NSString*) subtitle;
@end

@interface TileMapTest : TileDemo
{}
@end

@interface TileMapEditTest : TileDemo
{}
@end


@interface TMXOrthoTest : TileDemo
{}
@end

@interface TMXOrthoTest2 : TileDemo
{}
@end

@interface TMXOrthoTest3 : TileDemo
{}
@end

@interface TMXOrthoTest4 : TileDemo
{}
@end

@interface TMXReadWriteTest : TileDemo
{
	unsigned int gid;
	unsigned int gid2;
}
@end

@interface TMXHexTest : TileDemo
{}
@end

@interface TMXIsoTest : TileDemo
{}
@end

@interface TMXIsoTest1 : TileDemo
{}
@end

@interface TMXIsoTest2 : TileDemo
{}
@end

@interface TMXUncompressedTest : TileDemo
{}
@end

@interface TMXTilesetTest : TileDemo
{}
@end

@interface TMXOrthoObjectsTest : TileDemo
{}
@end

@interface TMXIsoObjectsTest : TileDemo
{}
@end

@interface TMXGIDObjectsTest : TileDemo
{}
@end

@interface TMXResizeTest : TileDemo
{}
@end

@interface TMXIsoZorder : TileDemo
{
	CCSprite *tamara;
}
@end

@interface TMXOrthoZorder : TileDemo
{
	CCSprite *tamara;
}
@end

@interface TMXIsoVertexZ : TileDemo
{
	CCSprite *tamara;
}
@end

@interface TMXOrthoVertexZ : TileDemo
{
	CCSprite *tamara;
}
@end

@interface TMXIsoMoveLayer : TileDemo
{}
@end

@interface TMXOrthoMoveLayer : TileDemo
{}
@end

@interface TMXTilePropertyTest : TileDemo
{}
@end

@interface TMXOrthoFlipTest : TileDemo
{}
@end

<<<<<<< HEAD
@interface TMXOrthoFromXMLTest : TileDemo
=======
@interface TMXOrthoFlipRunTimeTest : TileDemo
{}
@end

@interface TMXOrthoFromXMLTest : TileDemo 
>>>>>>> 3331b199
{}
@end

@interface TMXBug987 : TileDemo
{}
@end

@interface TMXBug787 : TileDemo
{}
@end
<|MERGE_RESOLUTION|>--- conflicted
+++ resolved
@@ -124,15 +124,11 @@
 {}
 @end
 
-<<<<<<< HEAD
-@interface TMXOrthoFromXMLTest : TileDemo
-=======
 @interface TMXOrthoFlipRunTimeTest : TileDemo
 {}
 @end
 
 @interface TMXOrthoFromXMLTest : TileDemo 
->>>>>>> 3331b199
 {}
 @end
 
