--- conflicted
+++ resolved
@@ -130,25 +130,16 @@
 	// before creating any layer, set the landscape mode
 	[[Director sharedDirector] setLandscape: YES];
 
-<<<<<<< HEAD
-	// multiple touches or not ?
-//	[[Director sharedDirector] setMultipleTouchEnabled:YES];
-=======
 	// attach the OpenGL view to a window
 	[[Director sharedDirector] attachInView:window];
 	
 	// show FPS
 	[[Director sharedDirector] setDisplayFPS:YES];
->>>>>>> 37a26240
 	
 	// frames per second
 	[[Director sharedDirector] setAnimationInterval:1.0/60];	
 	
-<<<<<<< HEAD
-		
-=======
 	
->>>>>>> 37a26240
 	Scene *scene = [Scene node];
 
 	[scene addChild: [Layer1 node] z:0];
